--- conflicted
+++ resolved
@@ -958,24 +958,10 @@
 	char * health_check_program;	/* pathname of health check program */
 	uint16_t inactive_limit;/* seconds of inactivity before a
 				 * inactive resource allocation is released */
-<<<<<<< HEAD
-	char *accounting_storage_loc; /* accounting storage (db table)
-				       * location */
-	char *accounting_storage_type; /* accounting storage type */
-	char *accounting_storage_user; /* accounting storage user */
-	char *accounting_storage_host; /* accounting storage host */
-	char *accounting_storage_pass; /* accounting storage
-					    password */
-	uint32_t accounting_storage_port;/* node accountinging storage port */
-	char *job_acct_gather_type; /* job accounting gather type */
-	uint16_t job_acct_gather_freq; /* poll frequency for job accounting 
-					* gather plugins */
-=======
 	char *job_acct_gather_type; /* job accounting gather type */
 	uint16_t job_acct_gather_freq; /* poll frequency for job accounting 
 					* gather plugins */
 	char *job_comp_host;	/* job completion logging host */
->>>>>>> 760f6a6d
 	char *job_comp_loc;	/* job completion logging location */
 	char *job_comp_pass;	/* job completion storage password */
 	uint32_t job_comp_port;	/* job completion storage port */
