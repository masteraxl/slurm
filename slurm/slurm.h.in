--- conflicted
+++ resolved
@@ -332,12 +332,8 @@
 
 /* Possible task distributions across the nodes */
 typedef enum task_dist_states {
-<<<<<<< HEAD
-	SLURM_DIST_CYCLIC,	/* distribute tasks 1 per node, round robin */
-=======
 	/* NOTE: start SLURM_DIST_CYCLIC at 1 for HP MPI */
 	SLURM_DIST_CYCLIC = 1,	/* distribute tasks 1 per node, round robin */
->>>>>>> a23ccbf6
 	SLURM_DIST_BLOCK,	/* distribute tasks filling node by node */
 	SLURM_DIST_ARBITRARY,	/* arbitrary task distribution  */
 	SLURM_DIST_PLANE,	/* distribute tasks by filling up
@@ -351,10 +347,6 @@
 	SLURM_DIST_CYCLIC_BLOCK, /* cyclic for node and block for lllp  */
 	SLURM_DIST_BLOCK_CYCLIC, /* block for node and cyclic for lllp  */
 	SLURM_DIST_BLOCK_BLOCK,	/* block for node and block for lllp  */
-<<<<<<< HEAD
-	SLURM_NO_LLLP_DIST	/* No distribution specified for lllp */
-} task_dist_states_t;
-=======
 	SLURM_NO_LLLP_DIST,	/* No distribution specified for lllp */
 	SLURM_DIST_UNKNOWN	/* unknown dist */
 } task_dist_states_t;
@@ -362,18 +354,12 @@
 /* Open stdout/err file mode, 0 for system default (JobFileAppend) */
 #define OPEN_MODE_APPEND	1
 #define OPEN_MODE_TRUNCATE	2
->>>>>>> a23ccbf6
 
 typedef enum cpu_bind_type {	/* cpu binding type from --cpu_bind=... */
 	/* the following auto-binding flags are mutually exclusive */
 	CPU_BIND_TO_THREADS= 0x01, /* =threads */ 
-<<<<<<< HEAD
-        CPU_BIND_TO_CORES  = 0x02, /* =cores */
-        CPU_BIND_TO_SOCKETS= 0x04, /* =sockets */
-=======
 	CPU_BIND_TO_CORES  = 0x02, /* =cores */
 	CPU_BIND_TO_SOCKETS= 0x04, /* =sockets */
->>>>>>> a23ccbf6
 	/* verbose can be set with any other flag */
 	CPU_BIND_VERBOSE   = 0x08, /* =v, */
 	/* the following manual binding flags are mutually exclusive */
@@ -381,14 +367,10 @@
 	CPU_BIND_NONE	   = 0x10, /* =no */
 	CPU_BIND_RANK  	   = 0x20, /* =rank */
 	CPU_BIND_MAP	   = 0x40, /* =map_cpu:<list of CPU IDs> */
-<<<<<<< HEAD
-	CPU_BIND_MASK	   = 0x80  /* =mask_cpu:<list of CPU masks> */
-=======
 	CPU_BIND_MASK	   = 0x80, /* =mask_cpu:<list of CPU masks> */
 	/* the following is used only as a flag for expressing 
 	 * the contents of TaskPluginParams */
 	CPU_BIND_CPUSETS   = 0x8000
->>>>>>> a23ccbf6
 } cpu_bind_type_t;
 
 typedef enum mem_bind_type {    /* memory binding type from --mem_bind=... */
@@ -453,31 +435,15 @@
 };
 
 typedef enum select_type_plugin_info {
-<<<<<<< HEAD
-	SELECT_TYPE_INFO_NONE, /* Initiatlization value */
-	CR_DEFAULT, /* Resources are shared down to the level of
-		    * logical processors which can be socket,
-		    * core, or thread depending on the system.*/
-	CR_SOCKET, /* Resources are shared down to the socket level. 
-=======
 	SELECT_TYPE_INFO_NONE = 0, /* Initiatlization value */
 	CR_CPU,    /* Resources are shared down to the level of
 		    * logical processors which can be socket,
 		    * core, or thread depending on the system.*/
 	CR_SOCKET, /* Resources are shared down to the socket level.
->>>>>>> a23ccbf6
 		    *  Jobs will not be co-allocated within a sockets */
 	CR_CORE,   /* Resources are shared down to the core level
 		    * Jobs will not be co-allocated within a core */
 	CR_MEMORY, /* Memory as consumable resources, Memory is not
-<<<<<<< HEAD
-		    * over-commited when selected as a CR.  Jobs will
-		    * not be co-allocated within a core */
-	CR_SOCKET_MEMORY, /* Socket and Memory are CRs */
-	CR_CORE_MEMORY,  /* Core and Memory are CRs */
-} select_type_plugin_info_t ;
-
-=======
 		    * over-commited when selected as a CR.  Jobs could
 		    * be co-allocated within cores */
 	CR_SOCKET_MEMORY, /* Socket and Memory are CRs */
@@ -495,7 +461,6 @@
 #define PRIVATE_DATA_USERS	0x0010	/* accounting user data is private */
 #define PRIVATE_DATA_ACCOUNTS	0x0020	/* accounting account data is private */
 
->>>>>>> a23ccbf6
 /*****************************************************************************\
  *	PROTOCOL DATA STRUCTURE DEFINITIONS
 \*****************************************************************************/
@@ -536,15 +501,6 @@
 	uint16_t mail_type;	/* see MAIL_JOB_ definitions above */
 	char *mail_user;	/* user to receive notification */
 	char *name;		/* name of the job, default "" */
-<<<<<<< HEAD
-	/* job constraints: */
-	uint32_t job_min_procs;    /* minimum processors per node, default=0 */
-	uint32_t job_min_sockets;  /* minimum sockets per node, default=0 */
-	uint32_t job_min_cores;    /* minimum cores per processor, default=0 */
-	uint32_t job_min_threads;  /* minimum threads per core, default=0 */
-	uint32_t job_min_memory;   /* minimum real memory per node, default=0 */
-	uint32_t job_min_tmp_disk; /* minimum tmp disk per node, default=0 */
-=======
 	char *network;		/* network use spec */
 	uint16_t nice;		/* requested priority change, 
 				 * NICE_OFFSET == no change */
@@ -555,7 +511,6 @@
 	uint16_t other_port;	/* port to send various notification msg to */
 	char *out;		/* pathname of stdout */
 	uint8_t overcommit;	/* over subscribe resources, for batch only */
->>>>>>> a23ccbf6
 	char *partition;	/* name of requested partition, 
 				 * default in SLURM config */
 	uint16_t plane_size;	/* plane size when task_dist =
@@ -595,20 +550,6 @@
 				 * default=0 */
 	uint32_t max_nodes;	/* maximum number of nodes usable by job, 
 				 * default=0 */
-<<<<<<< HEAD
-	uint32_t min_sockets;	/* minimum number of sockets per node required
-				 * by job, default=0 */
-	uint32_t max_sockets;	/* maximum number of sockets per node usable 
-				 * by job, default=0 */
-	uint32_t min_cores;	/* minimum number of cores per cpu required
-				 * by job, default=0 */
-	uint32_t max_cores;	/* maximum number of cores per cpu usable
-				 * by job, default=0 */
-	uint32_t min_threads;	/* minimum number of threads per core required
-				 * by job, default=0 */
-	uint32_t max_threads;	/* maximum number of threads per core usable
-				 * by job, default=0 */
-=======
 	uint16_t min_sockets;	/* minimum number of sockets per node required
 				 * by job, default=0 */
 	uint16_t max_sockets;	/* maximum number of sockets per node usable 
@@ -621,44 +562,11 @@
 				 * by job, default=0 */
 	uint16_t max_threads;	/* maximum number of threads per core usable
 				 * by job, default=unlimited (NO_VAL) */
->>>>>>> a23ccbf6
 	uint16_t cpus_per_task;	/* number of processors required for each task */
 	uint16_t ntasks_per_node;/* number of tasks to invoke on each node */
 	uint16_t ntasks_per_socket;/* number of tasks to invoke on each socket */
 	uint16_t ntasks_per_core;/* number of tasks to invoke on each core */
 
-<<<<<<< HEAD
-	/* If the requested allocation is not immediately available,
-	 * The controller sends the RESPONSE_RESOURCE_ALLOCATION message to
-	 * the address designated by the alloc_hostname and alloc_port.
-	 * All other messages (SRUN_PING, SRUN_TIMEOUT, etc.) are sent to
-	 * the address designated by other_hostname/other_port.
-	 */
-	char    *alloc_resp_hostname;
-	uint16_t alloc_resp_port;
-	char    *other_hostname;
-	uint16_t other_port;
-
-	uint32_t dependency;	/* defer until specified job completes */
-	uint16_t overcommit;	/* over subscribe resources, for batch only */
-	uint32_t num_tasks;	/* number of tasks to be started, for batch only */
-	uint16_t nice;		/* requested priority change, 
-				 * NICE_OFFSET == no change */
-	char *account;		/* charge to specified account */
-	char *network;		/* network use spec */
-	uint16_t exclusive;	/* 1 if job requires exclusive nodes,
-				 * 0 otherwise, default=0. Only useful
-				 * when Consumable Resources are
-				 * enabled */
-	task_dist_states_t task_dist; /* see enum task_dist_state */
-	uint32_t plane_size;	/* plane size when task_dist =
-				   SLURM_DIST_PLANE */
-	time_t begin_time;	/* delay initiation until this time */
-	uint16_t mail_type;	/* see MAIL_JOB_ definitions above */
-	char *mail_user;	/* user to receive notification */
-	uint16_t no_requeue;	/* disable job requeue option */
-=======
->>>>>>> a23ccbf6
 /*
  * The following parameters are only meaningful on a Blue Gene
  * system at present. Some will be of value on other system. Don't remove these
@@ -720,24 +628,9 @@
 	uint16_t ntasks_per_node;/* number of tasks to invoke on each node */
 	uint16_t ntasks_per_socket;/* number of tasks to invoke on each socket */
 	char *partition;	/* name of assigned partition */
-<<<<<<< HEAD
-	uint32_t num_procs;	/* number of processors required by job */
-	uint32_t num_nodes;	/* number of nodes required by job */
-	uint16_t shared;	/* 1 if job can share nodes with other jobs */
-	uint16_t contiguous;	/* 1 if job requires contiguous nodes */
-	uint16_t cpus_per_task;	/* number of processors required for each task */
-	/* job constraints: */
-	uint32_t job_min_procs;	   /* minimum processors per node, default=0 */
-	uint32_t job_min_sockets;  /* minimum sockets per node, default=0 */
-	uint32_t job_min_cores;    /* minimum cores per processor, default=0 */
-	uint32_t job_min_threads;  /* minimum threads per core, default=0 */
-	uint32_t job_min_memory;   /* minimum real memory per node, default=0 */
-	uint32_t job_min_tmp_disk; /* minimum tmp disk per node, default=0 */
-=======
 	time_t pre_sus_time;	/* time job ran prior to last suspend */
 	uint32_t priority;	/* relative priority of the job, 
 				 * 0=held, 1=required nodes DOWN/DRAINED */
->>>>>>> a23ccbf6
 	char *req_nodes;	/* comma separated list of required nodes */
 	int *req_node_inx;	/* required list index pairs into node_table: 
 				 * start_range_1, end_range_1, 
@@ -777,28 +670,6 @@
 	job_info_t *job_array;	/* the job records */
 } job_info_msg_t;
 
-<<<<<<< HEAD
-typedef struct job_step_specs {
-	uint32_t job_id;	/* job ID */
-	uint32_t user_id;	/* user the job runs as */
-	uint32_t node_count;	/* count of required nodes */
-	uint32_t cpu_count;	/* count of required processors */
-	uint32_t num_tasks;	/* number of tasks required */
-	uint16_t relative;	/* first node to use of job's allocation */
-	task_dist_states_t task_dist; /* see enum task_dist_state */
-	uint32_t plane_size;	/* plane size when task_dist =
-				   SLURM_DIST_PLANE */
-	uint16_t port;		/* port to contact initiating srun */
-	char *host;		/* host to contact initiating srun */
-	char *node_list;	/* list of required nodes */
-	char *network;		/* network use spec */
-	char *name;		/* name of the job step, default "" */
-	uint8_t overcommit;     /* flag, 1 to allow overcommit of processors,
-				   0 to disallow overcommit. */
-} job_step_create_request_msg_t;
-
-=======
->>>>>>> a23ccbf6
 typedef struct slurm_step_layout {
 	uint32_t node_cnt;	/* node count */
 	uint32_t task_cnt;	/* total number of tasks in the step */
@@ -812,15 +683,6 @@
 	 * of each subarray is designated by the corresponding value in
          * the tasks array. */
 	uint32_t **tids;	/* host id => task id mapping */
-<<<<<<< HEAD
-
-	task_dist_states_t task_dist;
-                                /* see enum task_dist_state */
-	uint32_t plane_size;	/* plane size when task_dist =
-				   SLURM_DIST_PLANE */
-} slurm_step_layout_t;
-=======
->>>>>>> a23ccbf6
 
 	uint16_t task_dist;	/* see enum task_dist_state */
 	uint16_t plane_size;	/* plane size when task_dist =
@@ -1001,16 +863,10 @@
 	uint16_t node_state;	/* see enum node_states */
 	uint16_t cpus;		/* configured count of cpus running on 
 				 * the node */
-<<<<<<< HEAD
-        uint32_t sockets;       /* number of sockets per node */
-        uint32_t cores;         /* number of cores per CPU */
-        uint32_t threads;       /* number of threads per core */
-=======
 	uint16_t used_cpus;	/* count of used cpus on this node */
 	uint16_t sockets;       /* number of sockets per node */
 	uint16_t cores;         /* number of cores per CPU */
 	uint16_t threads;       /* number of threads per core */
->>>>>>> a23ccbf6
 	uint32_t real_memory;	/* configured MB of real memory on the node */
 	uint32_t tmp_disk;	/* configured MB of total disk in TMP_FS */
 	uint32_t weight;	/* arbitrary priority of node for scheduling */
@@ -1185,11 +1041,7 @@
 	uint16_t schedrootfltr;	/* 1 if rootOnly partitions should be
 				 * filtered from scheduling (if needed) */
 	char *select_type;	/* type of node selector to use */
-<<<<<<< HEAD
-	select_type_plugin_info_t select_type_param; /* Parameters 
-=======
 	uint16_t select_type_param; /* Parameters 
->>>>>>> a23ccbf6
 				 * describing the select_type plugin */
 	uint32_t slurm_user_id;	/* uid of slurm_user_name */
 	char *slurm_user_name;	/* user that slurmctld runs as */
@@ -2236,8 +2088,6 @@
  *      SLURM HOSTLIST FUNCTIONS
 \*****************************************************************************/
 
-<<<<<<< HEAD
-=======
 /* The hostlist opaque data type
  *
  * A hostlist is a list of hostnames optimized for a prefixXXXX style
@@ -2329,5 +2179,4 @@
 extern void slurm_free_trigger_msg PARAMS(( trigger_info_msg_t * trigger_free ));
 END_C_DECLS
 
->>>>>>> a23ccbf6
 #endif