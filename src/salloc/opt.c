--- conflicted
+++ resolved
@@ -159,13 +159,6 @@
 static void _process_env_var(env_vars_t *e, const char *val);
 static int _parse_signal(const char *signal_name);
 static void  _usage(void);
-<<<<<<< HEAD
-//static bool  _valid_node_list(char **node_list_pptr);
-static bool  _verify_node_count(const char *arg, int *min, int *max);
-static int   _verify_geometry(const char *arg, uint16_t *geometry);
-static int   _verify_conn_type(const char *arg);
-=======
->>>>>>> a23ccbf6
 
 /*---[ end forward declarations of static functions ]---------------------*/
 
