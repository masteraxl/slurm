--- conflicted
+++ resolved
@@ -343,15 +343,8 @@
 	job->envtp->procid = task->gtid;
 	job->envtp->localid = task->id;
 	job->envtp->task_pid = getpid();
-<<<<<<< HEAD
-
 	job->envtp->distribution = job->task_dist;
 	job->envtp->plane_size   = job->plane_size;
-
-=======
-	job->envtp->distribution = job->task_dist;
-	job->envtp->plane_size   = job->plane_size;
->>>>>>> a23ccbf6
 	job->envtp->cpu_bind = xstrdup(job->cpu_bind);
 	job->envtp->cpu_bind_type = job->cpu_bind_type;
 	job->envtp->mem_bind = xstrdup(job->mem_bind);
