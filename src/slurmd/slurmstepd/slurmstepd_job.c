/*****************************************************************************\
 * src/slurmd/slurmstepd/slurmstepd_job.c - slurmd_job_t routines
 * $Id$
 *****************************************************************************
 *  Copyright (C) 2002 The Regents of the University of California.
 *  Produced at Lawrence Livermore National Laboratory (cf, DISCLAIMER).
 *  Written by Mark Grondona <mgrondona@llnl.gov>.
 *  LLNL-CODE-402394.
 *  
 *  This file is part of SLURM, a resource management program.
 *  For details, see <http://www.llnl.gov/linux/slurm/>.
 *  
 *  SLURM is free software; you can redistribute it and/or modify it under
 *  the terms of the GNU General Public License as published by the Free
 *  Software Foundation; either version 2 of the License, or (at your option)
 *  any later version.
 *
 *  In addition, as a special exception, the copyright holders give permission 
 *  to link the code of portions of this program with the OpenSSL library under 
 *  certain conditions as described in each individual source file, and 
 *  distribute linked combinations including the two. You must obey the GNU 
 *  General Public License in all respects for all of the code used other than 
 *  OpenSSL. If you modify file(s) with this exception, you may extend this 
 *  exception to your version of the file(s), but you are not obligated to do 
 *  so. If you do not wish to do so, delete this exception statement from your
 *  version.  If you delete this exception statement from all source files in 
 *  the program, then also delete it here.
 *  
 *  SLURM is distributed in the hope that it will be useful, but WITHOUT ANY
 *  WARRANTY; without even the implied warranty of MERCHANTABILITY or FITNESS
 *  FOR A PARTICULAR PURPOSE.  See the GNU General Public License for more
 *  details.
 *  
 *  You should have received a copy of the GNU General Public License along
 *  with SLURM; if not, write to the Free Software Foundation, Inc.,
 *  51 Franklin Street, Fifth Floor, Boston, MA 02110-1301  USA.
\*****************************************************************************/

#if HAVE_CONFIG_H
#  include "config.h"
#endif

#if HAVE_STRING_H
#  include <string.h>
#endif

#include <signal.h>
#include <sys/types.h>
#include <grp.h>

#include "src/common/xmalloc.h"
#include "src/common/xassert.h"
#include "src/common/xstring.h"
#include "src/common/fd.h"
#include "src/common/log.h"
#include "src/common/eio.h"
#include "src/common/slurm_jobacct_gather.h"
#include "src/common/slurm_protocol_api.h"

#include "src/slurmd/slurmd/slurmd.h"
#include "src/slurmd/slurmstepd/slurmstepd_job.h"
#include "src/slurmd/slurmstepd/io.h"
#include "src/slurmd/slurmstepd/fname.h"
#include "src/slurmd/slurmstepd/multi_prog.h"

static char ** _array_copy(int n, char **src);
static void _array_free(char ***array);
static void _srun_info_destructor(void *arg);
static void _job_init_task_info(slurmd_job_t *job, uint32_t *gtid,
				char *ifname, char *ofname, char *efname);
static void _task_info_destroy(slurmd_task_info_t *t, uint16_t multi_prog);

static struct passwd *
_pwd_create(uid_t uid)
{
	struct passwd *pwd = xmalloc(sizeof(*pwd));
	struct passwd *ppwd = getpwuid(uid);

	if (!ppwd) {
		xfree(pwd);
		return NULL;
	}

	pwd->pw_name   = xstrdup(ppwd->pw_name);
	pwd->pw_passwd = xstrdup(ppwd->pw_passwd);
	pwd->pw_gecos  = xstrdup(ppwd->pw_gecos);
	pwd->pw_shell  = xstrdup(ppwd->pw_shell);
	pwd->pw_dir    = xstrdup(ppwd->pw_dir);
	pwd->pw_uid    = ppwd->pw_uid;
	pwd->pw_gid    = ppwd->pw_gid;

	return pwd;
}

static void
_pwd_destroy(struct passwd *pwd)
{
	if (!pwd)
		return;
	xfree(pwd->pw_name);
	xfree(pwd->pw_passwd);
	xfree(pwd->pw_gecos);
	xfree(pwd->pw_shell);
	xfree(pwd->pw_dir);
	xfree(pwd);
}

/* returns 0 if invalid gid, otherwise returns 1 */
static int
_valid_gid(struct passwd *pwd, gid_t *gid)
{
	struct group *grp;
	int i;
	
	if (!pwd)
		return 0;
	if (pwd->pw_gid == *gid)
		return 1;

	grp = getgrgid(*gid);
	if (!grp) {
		error("gid %ld not found on system", (long)(*gid));
		return 0;
	}

	/* Allow user root to use any valid gid */
	if (pwd->pw_uid == 0) {
		pwd->pw_gid = *gid;
		return 1;
	}
	for (i = 0; grp->gr_mem[i]; i++) {
	       	if (strcmp(pwd->pw_name,grp->gr_mem[i]) == 0) {
			pwd->pw_gid = *gid;
		       	return 1;
	       	}
	}
	
	/* root user may have launched this job for this user, but 
	 * root did not explicitly set the gid. This would set the
	 * gid to 0. In this case we should set the appropriate
	 * default gid for the user (from the passwd struct).
	 */
	if (*gid == 0) {
		*gid = pwd->pw_gid;
		return 1;
	}
	error("uid %ld is not a member of gid %ld",
		(long)pwd->pw_uid, (long)(*gid));
	return 0;
}

/* create a slurmd job structure from a launch tasks message */
slurmd_job_t * 
job_create(launch_tasks_request_msg_t *msg)
{
	struct passwd *pwd = NULL;
	slurmd_job_t  *job = NULL;
	srun_info_t   *srun = NULL;
	slurm_addr     resp_addr;
	slurm_addr     io_addr;
	int            nodeid = NO_VAL;
	
	xassert(msg != NULL);
	xassert(msg->complete_nodelist != NULL);
	debug3("entering job_create");
	if ((pwd = _pwd_create((uid_t)msg->uid)) == NULL) {
		error("uid %ld not found on system", (long) msg->uid);
		slurm_seterrno (ESLURMD_UID_NOT_FOUND);
		return NULL;
	}
	if (!_valid_gid(pwd, &(msg->gid))) {
		slurm_seterrno (ESLURMD_GID_NOT_FOUND);
		_pwd_destroy(pwd);
		return NULL;
	}
	job = xmalloc(sizeof(slurmd_job_t));
#ifndef HAVE_FRONT_END
	nodeid = nodelist_find(msg->complete_nodelist, conf->node_name);
	job->node_name = xstrdup(conf->node_name);
#else
	nodeid = 0;
	job->node_name = xstrdup(msg->complete_nodelist);
#endif
	if(nodeid < 0) {
		error("couldn't find node %s in %s", 
		      job->node_name, msg->complete_nodelist);
		job_destroy(job);
		return NULL;
	}
	
	job->state	= SLURMSTEPD_STEP_STARTING;
	job->pwd	= pwd;
	job->ntasks	= msg->tasks_to_launch[nodeid];
	job->nprocs	= msg->nprocs;
	job->jobid	= msg->job_id;
	job->stepid	= msg->job_step_id;

	job->job_mem	= msg->job_mem;
	if (job->job_mem)
		jobacct_common_set_mem_limit(job->jobid, job->job_mem);
	
	job->uid	= (uid_t) msg->uid;
	job->gid	= (gid_t) msg->gid;
	job->cwd	= xstrdup(msg->cwd);
	job->task_dist	= msg->task_dist;
	job->plane_size	= msg->plane_size;
	
<<<<<<< HEAD
	job->uid     = (uid_t) msg->uid;
	job->gid     = (gid_t) msg->gid;
	job->cwd     = xstrdup(msg->cwd);
	job->task_dist  = msg->task_dist;
	job->plane_size = msg->plane_size;
	
=======
>>>>>>> a23ccbf6
	job->cpu_bind_type = msg->cpu_bind_type;
	job->cpu_bind = xstrdup(msg->cpu_bind);
	job->mem_bind_type = msg->mem_bind_type;
	job->mem_bind = xstrdup(msg->mem_bind);
	job->ckpt_path = xstrdup(msg->ckpt_path);
	job->cpus_per_task = msg->cpus_per_task;

	job->env     = _array_copy(msg->envc, msg->env);
	job->eio     = eio_handle_create();
	job->sruns   = list_create((ListDelF) _srun_info_destructor);
	job->clients = list_create(NULL); /* FIXME! Needs destructor */
	job->stdout_eio_objs = list_create(NULL); /* FIXME! Needs destructor */
	job->stderr_eio_objs = list_create(NULL); /* FIXME! Needs destructor */
	job->free_incoming = list_create(NULL); /* FIXME! Needs destructor */
	job->incoming_count = 0;
	job->free_outgoing = list_create(NULL); /* FIXME! Needs destructor */
	job->outgoing_count = 0;
	job->outgoing_cache = list_create(NULL); /* FIXME! Needs destructor */

	job->envtp   = xmalloc(sizeof(env_t));
	job->envtp->jobid = -1;
	job->envtp->stepid = -1;
	job->envtp->procid = -1;
	job->envtp->localid = -1;
	job->envtp->nodeid = -1;

	job->envtp->distribution = 0;
	job->envtp->plane_size = 0;

	job->envtp->cpu_bind_type = 0;
	job->envtp->cpu_bind = NULL;
	job->envtp->mem_bind_type = 0;
	job->envtp->mem_bind = NULL;
	job->envtp->ckpt_path = NULL;
	
	memcpy(&resp_addr, &msg->orig_addr, sizeof(slurm_addr));
	slurm_set_addr(&resp_addr,
		       msg->resp_port[nodeid % msg->num_resp_port],
		       NULL);
	job->user_managed_io = msg->user_managed_io;
	if (!msg->user_managed_io) {
		memcpy(&io_addr,   &msg->orig_addr, sizeof(slurm_addr));
		slurm_set_addr(&io_addr,
			       msg->io_port[nodeid % msg->num_io_port],
			       NULL);
	}
	
	srun = srun_info_create(msg->cred, &resp_addr, &io_addr);

	job->buffered_stdio = msg->buffered_stdio;

	job->task_prolog = xstrdup(msg->task_prolog);
	job->task_epilog = xstrdup(msg->task_epilog);

	job->argc    = msg->argc;
	job->argv    = _array_copy(job->argc, msg->argv);

	job->nnodes  = msg->nnodes;
	job->nodeid  = nodeid;
	job->debug   = msg->slurmd_debug;
	job->cpus    = msg->cpus_allocated[nodeid];
	if (msg->acctg_freq != (uint16_t) NO_VAL)
		jobacct_gather_g_change_poll(msg->acctg_freq);
	job->multi_prog  = msg->multi_prog;
	job->timelimit   = (time_t) -1;
	job->task_flags  = msg->task_flags;
	job->switch_job  = msg->switch_job;
	job->pty         = msg->pty;
	job->open_mode   = msg->open_mode;
	job->options     = msg->options;
	
	list_append(job->sruns, (void *) srun);

	_job_init_task_info(job, msg->global_task_ids[nodeid],
			    msg->ifname, msg->ofname, msg->efname);

	return job;
}

<<<<<<< HEAD
/* create a slurmd job structure from a spawn task message. 
 * NOTE: gid field in spawn_task_request_msg_t is not used. */
slurmd_job_t * 
job_spawn_create(spawn_task_request_msg_t *msg, slurm_addr *cli_addr)
{
	struct passwd *pwd;
	slurmd_job_t  *job;
	srun_info_t   *srun;
	slurm_addr     io_addr;

	xassert(msg != NULL);

	debug3("entering job_spawn_create");

	if ((pwd = _pwd_create((uid_t)msg->uid)) == NULL) {
		error("uid %ld not found on system", (long) msg->uid);
		slurm_seterrno (ESLURMD_UID_NOT_FOUND);
		return NULL;
	}
	job = xmalloc(sizeof(slurmd_job_t));

	job->state   = SLURMSTEPD_STEP_STARTING;
	job->pwd     = pwd;
	job->ntasks  = 1;	/* tasks to launch always one */
	job->nprocs  = msg->nprocs;
	job->jobid   = msg->job_id;
	job->stepid  = msg->job_step_id;
	job->spawn_task = true;

	job->uid     = (uid_t) msg->uid;
	job->gid     = job->pwd->pw_gid;
	job->cwd     = xstrdup(msg->cwd);

	job->env     = _array_copy(msg->envc, msg->env);
	job->eio     = eio_handle_create();
	job->sruns   = list_create((ListDelF) _srun_info_destructor);
	job->envtp   = xmalloc(sizeof(env_t));
	job->envtp->jobid = -1;
	job->envtp->stepid = -1;
	job->envtp->procid = -1;
	job->envtp->localid = -1;
	job->envtp->nodeid = -1;

	job->envtp->distribution = 0;
	job->envtp->plane_size = 0;

	job->envtp->cpu_bind_type = 0;
	job->envtp->cpu_bind = NULL;
	job->envtp->mem_bind_type = 0;
	job->envtp->mem_bind = NULL;
	
	memcpy(&io_addr,   cli_addr, sizeof(slurm_addr));
	slurm_set_addr(&io_addr,   msg->io_port,   NULL); 

	srun = srun_info_create(msg->cred, NULL, &io_addr);

	job->argc    = msg->argc;
	job->argv    = _array_copy(job->argc, msg->argv);
	
	job->nnodes  = msg->nnodes;
	job->nodeid  = msg->srun_node_id;
	job->debug   = msg->slurmd_debug;
	job->cpus    = msg->cpus_allocated;
	job->multi_prog  = msg->multi_prog;
	job->timelimit   = (time_t) -1;
	job->task_flags  = msg->task_flags;
	job->switch_job = msg->switch_job;

	list_append(job->sruns, (void *) srun);

	job->task = (slurmd_task_info_t **)
		xmalloc(sizeof(slurmd_task_info_t *));
	job->task[0] = task_info_create(0, msg->global_task_id,
					NULL, NULL, NULL);

	return job;
}

=======
>>>>>>> a23ccbf6
/*
 * return the default output filename for a batch job
 */
static char *
_batchfilename(slurmd_job_t *job, const char *name)
{
	if (name == NULL) 
		return fname_create(job, "slurm-%J.out", 0);
	else
		return fname_create(job, name, 0);
}

slurmd_job_t * 
job_batch_job_create(batch_job_launch_msg_t *msg)
{
	struct passwd *pwd;
	slurmd_job_t *job;
	srun_info_t  *srun = NULL;
	char *in_name;

	xassert(msg != NULL);
	
	debug3("entering batch_job_create");

	if ((pwd = _pwd_create((uid_t)msg->uid)) == NULL) {
		error("uid %ld not found on system", (long) msg->uid);
		slurm_seterrno (ESLURMD_UID_NOT_FOUND);
		return NULL;
	}
	if (!_valid_gid(pwd, &(msg->gid))) {
		slurm_seterrno (ESLURMD_GID_NOT_FOUND);
		_pwd_destroy(pwd);
		return NULL;
	}
	
	job = xmalloc(sizeof(slurmd_job_t));
	
	job->state   = SLURMSTEPD_STEP_STARTING;
	job->pwd     = pwd;
	job->cpus    = msg->cpus_per_node[0];
	job->ntasks  = 1; 
	job->nprocs  = msg->nprocs;
	job->jobid   = msg->job_id;
	job->stepid  = msg->step_id;

	job->job_mem = msg->job_mem;
	if (job->job_mem)
		jobacct_common_set_mem_limit(job->jobid, job->job_mem);

	job->batch   = true;
	if (msg->acctg_freq != (uint16_t) NO_VAL)
		jobacct_gather_g_change_poll(msg->acctg_freq);
	job->multi_prog = 0;
	job->open_mode  = msg->open_mode;
	job->overcommit = (bool) msg->overcommit;
	job->node_name  = xstrdup(conf->node_name);

	job->uid     = (uid_t) msg->uid;
	job->gid     = (gid_t) msg->gid;
	job->cwd     = xstrdup(msg->work_dir);

	job->env     = _array_copy(msg->envc, msg->environment);
	job->eio     = eio_handle_create();
	job->sruns   = list_create((ListDelF) _srun_info_destructor);
	job->envtp   = xmalloc(sizeof(env_t));
	job->envtp->jobid = -1;
	job->envtp->stepid = -1;
	job->envtp->procid = -1;
	job->envtp->localid = -1;
	job->envtp->nodeid = -1;

	job->envtp->distribution = 0;
	job->envtp->plane_size = 0;

	job->envtp->cpu_bind_type = 0;
	job->envtp->cpu_bind = NULL;
	job->envtp->mem_bind_type = 0;
	job->envtp->mem_bind = NULL;
	job->envtp->ckpt_path = NULL;
	job->cpus_per_task = msg->cpus_per_node[0];

	srun = srun_info_create(NULL, NULL, NULL);

	list_append(job->sruns, (void *) srun);

	if (msg->argc) {
		job->argc    = msg->argc;
		job->argv    = _array_copy(job->argc, msg->argv);
	} else {
		job->argc    = 1;
		/* job script has not yet been written out to disk --
		 * argv will be filled in later by _make_batch_script()
		 */
		job->argv    = (char **) xmalloc(sizeof(char *));
	}

	job->task = (slurmd_task_info_t **)
		xmalloc(sizeof(slurmd_task_info_t *));
	if (msg->err == NULL)
		msg->err = xstrdup(msg->out);

	if (msg->in == NULL)
		in_name = xstrdup("/dev/null");
	else 
		in_name = fname_create(job, msg->in, 0);

	job->task[0] = task_info_create(0, 0,
					in_name,
					_batchfilename(job, msg->out),
					_batchfilename(job, msg->err));
	job->task[0]->argc = job->argc;
	job->task[0]->argv = job->argv;

	return job;
}

/*
 * Expand a stdio file name.
 *
 * If "filename" is NULL it means that an eio object should be created
 * for that stdio file rather than a directly connecting it to a file.
 *
 * If the "filename" is a valid task number in string form and the
 * number matches "taskid", then NULL is returned so that an eio
 * object will be used.  If is a valid number, but it does not match
 * "taskid", then the file descriptor will be connected to /dev/null.
 */
static char *
_expand_stdio_filename(char *filename, int gtaskid, slurmd_job_t *job)
{
	int id;

	if (filename == NULL)
		return NULL;

	id = fname_single_task_io(filename);

	if (id < 0)
		return fname_create(job, filename, gtaskid);
	if (id >= job->nprocs) {
		error("Task ID in filename is invalid");
		return NULL;
	}

	if (id == gtaskid)
		return NULL;
	else
		return xstrdup("/dev/null");
}

static void
_job_init_task_info(slurmd_job_t *job, uint32_t *gtid,
		    char *ifname, char *ofname, char *efname)
{
	int          i;
	char        *in, *out, *err;

	if (job->ntasks == 0) {
		error("User requested launch of zero tasks!");
		job->task = NULL;
		return;
	}

	job->task = (slurmd_task_info_t **) 
		xmalloc(job->ntasks * sizeof(slurmd_task_info_t *));

	for (i = 0; i < job->ntasks; i++){
		in = _expand_stdio_filename(ifname, gtid[i], job);
		out = _expand_stdio_filename(ofname, gtid[i], job);
		err = _expand_stdio_filename(efname, gtid[i], job);

		job->task[i] = task_info_create(i, gtid[i], in, out, err);

		if (job->multi_prog) {
			multi_prog_get_argv(job->argv[1], job->env, gtid[i],
					    &job->task[i]->argc,
					    &job->task[i]->argv);
		} else {
			job->task[i]->argc = job->argc;
			job->task[i]->argv = job->argv;
		}
	}
}

void
job_signal_tasks(slurmd_job_t *job, int signal)
{
	int n = job->ntasks;
	while (--n >= 0) {
		if ((job->task[n]->pid > (pid_t) 0)
		&&  (kill(job->task[n]->pid, signal) < 0)) {
			if (errno != ESRCH) {
				error("job %d.%d: kill task %d: %m", 
				      job->jobid, job->stepid, n);
			}
		}
	}
}

void 
job_destroy(slurmd_job_t *job)
{
	int i;

	_array_free(&job->env);
	_array_free(&job->argv);

	_pwd_destroy(job->pwd);

	for (i = 0; i < job->ntasks; i++)
		_task_info_destroy(job->task[i], job->multi_prog);
	list_destroy(job->sruns);
	xfree(job->envtp);
	xfree(job->node_name);
	xfree(job->task_prolog);
	xfree(job->task_epilog);
	xfree(job);
}

static char **
_array_copy(int n, char **src)
{
	char **dst = xmalloc((n+1) * sizeof(char *));
	int i;

	for (i = 0; i < n; i++) {
		dst[i] = xstrdup(src[i]);
	}
	dst[n] = NULL;

	return dst;
}

static void
_array_free(char ***array)
{
	int i = 0;
	while ((*array)[i] != NULL) 
		xfree((*array)[i++]);
	xfree(*array);
	*array = NULL;
}


struct srun_info *
srun_info_create(slurm_cred_t cred, slurm_addr *resp_addr, slurm_addr *ioaddr)
{
	char             *data = NULL;
	int               len  = 0;
	struct srun_info *srun = xmalloc(sizeof(struct srun_info));
	srun_key_t       *key  = xmalloc(sizeof(srun_key_t));

	srun->key    = key;

	/*
	 * If no credential was provided, return the empty
	 * srun info object. (This is used, for example, when
	 * creating a batch job structure)
	 */
	if (!cred) return srun;

	slurm_cred_get_signature(cred, &data, &len);

	len = len > SLURM_IO_KEY_SIZE ? SLURM_IO_KEY_SIZE : len;

	if (data != NULL) {
		memcpy((void *) key->data, data, len);

		if (len < SLURM_IO_KEY_SIZE)
			memset( (void *) (key->data + len), 0, 
			        SLURM_IO_KEY_SIZE - len);
	}

	if (ioaddr != NULL)
		srun->ioaddr    = *ioaddr;
	if (resp_addr != NULL)
		srun->resp_addr = *resp_addr;
	return srun;
}

/* destructor for list routines */
static void
_srun_info_destructor(void *arg)
{
	struct srun_info *srun = (struct srun_info *)arg;
	srun_info_destroy(srun);
}

void
srun_info_destroy(struct srun_info *srun)
{
	xfree(srun->key);
	xfree(srun);
}

slurmd_task_info_t *
task_info_create(int taskid, int gtaskid,
		 char *ifname, char *ofname, char *efname)
{
	slurmd_task_info_t *t = xmalloc(sizeof(slurmd_task_info_t));

	xassert(taskid >= 0);
	xassert(gtaskid >= 0);

	slurm_mutex_init(&t->mutex);
	slurm_mutex_lock(&t->mutex);
	t->state       = SLURMD_TASK_INIT;
	t->id          = taskid;
	t->gtid	       = gtaskid;
	t->pid         = (pid_t) -1;
	t->ifname      = ifname;
	t->ofname      = ofname;
	t->efname      = efname;
	t->stdin_fd    = -1;
	t->to_stdin    = -1;
	t->stdout_fd   = -1;
	t->from_stdout = -1;
	t->stderr_fd   = -1;
	t->from_stderr = -1;
	t->estatus     = -1;
	t->in          = NULL;
	t->out         = NULL;
	t->err         = NULL;
	t->argc	       = 0;
	t->argv	       = NULL;
	slurm_mutex_unlock(&t->mutex);
	return t;
}


static void 
_task_info_destroy(slurmd_task_info_t *t, uint16_t multi_prog)
{
	slurm_mutex_lock(&t->mutex);
	slurm_mutex_unlock(&t->mutex);
	slurm_mutex_destroy(&t->mutex);
	if (multi_prog) {
		xfree(t->argv);
	} /* otherwise, t->argv is a pointer to job->argv */
	xfree(t);
}<|MERGE_RESOLUTION|>--- conflicted
+++ resolved
@@ -205,15 +205,6 @@
 	job->task_dist	= msg->task_dist;
 	job->plane_size	= msg->plane_size;
 	
-<<<<<<< HEAD
-	job->uid     = (uid_t) msg->uid;
-	job->gid     = (gid_t) msg->gid;
-	job->cwd     = xstrdup(msg->cwd);
-	job->task_dist  = msg->task_dist;
-	job->plane_size = msg->plane_size;
-	
-=======
->>>>>>> a23ccbf6
 	job->cpu_bind_type = msg->cpu_bind_type;
 	job->cpu_bind = xstrdup(msg->cpu_bind);
 	job->mem_bind_type = msg->mem_bind_type;
@@ -293,87 +284,6 @@
 	return job;
 }
 
-<<<<<<< HEAD
-/* create a slurmd job structure from a spawn task message. 
- * NOTE: gid field in spawn_task_request_msg_t is not used. */
-slurmd_job_t * 
-job_spawn_create(spawn_task_request_msg_t *msg, slurm_addr *cli_addr)
-{
-	struct passwd *pwd;
-	slurmd_job_t  *job;
-	srun_info_t   *srun;
-	slurm_addr     io_addr;
-
-	xassert(msg != NULL);
-
-	debug3("entering job_spawn_create");
-
-	if ((pwd = _pwd_create((uid_t)msg->uid)) == NULL) {
-		error("uid %ld not found on system", (long) msg->uid);
-		slurm_seterrno (ESLURMD_UID_NOT_FOUND);
-		return NULL;
-	}
-	job = xmalloc(sizeof(slurmd_job_t));
-
-	job->state   = SLURMSTEPD_STEP_STARTING;
-	job->pwd     = pwd;
-	job->ntasks  = 1;	/* tasks to launch always one */
-	job->nprocs  = msg->nprocs;
-	job->jobid   = msg->job_id;
-	job->stepid  = msg->job_step_id;
-	job->spawn_task = true;
-
-	job->uid     = (uid_t) msg->uid;
-	job->gid     = job->pwd->pw_gid;
-	job->cwd     = xstrdup(msg->cwd);
-
-	job->env     = _array_copy(msg->envc, msg->env);
-	job->eio     = eio_handle_create();
-	job->sruns   = list_create((ListDelF) _srun_info_destructor);
-	job->envtp   = xmalloc(sizeof(env_t));
-	job->envtp->jobid = -1;
-	job->envtp->stepid = -1;
-	job->envtp->procid = -1;
-	job->envtp->localid = -1;
-	job->envtp->nodeid = -1;
-
-	job->envtp->distribution = 0;
-	job->envtp->plane_size = 0;
-
-	job->envtp->cpu_bind_type = 0;
-	job->envtp->cpu_bind = NULL;
-	job->envtp->mem_bind_type = 0;
-	job->envtp->mem_bind = NULL;
-	
-	memcpy(&io_addr,   cli_addr, sizeof(slurm_addr));
-	slurm_set_addr(&io_addr,   msg->io_port,   NULL); 
-
-	srun = srun_info_create(msg->cred, NULL, &io_addr);
-
-	job->argc    = msg->argc;
-	job->argv    = _array_copy(job->argc, msg->argv);
-	
-	job->nnodes  = msg->nnodes;
-	job->nodeid  = msg->srun_node_id;
-	job->debug   = msg->slurmd_debug;
-	job->cpus    = msg->cpus_allocated;
-	job->multi_prog  = msg->multi_prog;
-	job->timelimit   = (time_t) -1;
-	job->task_flags  = msg->task_flags;
-	job->switch_job = msg->switch_job;
-
-	list_append(job->sruns, (void *) srun);
-
-	job->task = (slurmd_task_info_t **)
-		xmalloc(sizeof(slurmd_task_info_t *));
-	job->task[0] = task_info_create(0, msg->global_task_id,
-					NULL, NULL, NULL);
-
-	return job;
-}
-
-=======
->>>>>>> a23ccbf6
 /*
  * return the default output filename for a batch job
  */
