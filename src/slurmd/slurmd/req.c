/*****************************************************************************\
 *  src/slurmd/slurmd/req.c - slurmd request handling
 *****************************************************************************
 *  Copyright (C) 2002-2006 The Regents of the University of California.
 *  Copyright (C) 2008 Lawrence Livermore National Security.
 *  Produced at Lawrence Livermore National Laboratory (cf, DISCLAIMER).
 *  Written by Mark Grondona <mgrondona@llnl.gov>.
 *  LLNL-CODE-402394.
 *  
 *  This file is part of SLURM, a resource management program.
 *  For details, see <http://www.llnl.gov/linux/slurm/>.
 *  
 *  SLURM is free software; you can redistribute it and/or modify it under
 *  the terms of the GNU General Public License as published by the Free
 *  Software Foundation; either version 2 of the License, or (at your option)
 *  any later version.
 *
 *  In addition, as a special exception, the copyright holders give permission 
 *  to link the code of portions of this program with the OpenSSL library under
 *  certain conditions as described in each individual source file, and 
 *  distribute linked combinations including the two. You must obey the GNU 
 *  General Public License in all respects for all of the code used other than 
 *  OpenSSL. If you modify file(s) with this exception, you may extend this 
 *  exception to your version of the file(s), but you are not obligated to do 
 *  so. If you do not wish to do so, delete this exception statement from your
 *  version.  If you delete this exception statement from all source files in 
 *  the program, then also delete it here.
 *  
 *  SLURM is distributed in the hope that it will be useful, but WITHOUT ANY
 *  WARRANTY; without even the implied warranty of MERCHANTABILITY or FITNESS
 *  FOR A PARTICULAR PURPOSE.  See the GNU General Public License for more
 *  details.
 *  
 *  You should have received a copy of the GNU General Public License along
 *  with SLURM; if not, write to the Free Software Foundation, Inc.,
 *  51 Franklin Street, Fifth Floor, Boston, MA 02110-1301  USA.
\*****************************************************************************/
#if HAVE_CONFIG_H
#  include "config.h"
#endif

#include <fcntl.h>
#include <pthread.h>
#include <sched.h>
#include <signal.h>
#include <string.h>
#include <sys/param.h>
#include <unistd.h>
#include <stdlib.h>
#include <sys/param.h>		/* MAXPATHLEN */
#include <sys/poll.h>
#include <sys/stat.h>
#include <sys/types.h>
#include <sys/wait.h>
#include <utime.h>
#include <grp.h>

#include "src/common/env.h"
#include "src/common/hostlist.h"
#include "src/common/jobacct_common.h"
#include "src/common/log.h"
#include "src/common/macros.h"
#include "src/common/node_select.h"
#include "src/common/slurm_auth.h"
#include "src/common/slurm_cred.h"
#include "src/common/slurm_jobacct_gather.h"
#include "src/common/slurm_protocol_defs.h"
#include "src/common/slurm_protocol_api.h"
#include "src/common/slurm_protocol_interface.h"
#include "src/common/xstring.h"
#include "src/common/xmalloc.h"
#include "src/common/list.h"
#include "src/common/uid.h"
#include "src/common/util-net.h"
#include "src/common/forward.h"
#include "src/common/read_config.h"
#include "src/common/fd.h"
#include "src/common/stepd_api.h"

#include "src/slurmd/slurmd/slurmd.h"
#include "src/slurmd/slurmd/reverse_tree_math.h"
#include "src/slurmd/slurmd/xcpu.h"
#include "src/slurmd/common/proctrack.h"
#include "src/slurmd/common/slurmstepd_init.h"
#include "src/slurmd/common/run_script.h"
#include "src/slurmd/common/task_plugin.h"

#ifndef MAXHOSTNAMELEN
#define MAXHOSTNAMELEN	64
#endif

typedef struct {
	int ngids;
	gid_t *gids;
} gids_t;

typedef struct {
	uint32_t job_id;
	uint32_t job_mem;
} job_mem_limits_t;

static int  _abort_job(uint32_t job_id);
static int  _abort_step(uint32_t job_id, uint32_t step_id);
static char ** _build_env(uint32_t jobid, uid_t uid, char *bg_part_id);
static void _delay_rpc(int host_inx, int host_cnt, int usec_per_rpc);
static void _destroy_env(char **env);
static bool _slurm_authorized_user(uid_t uid);
static void _job_limits_free(void *x);
static int  _job_limits_match(void *x, void *key);
static bool _job_still_running(uint32_t job_id);
static int  _kill_all_active_steps(uint32_t jobid, int sig, bool batch);
static int  _terminate_all_steps(uint32_t jobid, bool batch);
static void _rpc_launch_tasks(slurm_msg_t *);
static void _rpc_abort_job(slurm_msg_t *);
static void _rpc_batch_job(slurm_msg_t *);
static void _rpc_signal_tasks(slurm_msg_t *);
static void _rpc_checkpoint_tasks(slurm_msg_t *);
static void _rpc_terminate_tasks(slurm_msg_t *);
static void _rpc_timelimit(slurm_msg_t *);
static void _rpc_reattach_tasks(slurm_msg_t *);
static void _rpc_signal_job(slurm_msg_t *);
static void _rpc_suspend_job(slurm_msg_t *);
static void _rpc_terminate_job(slurm_msg_t *);
static void _rpc_update_time(slurm_msg_t *);
static void _rpc_shutdown(slurm_msg_t *msg);
static void _rpc_reconfig(slurm_msg_t *msg);
static void _rpc_pid2jid(slurm_msg_t *msg);
static int  _rpc_file_bcast(slurm_msg_t *msg);
static int  _rpc_ping(slurm_msg_t *);
static int  _rpc_health_check(slurm_msg_t *);
static int  _rpc_step_complete(slurm_msg_t *msg);
static int  _rpc_stat_jobacct(slurm_msg_t *msg);
static int  _rpc_daemon_status(slurm_msg_t *msg);
static int  _run_prolog(uint32_t jobid, uid_t uid, char *bg_part_id);
static int  _run_epilog(uint32_t jobid, uid_t uid, char *bg_part_id);

static bool _pause_for_job_completion(uint32_t jobid, char *nodes, 
		int maxtime);
static void _sync_messages_kill(kill_job_msg_t *req);
static int _waiter_init (uint32_t jobid);
static int _waiter_complete (uint32_t jobid);

static bool _steps_completed_now(uint32_t jobid);
static void _wait_state_completed(uint32_t jobid, int max_delay);
static long _get_job_uid(uint32_t jobid);

static gids_t *_gids_cache_lookup(char *user, gid_t gid);

/*
 *  List of threads waiting for jobs to complete
 */
static List waiters;

static pthread_mutex_t launch_mutex = PTHREAD_MUTEX_INITIALIZER;
static time_t booted = 0;
static time_t last_slurmctld_msg = 0;

static pthread_mutex_t job_limits_mutex = PTHREAD_MUTEX_INITIALIZER;
static List job_limits_list = NULL;
static bool job_limits_loaded = false;

<<<<<<< HEAD
=======
/* NUM_PARALLEL_SUSPEND controls the number of jobs suspended/resumed
 * at one time as well as the number of jobsteps per job that can be
 * suspended at one time */
#define NUM_PARALLEL_SUSPEND 8
static pthread_mutex_t suspend_mutex = PTHREAD_MUTEX_INITIALIZER;
static uint32_t job_suspend_array[NUM_PARALLEL_SUSPEND];
static int job_suspend_size = 0;

>>>>>>> a23ccbf6
void
slurmd_req(slurm_msg_t *msg)
{
	int rc;

<<<<<<< HEAD
=======
	if (msg == NULL) {
		if (booted == 0)
			booted = time(NULL);
		if (waiters) {
			list_destroy(waiters);
			waiters = NULL;
		}
		slurm_mutex_lock(&job_limits_mutex);
		if (job_limits_list) {
			list_destroy(job_limits_list);
			job_limits_list = NULL;
			job_limits_loaded = false;
		}
		slurm_mutex_unlock(&job_limits_mutex);
		return;
	}

>>>>>>> a23ccbf6
	switch(msg->msg_type) {
	case REQUEST_BATCH_JOB_LAUNCH:
		/* Mutex locking moved into _rpc_batch_job() due to 
		 * very slow prolog on Blue Gene system. Only batch 
		 * jobs are supported on Blue Gene (no job steps). */
		_rpc_batch_job(msg);
		last_slurmctld_msg = time(NULL);
		slurm_free_job_launch_msg(msg->data);
		break;
	case REQUEST_LAUNCH_TASKS:
		debug2("Processing RPC: REQUEST_LAUNCH_TASKS");
		slurm_mutex_lock(&launch_mutex);
		_rpc_launch_tasks(msg);
		slurm_free_launch_tasks_request_msg(msg->data);
		slurm_mutex_unlock(&launch_mutex);
		break;
	case REQUEST_SIGNAL_TASKS:
		debug2("Processing RPC: REQUEST_SIGNAL_TASKS");
		_rpc_signal_tasks(msg);
		slurm_free_kill_tasks_msg(msg->data);
		break;
	case REQUEST_CHECKPOINT_TASKS:
		debug2("Processing RPC: REQUEST_CHECKPOINT_TASKS");
		_rpc_checkpoint_tasks(msg);
		slurm_free_checkpoint_tasks_msg(msg->data);
		break;
	case REQUEST_TERMINATE_TASKS:
		debug2("Processing RPC: REQUEST_TERMINATE_TASKS");
		_rpc_terminate_tasks(msg);
		slurm_free_kill_tasks_msg(msg->data);
		break;
	case REQUEST_KILL_TIMELIMIT:
		debug2("Processing RPC: REQUEST_KILL_TIMELIMIT");
		last_slurmctld_msg = time(NULL);
		_rpc_timelimit(msg);
		slurm_free_timelimit_msg(msg->data);
		break; 
	case REQUEST_REATTACH_TASKS:
		debug2("Processing RPC: REQUEST_REATTACH_TASKS");
		_rpc_reattach_tasks(msg);
		slurm_free_reattach_tasks_request_msg(msg->data);
		break;
	case REQUEST_SIGNAL_JOB:
		debug2("Processing RPC: REQUEST_SIGNAL_JOB");
		_rpc_signal_job(msg);
		slurm_free_signal_job_msg(msg->data);
		break;
	case REQUEST_SUSPEND:
		_rpc_suspend_job(msg);
		last_slurmctld_msg = time(NULL);
		slurm_free_suspend_msg(msg->data);
		break;
	case REQUEST_ABORT_JOB:
		debug2("Processing RPC: REQUEST_ABORT_JOB");
		last_slurmctld_msg = time(NULL);
		_rpc_abort_job(msg);
		slurm_free_kill_job_msg(msg->data);
		break;
	case REQUEST_TERMINATE_JOB:
		debug2("Processing RPC: REQUEST_TERMINATE_JOB");
		last_slurmctld_msg = time(NULL);
		_rpc_terminate_job(msg);
		slurm_free_kill_job_msg(msg->data);
		break;
	case REQUEST_UPDATE_JOB_TIME:
		_rpc_update_time(msg);
		last_slurmctld_msg = time(NULL);
		slurm_free_update_job_time_msg(msg->data);
		break;
	case REQUEST_SHUTDOWN:
		_rpc_shutdown(msg);
		slurm_free_shutdown_msg(msg->data);
		break;
	case REQUEST_RECONFIGURE:
		_rpc_reconfig(msg);
		last_slurmctld_msg = time(NULL);
		/* No body to free */
		break;
	case REQUEST_NODE_REGISTRATION_STATUS:
		/* Treat as ping (for slurmctld agent, just return SUCCESS) */
		rc = _rpc_ping(msg);
		last_slurmctld_msg = time(NULL);
		/* No body to free */
		/* Then initiate a separate node registration */
		if (rc == SLURM_SUCCESS)
			send_registration_msg(SLURM_SUCCESS, true);
		break;
	case REQUEST_PING:
		_rpc_ping(msg);
		last_slurmctld_msg = time(NULL);
		/* No body to free */
		break;
	case REQUEST_HEALTH_CHECK:
		_rpc_health_check(msg);
		last_slurmctld_msg = time(NULL);
		/* No body to free */
		break;
	case REQUEST_JOB_ID:
		_rpc_pid2jid(msg);
		slurm_free_job_id_request_msg(msg->data);
		break;
	case REQUEST_FILE_BCAST:
		rc = _rpc_file_bcast(msg);
		slurm_send_rc_msg(msg, rc);
		slurm_free_file_bcast_msg(msg->data);
		break;
	case REQUEST_STEP_COMPLETE:
		rc = _rpc_step_complete(msg);
		slurm_free_step_complete_msg(msg->data);
		break;
	case MESSAGE_STAT_JOBACCT:
		rc = _rpc_stat_jobacct(msg);
		slurm_free_stat_jobacct_msg(msg->data);
		break;
	case REQUEST_DAEMON_STATUS:
		_rpc_daemon_status(msg);
		/* No body to free */
		break;
	default:
		error("slurmd_req: invalid request msg type %d\n",
		      msg->msg_type);
		slurm_send_rc_msg(msg, EINVAL);
		break;
	}
	return;
}

static int
_send_slurmstepd_init(int fd, slurmd_step_type_t type, void *req, 
		      slurm_addr *cli, slurm_addr *self,
		      hostset_t step_hset)
{
	int len = 0;
	Buf buffer = NULL;
	slurm_msg_t msg;
	uid_t uid = (uid_t)-1;
	gids_t *gids = NULL;

	int rank;
	int parent_rank, children, depth, max_depth;
	char *parent_alias = NULL;
	slurm_addr parent_addr = {0};
	char pwd_buffer[PW_BUF_SIZE];
	struct passwd pwd, *pwd_result;

	slurm_msg_t_init(&msg);
	/* send type over to slurmstepd */
	safe_write(fd, &type, sizeof(int));

	/* step_hset can be NULL for batch scripts, OR if the user is
	 * the SlurmUser, and the job credential did not validate in
	 * _check_job_credential.  If the job credential did not validate,
	 * then it did not come from the controller and there is no reason
	 * to send step completion messages to the controller.
	 */
	if (step_hset == NULL) {
		rank = -1;
		parent_rank = -1;
		children = 0;
		depth = 0;
		max_depth = 0;
	} else {
#ifndef HAVE_FRONT_END
		int count;
		count = hostset_count(step_hset);
		rank = hostset_find(step_hset, conf->node_name);
		reverse_tree_info(rank, count, REVERSE_TREE_WIDTH,
				  &parent_rank, &children,
				  &depth, &max_depth);
		if (rank > 0) { /* rank 0 talks directly to the slurmctld */
			int rc;
			/* Find the slurm_addr of this node's parent slurmd
			   in the step host list */
			parent_alias = hostset_nth(step_hset, parent_rank);
			rc = slurm_conf_get_addr(parent_alias, &parent_addr);
			if (rc != SLURM_SUCCESS) {
				error("Failed looking up address for "
				      "NodeName %s", parent_alias);
				/* parent_rank = -1; */
			}
		}
#else
		/* In FRONT_END mode, one slurmd pretends to be all
		 * NodeNames, so we can't compare conf->node_name
		 * to the NodeNames in step_hset.  Just send step complete
		 * RPC directly to the controller.
		 */
		rank = 0;
		parent_rank = -1;
		children = 0;
		depth = 0;
		max_depth = 0;
#endif
	}
	debug3("slurmstepd rank %d (%s), parent rank %d (%s), "
	       "children %d, depth %d, max_depth %d",
	       rank, conf->node_name,
	       parent_rank, parent_alias ? parent_alias : "NONE",
	       children, depth, max_depth);
	if (parent_alias)
		free(parent_alias);

	/* send reverse-tree info to the slurmstepd */
	safe_write(fd, &rank, sizeof(int));
	safe_write(fd, &parent_rank, sizeof(int));
	safe_write(fd, &children, sizeof(int));
	safe_write(fd, &depth, sizeof(int));
	safe_write(fd, &max_depth, sizeof(int));
	safe_write(fd, &parent_addr, sizeof(slurm_addr));

	/* send conf over to slurmstepd */
	buffer = init_buf(0);
	pack_slurmd_conf_lite(conf, buffer);
	len = get_buf_offset(buffer);
	safe_write(fd, &len, sizeof(int));
	safe_write(fd, get_buf_data(buffer), len);
	free_buf(buffer);

	/* send cli address over to slurmstepd */
	buffer = init_buf(0);
	slurm_pack_slurm_addr(cli, buffer);
	len = get_buf_offset(buffer);
	safe_write(fd, &len, sizeof(int));
	safe_write(fd, get_buf_data(buffer), len);
	free_buf(buffer);

	/* send self address over to slurmstepd */
	if(self) {
		buffer = init_buf(0);
		slurm_pack_slurm_addr(self, buffer);
		len = get_buf_offset(buffer);
		safe_write(fd, &len, sizeof(int));
		safe_write(fd, get_buf_data(buffer), len);
		free_buf(buffer);
	} else {
		len = 0;
		safe_write(fd, &len, sizeof(int));
	}

	/* send req over to slurmstepd */
	switch(type) {
	case LAUNCH_BATCH_JOB:
		uid = (uid_t)((batch_job_launch_msg_t *)req)->uid;
		msg.msg_type = REQUEST_BATCH_JOB_LAUNCH;
		break;
	case LAUNCH_TASKS:
		/*
		 * The validity of req->uid was verified against the
		 * auth credential in _rpc_launch_tasks().  req->gid
		 * has NOT yet been checked!
		 */
		uid = (uid_t)((launch_tasks_request_msg_t *)req)->uid;
		msg.msg_type = REQUEST_LAUNCH_TASKS;
		break;
	default:
		error("Was sent a task I didn't understand");
		break;
	}
	buffer = init_buf(0);
	msg.data = req;
	pack_msg(&msg, buffer);
	len = get_buf_offset(buffer);
	safe_write(fd, &len, sizeof(int));
	safe_write(fd, get_buf_data(buffer), len);
	free_buf(buffer);
	
	/* send cached group ids array for the relevant uid */
	debug3("_send_slurmstepd_init: call to getpwuid_r");
	if (getpwuid_r(uid, &pwd, pwd_buffer, PW_BUF_SIZE, &pwd_result) ||
	    (pwd_result == NULL)) {
		error("_send_slurmstepd_init getpwuid_r: %m");
		len = 0;
		safe_write(fd, &len, sizeof(int));
		return -1;
	}
	debug3("_send_slurmstepd_init: return from getpwuid_r");

	if ((gids = _gids_cache_lookup(pwd_result->pw_name, 
				       pwd_result->pw_gid))) {
		int i;
		uint32_t tmp32;
		safe_write(fd, &gids->ngids, sizeof(int));
		for (i = 0; i < gids->ngids; i++) {
			tmp32 = (uint32_t)gids->gids[i];
			safe_write(fd, &tmp32, sizeof(uint32_t));
		}
	} else {
		len = 0;
		safe_write(fd, &len, sizeof(int));
	}
	return 0;

rwfail:
	if(buffer)
		free_buf(buffer);
	error("_send_slurmstepd_init failed");
	return -1;
}


/*
 * Fork and exec the slurmstepd, then send the slurmstepd its
 * initialization data.  Then wait for slurmstepd to send an "ok"
 * message before returning.  When the "ok" message is received,
 * the slurmstepd has created and begun listening on its unix
 * domain socket.
 *
 * Note that this code forks twice and it is the grandchild that
 * becomes the slurmstepd process, so the slurmstepd's parent process
 * will be init, not slurmd.
 */
static int
_forkexec_slurmstepd(slurmd_step_type_t type, void *req, 
		     slurm_addr *cli, slurm_addr *self,
		     const hostset_t step_hset)
{
	pid_t pid;
	int to_stepd[2] = {-1, -1};
	int to_slurmd[2] = {-1, -1};

	if (pipe(to_stepd) < 0 || pipe(to_slurmd) < 0) {
		error("_forkexec_slurmstepd pipe failed: %m");
		return SLURM_FAILURE;
	}

	if ((pid = fork()) < 0) {
		error("_forkexec_slurmstepd: fork: %m");
		close(to_stepd[0]);
		close(to_stepd[1]);
		close(to_slurmd[0]);
		close(to_slurmd[1]);
		return SLURM_FAILURE;
	} else if (pid > 0) {
		int rc = 0;
		/*
		 * Parent sends initialization data to the slurmstepd
		 * over the to_stepd pipe, and waits for the return code
		 * reply on the to_slurmd pipe.
		 */
		if (close(to_stepd[0]) < 0)
			error("Unable to close read to_stepd in parent: %m");
		if (close(to_slurmd[1]) < 0)
			error("Unable to close write to_slurmd in parent: %m");

		if ((rc = _send_slurmstepd_init(to_stepd[1], type,
						req, cli, self,
						step_hset)) < 0) {
			error("Unable to init slurmstepd");
			rc = SLURM_FAILURE;
			goto done;
		}
		if (read(to_slurmd[0], &rc, sizeof(int)) != sizeof(int)) {
			error("Error reading return code message "
			      "from slurmstepd: %m");
			rc = SLURM_FAILURE;
		}

	done:
		/* Reap child */
		if (waitpid(pid, NULL, 0) < 0)
			error("Unable to reap slurmd child process");
		if (close(to_stepd[1]) < 0)
			error("close write to_stepd in parent: %m");
		if (close(to_slurmd[0]) < 0)
			error("close read to_slurmd in parent: %m");
		return rc;
	} else {
		char slurm_stepd_path[MAXPATHLEN];
		char *const argv[2] = { slurm_stepd_path, NULL};
		int failed = 0;
		snprintf(slurm_stepd_path, sizeof(slurm_stepd_path),
			 "%s/sbin/slurmstepd", SLURM_PREFIX);
		/*
		 * Child forks and exits
		 */
		if (setsid() < 0) {
			error("_forkexec_slurmstepd: setsid: %m");
			failed = 1;
		}
		if ((pid = fork()) < 0) {
			error("_forkexec_slurmstepd: "
			      "Unable to fork grandchild: %m");
			failed = 2;
		} else if (pid > 0) { /* child */
			exit(0);
		}

		/*
		 * Grandchild exec's the slurmstepd
		 */
		slurm_shutdown_msg_engine(conf->lfd);
		
		if (close(to_stepd[1]) < 0)
			error("close write to_stepd in grandchild: %m");
		if (close(to_slurmd[0]) < 0)
			error("close read to_slurmd in parent: %m");
		if (dup2(to_stepd[0], STDIN_FILENO) == -1) {
			error("dup2 over STDIN_FILENO: %m");
			exit(1);
		}
		fd_set_close_on_exec(to_stepd[0]);
		if (dup2(to_slurmd[1], STDOUT_FILENO) == -1) {
			error("dup2 over STDOUT_FILENO: %m");
			exit(1);
		}
		fd_set_close_on_exec(to_slurmd[1]);
		if (dup2(devnull, STDERR_FILENO) == -1) {
			error("dup2 /dev/null to STDERR_FILENO: %m");
			exit(1);
		}
		fd_set_noclose_on_exec(STDERR_FILENO);
		log_fini();
		if(!failed) {
			execvp(argv[0], argv);
			error("exec of slurmstepd failed: %m");
		}
		exit(2);
	}
}


/*
 * The job(step) credential is the only place to get a definitive
 * list of the nodes allocated to a job step.  We need to return
 * a hostset_t of the nodes. Validate the incoming RPC, updating 
 * job_mem needed.
 */
static int
_check_job_credential(launch_tasks_request_msg_t *req, uid_t uid,
		      int node_id, hostset_t *step_hset)
{
	slurm_cred_arg_t arg;
	hostset_t        hset    = NULL;
	bool             user_ok = _slurm_authorized_user(uid);
	bool             verified = true;
	int              host_index = -1;
	int              rc;
	slurm_cred_t     cred = req->cred;
	uint32_t         jobid = req->job_id;
	uint32_t         stepid = req->job_step_id;
	int              tasks_to_launch = req->tasks_to_launch[node_id];
	/*
	 * First call slurm_cred_verify() so that all valid
	 * credentials are checked
	 */
	if ((rc = slurm_cred_verify(conf->vctx, cred, &arg)) < 0) {
		verified = false;
		if (!user_ok)
			return SLURM_ERROR;
		else {
			debug("_check_job_credential slurm_cred_verify failed:"
			      " %m, but continuing anyway.");
		}
	}

	/* If uid is the SlurmUser or root and the credential is bad,
	 * then do not attempt validating the credential */
	if (!verified) {
		*step_hset = NULL;
		if (rc >= 0) {
			if ((hset = hostset_create(arg.hostlist)))
				*step_hset = hset;
<<<<<<< HEAD
			xfree(arg.hostlist);
			xfree(arg.alloc_lps);
=======
			slurm_cred_free_args(&arg);
>>>>>>> a23ccbf6
		}
		return SLURM_SUCCESS;
	}

	if ((arg.jobid != jobid) || (arg.stepid != stepid)) {
		error("job credential for %u.%u  expected %u.%u",
		      arg.jobid, arg.stepid, jobid, stepid); 
		goto fail;
	}

	if (arg.uid != uid) {
		error("job credential created for uid %ld, expected %ld",
		      (long) arg.uid, (long) uid);
		goto fail;
	}

	/*
	 * Check that credential is valid for this host
	 */
	if (!(hset = hostset_create(arg.hostlist))) {
		error("Unable to parse credential hostlist: `%s'", 
		      arg.hostlist);
		goto fail;
	}

	if (!hostset_within(hset, conf->node_name)) {
<<<<<<< HEAD
		error("job credential invalid for this host [%d.%d %ld %s]",
=======
		error("job credential invalid for this host [%u.%u %ld %s]",
>>>>>>> a23ccbf6
		      arg.jobid, arg.stepid, (long) arg.uid, arg.hostlist);
		goto fail;
	}

        if ((arg.alloc_lps_cnt > 0) && (tasks_to_launch > 0)) {
<<<<<<< HEAD
                host_index = hostset_index(hset, conf->node_name, jobid);

                /* Left in here for debugging purposes */
#if(0)
                if(host_index >= 0)
                  info(" cons_res %u alloc_lps_cnt %d task[%d] = %d = task_to_launch %d host %s ", 
                         arg.jobid, arg.alloc_lps_cnt, host_index, arg.alloc_lps[host_index], 
                         tasks_to_launch, conf->node_name);
=======
                host_index = hostset_find(hset, conf->node_name);

#if(0)
		/* Left for debugging purposes */
                if (host_index >= 0)
                  info(" cons_res %u alloc_lps_cnt %u "
			"task[%d] = %u = task_to_launch %d host %s ", 
			arg.jobid, arg.alloc_lps_cnt, host_index, 
			arg.alloc_lps[host_index], 
			tasks_to_launch, conf->node_name);
>>>>>>> a23ccbf6
#endif

                if (host_index < 0) { 
                        error("job cr credential invalid host_index %d for "
			      "job %u", host_index, arg.jobid);
                        goto fail; 
                }
<<<<<<< HEAD
                
                if (tasks_to_launch > arg.alloc_lps[host_index]) {
			error("cons_res: More than one tasks per logical processor (%d > %d) on host [%d.%d %ld %s] ",
			      tasks_to_launch, arg.alloc_lps[host_index], 
			      arg.jobid, arg.stepid, (long) arg.uid, arg.hostlist);
			error(" cons_res: Use task/affinity plug-in to bind the tasks to the allocated resources");
		}
        }

	*step_hset = hset;
	xfree(arg.hostlist);
	arg.alloc_lps_cnt = 0;
	xfree(arg.alloc_lps);
=======
		if (host_index > arg.alloc_lps_cnt)
			error("host_index > alloc_lps_cnt in credential");
                else if (arg.alloc_lps[host_index] == 0)
			error("cons_res: zero processors allocated to step");
                if (tasks_to_launch > arg.alloc_lps[host_index]) {
			/* This is expected with the --overcommit option */
			verbose("cons_res: More than one tasks per logical "
				"processor (%d > %u) on host [%u.%u %ld %s] ",
				tasks_to_launch, arg.alloc_lps[host_index], 
				arg.jobid, arg.stepid, (long) arg.uid, 
				arg.hostlist);
			verbose("cons_res: Use task/affinity plug-in to bind "
				"the tasks to the allocated resources");
		}
        }

	/* Overwrite any memory limits in the RPC with contents of the 
	 * memory limit within the credential. 
	 * Reset the CPU count on this node to correct value. */
	if (arg.job_mem & MEM_PER_CPU) {
		req->job_mem = arg.job_mem & (~MEM_PER_CPU);
		if ((host_index >= 0) && (host_index < arg.alloc_lps_cnt) &&
		    (arg.alloc_lps[host_index] > 0))
			req->job_mem *= arg.alloc_lps[host_index];
	} else
		req->job_mem = arg.job_mem;
	if ((host_index >= 0) && (host_index < arg.alloc_lps_cnt))
		req->cpus_allocated[node_id] = arg.alloc_lps[host_index];
#if 0
	info("mem orig:%u cpus:%u limit:%u", 
	     arg.job_mem, arg.alloc_lps[host_index], req->job_mem);
#endif

	*step_hset = hset;
	slurm_cred_free_args(&arg);
>>>>>>> a23ccbf6
	return SLURM_SUCCESS;

    fail:
	if (hset) 
		hostset_destroy(hset);
	*step_hset = NULL;
<<<<<<< HEAD
	xfree(arg.hostlist);
        arg.alloc_lps_cnt = 0;
        xfree(arg.alloc_lps);
=======
	slurm_cred_free_args(&arg);
>>>>>>> a23ccbf6
	slurm_seterrno_ret(ESLURMD_INVALID_JOB_CREDENTIAL);
}


static void 
_rpc_launch_tasks(slurm_msg_t *msg)
{
	int      errnum = SLURM_SUCCESS;
	uint16_t port;
	char     host[MAXHOSTNAMELEN];
	uid_t    req_uid;
	launch_tasks_request_msg_t *req = msg->data;
	bool     super_user = false;
	bool     first_job_run;
	slurm_addr self;
	slurm_addr *cli = &msg->orig_addr;
	socklen_t adlen;
	hostset_t step_hset = NULL;
	job_mem_limits_t *job_limits_ptr;
	int nodeid = nodelist_find(req->complete_nodelist, conf->node_name);

	req_uid = g_slurm_auth_get_uid(msg->auth_cred, NULL);
	memcpy(&req->orig_addr, &msg->orig_addr, sizeof(slurm_addr));

<<<<<<< HEAD
	slurmd_launch_request(req, msg->srun_node_id);
=======
	slurmd_launch_request(req->job_id, req, nodeid);
>>>>>>> a23ccbf6

	super_user = _slurm_authorized_user(req_uid);

	if ((super_user == false) && (req_uid != req->uid)) {
		error("launch task request from uid %u",
		      (unsigned int) req_uid);
		errnum = ESLURM_USER_ID_MISSING;	/* or invalid user */
		goto done;
	}

	slurm_get_ip_str(cli, &port, host, sizeof(host));
	info("launch task %u.%u request from %u.%u@%s (port %hu)", req->job_id,
	     req->job_step_id, req->uid, req->gid, host, port);
	env_array_append(&req->env, "SLURM_SRUN_COMM_HOST", host);
	req->envc = envcount(req->env);

	first_job_run = !slurm_cred_jobid_cached(conf->vctx, req->job_id);
	if (_check_job_credential(req, req_uid, nodeid, &step_hset) < 0) {
		errnum = errno;
		error("Invalid job credential from %ld@%s: %m", 
		      (long) req_uid, host);
		goto done;
	}
	
#ifndef HAVE_FRONT_END
	if (first_job_run) {
		int rc;
		rc =  _run_prolog(req->job_id, req->uid, NULL);
		if (rc) {
			int term_sig, exit_status;
			if (WIFSIGNALED(rc)) {
				exit_status = 0;
				term_sig    = WTERMSIG(rc);
			} else {
				exit_status = WEXITSTATUS(rc);
				term_sig    = 0;
			}
			error("[job %u] prolog failed status=%d:%d", 
			      req->job_id, exit_status, term_sig);
			errnum = ESLURMD_PROLOG_FAILED;
			goto done;
		}
	}
#endif

<<<<<<< HEAD
    done:
	if (step_hset)
		hostset_destroy(step_hset);

	if (slurm_send_rc_msg(msg, errnum) < 0) {

		error("launch_tasks: unable to send return code: %m");

		/*
		 * Rewind credential so that srun may perform retry
		 */
		slurm_cred_rewind(conf->vctx, req->cred); /* ignore errors */

	} else if (errnum == SLURM_SUCCESS) {
		save_cred_state(conf->vctx);
		slurmd_reserve_resources(req->job_id, req);
	}

	/*
	 *  If job prolog failed, indicate failure to slurmctld
	 */
	if (errnum == ESLURMD_PROLOG_FAILED)
		send_registration_msg(errnum, false);	
}


static void 
_rpc_spawn_task(slurm_msg_t *msg)
{
	int      errnum = 0;
	uint16_t port;
	char     host[MAXHOSTNAMELEN];
	uid_t    req_uid;
	spawn_task_request_msg_t *req = msg->data;
	uint32_t jobid  = req->job_id;
	uint32_t stepid = req->job_step_id;
	bool     super_user = false;
	slurm_addr self;
	slurm_addr *cli = &msg->orig_addr;
	socklen_t adlen;
        int spawn_tasks_to_launch = -1;
	hostset_t step_hset = NULL;

	req_uid = g_slurm_auth_get_uid(msg->auth_cred);

	super_user = _slurm_authorized_user(req_uid);

	if ((super_user == false) && (req_uid != req->uid)) {
		error("spawn task request from uid %u",
		      (unsigned int) req_uid);
		errnum = ESLURM_USER_ID_MISSING;	/* or invalid user */
		goto done;
	}

	slurm_get_ip_str(cli, &port, host, sizeof(host));
	info("spawn task %u.%u request from %u@%s", req->job_id, 
	     req->job_step_id, req->uid, host);

	if (_check_job_credential(req->cred, jobid, stepid, req_uid, 
				  spawn_tasks_to_launch, &step_hset) < 0) {
		errnum = ESLURMD_INVALID_JOB_CREDENTIAL;
		error("Invalid job credential from %ld@%s: %m", 
		      (long) req_uid, host);
		goto done;
	}
	if (slurm_cred_revoked(conf->vctx, req->cred)) {
		info("Job credential revoked for %u", jobid);
		errnum = ESLURMD_CREDENTIAL_REVOKED;
		goto done;
	}

#ifndef HAVE_FRONT_END
	if (!slurm_cred_jobid_cached(conf->vctx, req->job_id)) {
		slurm_cred_insert_jobid(conf->vctx, req->job_id);
		if (_run_prolog(req->job_id, req->uid, NULL) != 0) {
			error("[job %u] prolog failed", req->job_id);
			errnum = ESLURMD_PROLOG_FAILED;
			goto done;
=======
	if (req->job_mem) {
		slurm_mutex_lock(&job_limits_mutex);
		if (!job_limits_list)
			job_limits_list = list_create(_job_limits_free);
		job_limits_ptr = list_find_first (job_limits_list, 
						  _job_limits_match, 
						  &req->job_id);
		if (!job_limits_ptr) {
			//info("AddLim job:%u mem:%u",req->job_id,req->job_mem);
			job_limits_ptr = xmalloc(sizeof(job_mem_limits_t));
			job_limits_ptr->job_id = req->job_id;
			list_append(job_limits_list, job_limits_ptr);
>>>>>>> a23ccbf6
		}
		/* reset memory limit based upon value calculated in 
		 * _check_job_credential() above */
		job_limits_ptr->job_mem = req->job_mem;
		slurm_mutex_unlock(&job_limits_mutex);
	}

	adlen = sizeof(self);
	_slurm_getsockname(msg->conn_fd, (struct sockaddr *)&self, &adlen);

	debug3("_rpc_launch_tasks: call to _forkexec_slurmstepd");
	errnum = _forkexec_slurmstepd(LAUNCH_TASKS, (void *)req, cli, &self,
				      step_hset);
	debug3("_rpc_launch_tasks: return from _forkexec_slurmstepd");

    done:
	if (step_hset)
		hostset_destroy(step_hset);

	if (slurm_send_rc_msg(msg, errnum) < 0) {

		error("_rpc_launch_tasks: unable to send return code: %m");

		/*
		 * Rewind credential so that srun may perform retry
		 */
		slurm_cred_rewind(conf->vctx, req->cred); /* ignore errors */

	} else if (errnum == SLURM_SUCCESS) {
		save_cred_state(conf->vctx);
<<<<<<< HEAD
=======
		slurmd_reserve_resources(req->job_id, req, nodeid);
>>>>>>> a23ccbf6
	}

	/*
	 *  If job prolog failed, indicate failure to slurmctld
	 */
	if (errnum == ESLURMD_PROLOG_FAILED)
		send_registration_msg(errnum, false);	
}

static void
_prolog_error(batch_job_launch_msg_t *req, int rc)
{
	char *err_name_ptr, err_name[128], path_name[MAXPATHLEN];
	int fd;

	if (req->err)
		err_name_ptr = req->err;
	else {
		snprintf(err_name, sizeof(err_name), "slurm-%u.err", req->job_id);
		err_name_ptr = err_name;
	}
	if (err_name_ptr[0] == '/')
		snprintf(path_name, MAXPATHLEN, "%s", err_name_ptr);
	else if (req->work_dir)
		snprintf(path_name, MAXPATHLEN, "%s/%s", 
			req->work_dir, err_name_ptr);
	else
		snprintf(path_name, MAXPATHLEN, "/%s", err_name_ptr);

	if ((fd = open(path_name, (O_CREAT|O_APPEND|O_WRONLY), 0644)) == -1) {
		error("Unable to open %s: %s", path_name, slurm_strerror(errno));
		return;
	}
	snprintf(err_name, 128, "Error running slurm prolog: %d\n", 
		WEXITSTATUS(rc));
	write(fd, err_name, strlen(err_name));
	fchown(fd, (uid_t) req->uid, (gid_t) req->gid);
	close(fd);
}

/* load the user's environment on this machine if requested
 * SLURM_GET_USER_ENV environment variable is set */
static void
_get_user_env(batch_job_launch_msg_t *req)
{
	struct passwd pwd, *pwd_ptr = NULL;
	char pwd_buf[PW_BUF_SIZE];
	char **new_env;
	int i;

	for (i=0; i<req->envc; i++) {
		if (strcmp(req->environment[i], "SLURM_GET_USER_ENV=1") == 0)
			break;
	}
	if (i >= req->envc)
		return;		/* don't need to load env */

	if (getpwuid_r(req->uid, &pwd, pwd_buf, PW_BUF_SIZE, &pwd_ptr) ||
	    (pwd_ptr == NULL)) {
		error("getpwuid_r(%u):%m", req->uid);
	} else {
		verbose("get env for user %s here", pwd.pw_name);
		/* Permit up to 120 second delay before using cache file */
		new_env = env_array_user_default(pwd.pw_name, 120, 0);
		if (new_env) {
			env_array_merge(&new_env, 
					(const char **) req->environment);
			env_array_free(req->environment);
			req->environment = new_env;
			req->envc = envcount(new_env);
		} else {
			/* One option is to kill the job, but it's 
			 * probably better to try running with what 
			 * we have. */
			error("Unable to get user's local environment, "
			      "running only with passed environment");
		}
	}
}

/* The RPC currently contains a memory size limit, but we load the 
 * value from the job credential to be certain it has not been 
 * altered by the user */
static void
_set_batch_job_limits(slurm_msg_t *msg)
{
	slurm_cred_arg_t arg;
	batch_job_launch_msg_t *req = (batch_job_launch_msg_t *)msg->data;

	if (slurm_cred_get_args(req->cred, &arg) != SLURM_SUCCESS)
		return;

	if (arg.job_mem & MEM_PER_CPU) {
		req->job_mem = arg.job_mem & (~MEM_PER_CPU);
		if (arg.alloc_lps_cnt > 1)
			req->job_mem *= arg.alloc_lps_cnt;
	} else
		req->job_mem = arg.job_mem;

	slurm_cred_free_args(&arg);
}

static void
_rpc_batch_job(slurm_msg_t *msg)
{
	batch_job_launch_msg_t *req = (batch_job_launch_msg_t *)msg->data;
	bool     first_job_run = true;
	int      rc = SLURM_SUCCESS;
	uid_t    req_uid = g_slurm_auth_get_uid(msg->auth_cred, NULL);
	char    *bg_part_id = NULL;
	bool	 replied = false;
	slurm_addr *cli = &msg->orig_addr;
	
	if (!_slurm_authorized_user(req_uid)) {
		error("Security violation, batch launch RPC from uid %u",
		      (unsigned int) req_uid);
		rc = ESLURM_USER_ID_MISSING;	/* or bad in this case */
		goto done;
	}
	slurm_cred_handle_reissue(conf->vctx, req->cred);
	if (slurm_cred_revoked(conf->vctx, req->cred)) {
		error("Job %u already killed, do not launch batch job",
			req->job_id);
		rc = ESLURMD_CREDENTIAL_REVOKED;	/* job already ran */
		goto done;
	}

	if ((req->step_id != SLURM_BATCH_SCRIPT) && (req->step_id != 0))
		first_job_run = false;

	/*
	 * Insert jobid into credential context to denote that
	 * we've now "seen" an instance of the job
	 */
	if (first_job_run) {
		/* BlueGene prolog waits for partition boot and is very slow.
		 * On any system we might need to load environment variables
		 * for Moab (see --get-user-env), which could also be slow.
		 * Just reply now and send a separate kill job request if the 
		 * prolog or launch fail. */
		replied = true;
		if (slurm_send_rc_msg(msg, rc) < 1) {
			/* The slurmctld is no longer waiting for a reply.
			 * This typically indicates that the slurmd was
			 * blocked from memory and/or CPUs and the slurmctld
			 * has requeued the batch job request. */
			error("Could not confirm batch launch for job %u, "
			      "aborting request", req->job_id);
			rc = SLURM_COMMUNICATIONS_SEND_ERROR;
			goto done;
		}

		slurm_cred_insert_jobid(conf->vctx, req->job_id);

		/* 
	 	 * Run job prolog on this node
	 	 */
		select_g_get_jobinfo(req->select_jobinfo, 
				     SELECT_DATA_BLOCK_ID, 
				     &bg_part_id);

		rc = _run_prolog(req->job_id, req->uid, bg_part_id);
		xfree(bg_part_id);
		if (rc) {
			int term_sig, exit_status;
			if (WIFSIGNALED(rc)) {
				exit_status = 0;
				term_sig    = WTERMSIG(rc);
			} else {
				exit_status = WEXITSTATUS(rc);
				term_sig    = 0;
			}
			error("[job %u] prolog failed status=%d:%d", 
			      req->job_id, exit_status, term_sig);
			_prolog_error(req, rc);
			rc = ESLURMD_PROLOG_FAILED;
			goto done;
		}
	}
	_get_user_env(req);
	_set_batch_job_limits(msg);

	/* Since job could have been killed while the prolog was 
	 * running (especially on BlueGene, which can take minutes
	 * for partition booting). Test if the credential has since
	 * been revoked and exit as needed. */
	if (slurm_cred_revoked(conf->vctx, req->cred)) {
		info("Job %u already killed, do not launch batch job",  
			req->job_id);
		rc = ESLURMD_CREDENTIAL_REVOKED;     /* job already ran */
		goto done;
	}

	slurm_mutex_lock(&launch_mutex);
	if (req->step_id == SLURM_BATCH_SCRIPT)
		info("Launching batch job %u for UID %d",
			req->job_id, req->uid);
	else
		info("Launching batch job %u.%u for UID %d",
			req->job_id, req->step_id, req->uid);

	debug3("_rpc_batch_job: call to _forkexec_slurmstepd");
	rc = _forkexec_slurmstepd(LAUNCH_BATCH_JOB, (void *)req, cli, NULL,
				  (hostset_t)NULL);
	debug3("_rpc_batch_job: return from _forkexec_slurmstepd: %d", rc);

	slurm_mutex_unlock(&launch_mutex);

	/* On a busy system, slurmstepd may take a while to respond, 
	 * if the job was cancelled in the interim, run through the 
	 * abort logic below */
	if (slurm_cred_revoked(conf->vctx, req->cred)) {
		info("Job %u killed while launch was in progress", 
		     req->job_id);
		sleep(1);	/* give slurmstepd time to create 
				 * the communication socket */
		_terminate_all_steps(req->job_id, true);
		rc = ESLURMD_CREDENTIAL_REVOKED;
		goto done;
	}

    done:
	if (!replied) {
		if (slurm_send_rc_msg(msg, rc) < 1) {
			/* The slurmctld is no longer waiting for a reply.
			 * This typically indicates that the slurmd was
			 * blocked from memory and/or CPUs and the slurmctld
			 * has requeued the batch job request. */
			error("Could not confirm batch launch for job %u, "
			      "aborting request", req->job_id);
			rc = SLURM_COMMUNICATIONS_SEND_ERROR;
		} else {
			/* No need to initiate separate reply below */
			rc = SLURM_SUCCESS;
		}
	}
	if (rc != SLURM_SUCCESS) {
		/* prolog or job launch failure, 
		 * tell slurmctld that the job failed */
		if (req->step_id == SLURM_BATCH_SCRIPT)
			(void) _abort_job(req->job_id);
		else
			(void) _abort_step(req->job_id, req->step_id);
	}

	/*
	 *  If job prolog failed or we could not reply, 
	 *  initiate message to slurmctld with current state
	 */
	if ((rc == ESLURMD_PROLOG_FAILED) || 
	    (rc == SLURM_COMMUNICATIONS_SEND_ERROR))
		send_registration_msg(rc, false);
}

static int
_abort_job(uint32_t job_id)
{
	complete_batch_script_msg_t  resp;
	slurm_msg_t resp_msg;
	slurm_msg_t_init(&resp_msg);
	int rc;		/* Note: we are ignoring return code */

	resp.job_id       = job_id;
	resp.job_rc       = 1;
	resp.slurm_rc     = 0;
	resp.node_name    = NULL;	/* unused */
	resp_msg.msg_type = REQUEST_COMPLETE_BATCH_SCRIPT;
	resp_msg.data     = &resp;
	return slurm_send_recv_controller_rc_msg(&resp_msg, &rc);
}

static int
_abort_step(uint32_t job_id, uint32_t step_id)
{
	step_complete_msg_t resp;
	slurm_msg_t resp_msg;
	slurm_msg_t_init(&resp_msg);
	int rc;		/* Note: we are ignoring return code */

	resp.job_id       = job_id;
	resp.job_step_id  = step_id;
	resp.range_first  = 0;
	resp.range_last   = 0;
	resp.step_rc      = 1;
	resp.jobacct      = jobacct_gather_g_create(NULL);
	resp_msg.msg_type = REQUEST_STEP_COMPLETE;
	resp_msg.data     = &resp;
	return slurm_send_recv_controller_rc_msg(&resp_msg, &rc);
}

static void
_rpc_reconfig(slurm_msg_t *msg)
{
	uid_t req_uid = g_slurm_auth_get_uid(msg->auth_cred, NULL);

	if (!_slurm_authorized_user(req_uid))
		error("Security violation, reconfig RPC from uid %u",
		      (unsigned int) req_uid);
	else
		kill(conf->pid, SIGHUP);
	forward_wait(msg);
	/* Never return a message, slurmctld does not expect one */
}

static void
_rpc_shutdown(slurm_msg_t *msg)
{
	uid_t req_uid = g_slurm_auth_get_uid(msg->auth_cred, NULL);
	
	forward_wait(msg);
	if (!_slurm_authorized_user(req_uid))
		error("Security violation, shutdown RPC from uid %u",
		      (unsigned int) req_uid);
	else {
		if (kill(conf->pid, SIGTERM) != 0)
			error("kill(%u,SIGTERM): %m", conf->pid);
	}
	
	/* Never return a message, slurmctld does not expect one */
}

static void _job_limits_free(void *x)
{
	xfree(x);
}


static int _job_limits_match(void *x, void *key)
{
	job_mem_limits_t *job_limits_ptr = (job_mem_limits_t *) x;
	uint32_t *job_id = (uint32_t *) key;
	if (job_limits_ptr->job_id == *job_id)
		return 1;
	return 0;
}

/* Call only with job_limits_mutex locked */
static void
_load_job_limits(void)
{
	List steps;
	ListIterator step_iter;
	step_loc_t *stepd;
	int fd;
	job_mem_limits_t *job_limits_ptr;
	slurmstepd_info_t *stepd_info_ptr;

	if (!job_limits_list)
		job_limits_list = list_create(_job_limits_free);
	job_limits_loaded = true;

	steps = stepd_available(conf->spooldir, conf->node_name);
	step_iter = list_iterator_create(steps);
	while ((stepd = list_next(step_iter))) {
		job_limits_ptr = list_find_first(job_limits_list,
						 _job_limits_match,
						 &stepd->jobid);
		if (job_limits_ptr)	/* already processed */
			continue;
		fd = stepd_connect(stepd->directory, stepd->nodename,
				   stepd->jobid, stepd->stepid);
		if (fd == -1)
			continue;	/* step completed */
		stepd_info_ptr = stepd_get_info(fd);
		if (stepd_info_ptr && stepd_info_ptr->job_mem_limit) {
			/* create entry for this job */
			job_limits_ptr = xmalloc(sizeof(job_mem_limits_t));
			job_limits_ptr->job_id  = stepd->jobid;
			job_limits_ptr->job_mem = stepd_info_ptr->job_mem_limit;
			debug("RecLim job:%u mem:%u", 
			      stepd->jobid, stepd_info_ptr->job_mem_limit);
			list_append(job_limits_list, job_limits_ptr);
		}
		xfree(stepd_info_ptr);
		close(fd);
	}
	list_iterator_destroy(step_iter);
	list_destroy(steps);
}

static void
_enforce_job_mem_limit(void)
{
	List steps;
	ListIterator step_iter, job_limits_iter;
	job_mem_limits_t *job_limits_ptr;
	step_loc_t *stepd;
	int fd, i, job_inx, job_cnt = 0;
	uint32_t step_rss;
	stat_jobacct_msg_t acct_req;
	stat_jobacct_msg_t *resp = NULL;
	struct job_mem_info {
		uint32_t job_id;
		uint32_t mem_limit;	/* MB */
		uint32_t mem_used;	/* KB */
	};
	struct job_mem_info *job_mem_info_ptr = NULL;
	slurm_msg_t msg;
	job_notify_msg_t notify_req;
	job_step_kill_msg_t kill_req;

	slurm_mutex_lock(&job_limits_mutex);
	if (!job_limits_loaded)
		_load_job_limits();
	if (list_count(job_limits_list) == 0) {
		slurm_mutex_unlock(&job_limits_mutex);
		return;
	}

	job_mem_info_ptr = xmalloc((list_count(job_limits_list) + 1) * 
			   sizeof(struct job_mem_info));
	job_cnt = 0;
	job_limits_iter = list_iterator_create(job_limits_list);
	while ((job_limits_ptr = list_next(job_limits_iter))) {
		job_mem_info_ptr[job_cnt].job_id    = job_limits_ptr->job_id; 
		job_mem_info_ptr[job_cnt].mem_limit = job_limits_ptr->job_mem;
		job_cnt++;
	}
	list_iterator_destroy(job_limits_iter);
	slurm_mutex_unlock(&job_limits_mutex);

	steps = stepd_available(conf->spooldir, conf->node_name);
	step_iter = list_iterator_create(steps);
	while ((stepd = list_next(step_iter))) {
		for (job_inx=0; job_inx<job_cnt; job_inx++) {
			if (job_mem_info_ptr[job_inx].job_id == stepd->jobid)
				break;
		}
		if (job_inx >= job_cnt)
			continue;	/* job not being tracked */

		fd = stepd_connect(stepd->directory, stepd->nodename,
				   stepd->jobid, stepd->stepid);
		if (fd == -1)
			continue;	/* step completed */
		acct_req.job_id  = stepd->jobid;
		acct_req.step_id = stepd->stepid;
		resp = xmalloc(sizeof(stat_jobacct_msg_t));
		if ((!stepd_stat_jobacct(fd, &acct_req, resp)) &&
		    (resp->jobacct)) {
			/* resp->jobacct is NULL if account is disabled */
			jobacct_common_getinfo((struct jobacctinfo *)
					       resp->jobacct,
					       JOBACCT_DATA_TOT_RSS,
					       &step_rss);
			//info("job %u.%u rss:%u",stepd->jobid, stepd->stepid, step_rss);
			step_rss = MAX(step_rss, 1);
			job_mem_info_ptr[job_inx].mem_used += step_rss;
		}
		slurm_free_stat_jobacct_msg(resp);
		close(fd);
	}
	list_iterator_destroy(step_iter);
	list_destroy(steps);

	for (i=0; i<job_cnt; i++) {
		if ((job_mem_info_ptr[i].mem_limit == 0) ||
		    (job_mem_info_ptr[i].mem_used == 0)) {
			/* no memory limit or no steps found, purge record */
			slurm_mutex_lock(&job_limits_mutex);
			list_delete_all(job_limits_list, _job_limits_match, 
					&job_mem_info_ptr[i].job_id);
			slurm_mutex_unlock(&job_limits_mutex);
			break;
		}
		job_mem_info_ptr[i].mem_used /= 1024;	/* KB to MB */
		if (job_mem_info_ptr[i].mem_used <=
		    job_mem_info_ptr[i].mem_limit)
			continue;

		info("Job %u exceeded memory limit (%u>%u), cancelling it",
		    job_mem_info_ptr[i].job_id, job_mem_info_ptr[i].mem_used,
		    job_mem_info_ptr[i].mem_limit);
		/* NOTE: Batch jobs may have no srun to get this message */
		slurm_msg_t_init(&msg);
		notify_req.job_id      = job_mem_info_ptr[i].job_id;
		notify_req.job_step_id = NO_VAL;
		notify_req.message     = "Exceeded job memory limit";
		msg.msg_type    = REQUEST_JOB_NOTIFY;
		msg.data        = &notify_req;
		slurm_send_only_controller_msg(&msg);

		kill_req.job_id      = job_mem_info_ptr[i].job_id;
		kill_req.job_step_id = NO_VAL;
		kill_req.signal      = SIGKILL;
		kill_req.batch_flag  = (uint16_t) 0;
		msg.msg_type    = REQUEST_CANCEL_JOB_STEP;
		msg.data        = &kill_req;
		slurm_send_only_controller_msg(&msg);
	}
	xfree(job_mem_info_ptr);
}

static int
_rpc_ping(slurm_msg_t *msg)
{
	int        rc = SLURM_SUCCESS;
	uid_t req_uid = g_slurm_auth_get_uid(msg->auth_cred, NULL);

	if (!_slurm_authorized_user(req_uid)) {
		error("Security violation, ping RPC from uid %u",
		      (unsigned int) req_uid);
		rc = ESLURM_USER_ID_MISSING;	/* or bad in this case */
	}

	/* Return result. If the reply can't be sent this indicates that
	 * 1. The network is broken OR
	 * 2. slurmctld has died    OR
	 * 3. slurmd was paged out due to full memory
	 * If the reply request fails, we send an registration message to 
	 * slurmctld in hopes of avoiding having the node set DOWN due to
	 * slurmd paging and not being able to respond in a timely fashion. */
	if (slurm_send_rc_msg(msg, rc) < 0) {
		error("Error responding to ping: %m");
		send_registration_msg(SLURM_SUCCESS, false);
	}

	/* Take this opportunity to enforce any job memory limits */
	_enforce_job_mem_limit();
	return rc;
}

static int
_rpc_health_check(slurm_msg_t *msg)
{
	int        rc = SLURM_SUCCESS;
	uid_t req_uid = g_slurm_auth_get_uid(msg->auth_cred, NULL);

	if (!_slurm_authorized_user(req_uid)) {
		error("Security violation, ping RPC from uid %u",
		      (unsigned int) req_uid);
		rc = ESLURM_USER_ID_MISSING;	/* or bad in this case */
	}

	/* Return result. If the reply can't be sent this indicates that
	 * 1. The network is broken OR
	 * 2. slurmctld has died    OR
	 * 3. slurmd was paged out due to full memory
	 * If the reply request fails, we send an registration message to 
	 * slurmctld in hopes of avoiding having the node set DOWN due to
	 * slurmd paging and not being able to respond in a timely fashion. */
	if (slurm_send_rc_msg(msg, rc) < 0) {
		error("Error responding to ping: %m");
		send_registration_msg(SLURM_SUCCESS, false);
	}

	if ((rc == SLURM_SUCCESS) && (conf->health_check_program)) {
		char *env[1] = { NULL };
		rc = run_script("health_check", conf->health_check_program, 
				0, 60, env);
	}

	/* Take this opportunity to enforce any job memory limits */
	_enforce_job_mem_limit();
	return rc;
}

static void
_rpc_signal_tasks(slurm_msg_t *msg)
{
	int               fd;
	int               rc = SLURM_SUCCESS;
	uid_t             req_uid = g_slurm_auth_get_uid(msg->auth_cred, NULL);
	kill_tasks_msg_t *req = (kill_tasks_msg_t *) msg->data;
	slurmstepd_info_t *step;

#ifdef HAVE_XCPU
	if (!_slurm_authorized_user(req_uid)) {
		error("REQUEST_SIGNAL_TASKS not support with XCPU system");
		rc = ESLURM_NOT_SUPPORTED;
		goto done;
	}
#endif

	fd = stepd_connect(conf->spooldir, conf->node_name,
			   req->job_id, req->job_step_id);
	if (fd == -1) {
		debug("signal for nonexistant %u.%u stepd_connect failed: %m", 
				req->job_id, req->job_step_id);
		rc = ESLURM_INVALID_JOB_ID;
		goto done;
	}
	if ((step = stepd_get_info(fd)) == NULL) {
		debug("signal for nonexistent job %u.%u requested",
		      req->job_id, req->job_step_id);
		rc = ESLURM_INVALID_JOB_ID;
		goto done2;
	} 

	if ((req_uid != step->uid) && (!_slurm_authorized_user(req_uid))) {
		debug("kill req from uid %ld for job %u.%u owned by uid %ld",
		      (long) req_uid, req->job_id, req->job_step_id, 
		      (long) step->uid);       
		rc = ESLURM_USER_ID_MISSING;     /* or bad in this case */
		goto done3;
	}

#ifdef HAVE_AIX
#  ifdef SIGMIGRATE
#    ifdef SIGSOUND
	/* SIGMIGRATE and SIGSOUND are used to initiate job checkpoint on AIX.
	 * These signals are not sent to the entire process group, but just a
	 * single process, namely the PMD. */
	if (req->signal == SIGMIGRATE || req->signal == SIGSOUND) {
		rc = stepd_signal_task_local(fd, req->signal, 0);
		goto done;
	}
#    endif
#  endif
#endif

	rc = stepd_signal(fd, req->signal);
	if (rc == -1)
		rc = ESLURMD_JOB_NOTRUNNING;
	
done3:
	xfree(step);
done2:
	close(fd);
done:
	slurm_send_rc_msg(msg, rc);
}

static void
_rpc_checkpoint_tasks(slurm_msg_t *msg)
{
	int               fd;
	int               rc = SLURM_SUCCESS;
	uid_t             req_uid = g_slurm_auth_get_uid(msg->auth_cred, NULL);
	checkpoint_tasks_msg_t *req = (checkpoint_tasks_msg_t *) msg->data;
	slurmstepd_info_t *step;

	fd = stepd_connect(conf->spooldir, conf->node_name,
			   req->job_id, req->job_step_id);
	if (fd == -1) {
		debug("checkpoint for nonexistant %u.%u stepd_connect failed: %m",
		      req->job_id, req->job_step_id);
		rc = ESLURM_INVALID_JOB_ID;
		goto done;
	}
	if ((step = stepd_get_info(fd)) == NULL) {
		debug("checkpoint for nonexistent job %u.%u requested",
		      req->job_id, req->job_step_id);
		rc = ESLURM_INVALID_JOB_ID;
		goto done2;
	}

	if ((req_uid != step->uid) && (!_slurm_authorized_user(req_uid))) {
		debug("checkpoint req from uid %ld for job %u.%u owned by uid %ld",
		      (long) req_uid, req->job_id, req->job_step_id,
		      (long) step->uid);
		rc = ESLURM_USER_ID_MISSING;     /* or bad in this case */
		goto done3;
	}

	rc = stepd_checkpoint(fd, req->signal, req->timestamp);
	if (rc == -1)
		rc = ESLURMD_JOB_NOTRUNNING;

 done3:
	xfree(step);
 done2:
	close(fd);
 done:
	slurm_send_rc_msg(msg, rc);
}

static void
_rpc_terminate_tasks(slurm_msg_t *msg)
{
	kill_tasks_msg_t *req = (kill_tasks_msg_t *) msg->data;
	int               rc = SLURM_SUCCESS;
	int               fd;
	uid_t             req_uid;
	slurmstepd_info_t *step;

	debug3("Entering _rpc_terminate_tasks");
	fd = stepd_connect(conf->spooldir, conf->node_name,
			   req->job_id, req->job_step_id);
	if (fd == -1) {
		debug("kill for nonexistant job %u.%u stepd_connect failed: %m",
				req->job_id, req->job_step_id);
		rc = ESLURM_INVALID_JOB_ID;
		goto done;
	}
	if (!(step = stepd_get_info(fd))) {
		debug("kill for nonexistent job %u.%u requested",
		      req->job_id, req->job_step_id);
		rc = ESLURM_INVALID_JOB_ID;
		goto done2;
	} 

	req_uid = g_slurm_auth_get_uid(msg->auth_cred, NULL);
	if ((req_uid != step->uid) && (!_slurm_authorized_user(req_uid))) {
		debug("kill req from uid %ld for job %u.%u owned by uid %ld",
		      (long) req_uid, req->job_id, req->job_step_id, 
		      (long) step->uid);       
		rc = ESLURM_USER_ID_MISSING;     /* or bad in this case */
		goto done3;
	}

	rc = stepd_terminate(fd);
	if (rc == -1)
		rc = ESLURMD_JOB_NOTRUNNING;

done3:
	xfree(step);
done2:
	close(fd);
done:
	slurm_send_rc_msg(msg, rc);
}

static int
_rpc_step_complete(slurm_msg_t *msg)
{
	step_complete_msg_t *req = (step_complete_msg_t *)msg->data;
	int               rc = SLURM_SUCCESS;
	int               fd;
	uid_t             req_uid;

	debug3("Entering _rpc_step_complete");
	fd = stepd_connect(conf->spooldir, conf->node_name,
			   req->job_id, req->job_step_id);
	if (fd == -1) {
		error("stepd_connect to %u.%u failed: %m",
				req->job_id, req->job_step_id);
		rc = ESLURM_INVALID_JOB_ID;
		goto done;
	}

	/* step completion messages are only allowed from other slurmstepd,
	   so only root or SlurmUser is allowed here */
	req_uid = g_slurm_auth_get_uid(msg->auth_cred, NULL);
	if (!_slurm_authorized_user(req_uid)) {
		debug("step completion from uid %ld for job %u.%u",
		      (long) req_uid, req->job_id, req->job_step_id);
		rc = ESLURM_USER_ID_MISSING;     /* or bad in this case */
		goto done2;
	}

	rc = stepd_completion(fd, req);
	if (rc == -1)
		rc = ESLURMD_JOB_NOTRUNNING;

done2:
	close(fd);
done:
	slurm_send_rc_msg(msg, rc);

	return rc;
}

/* Get list of active jobs and steps, xfree returned value */
static char *
_get_step_list(void)
{
	char tmp[64];
	char *step_list = NULL;
	List steps;
	ListIterator i;
	step_loc_t *stepd;

	steps = stepd_available(conf->spooldir, conf->node_name);
	i = list_iterator_create(steps);
	while ((stepd = list_next(i))) {
		int fd;
		fd = stepd_connect(stepd->directory, stepd->nodename,
				stepd->jobid, stepd->stepid);
		if (fd == -1)
			continue;
		if (stepd_state(fd) == SLURMSTEPD_NOT_RUNNING) {
			debug("stale domain socket for stepd %u.%u ",
				stepd->jobid, stepd->stepid);
			close(fd);
			continue;
		}
		close(fd);

		if (step_list)
			xstrcat(step_list, ", ");
		if (stepd->stepid == NO_VAL) {
			snprintf(tmp, sizeof(tmp), "%u", 
				stepd->jobid);
			xstrcat(step_list, tmp);
		} else {
			snprintf(tmp, sizeof(tmp), "%u.%u",
				stepd->jobid, stepd->stepid);
			xstrcat(step_list, tmp);
		}
	}
	list_iterator_destroy(i);
	list_destroy(steps);

	if (step_list == NULL)
		xstrcat(step_list, "NONE");
	return step_list;
}

static int
_rpc_daemon_status(slurm_msg_t *msg)
{
	slurm_msg_t      resp_msg;
	slurmd_status_t *resp = NULL;

	resp = xmalloc(sizeof(slurmd_status_t));
	resp->actual_cpus        = conf->actual_cpus;
	resp->actual_sockets     = conf->actual_sockets;
	resp->actual_cores       = conf->actual_cores;
	resp->actual_threads     = conf->actual_threads;
	resp->actual_real_mem    = conf->real_memory_size;
	resp->actual_tmp_disk    = conf->tmp_disk_space;
	resp->booted             = booted;
	resp->hostname           = xstrdup(conf->node_name);
	resp->step_list          = _get_step_list();
	resp->last_slurmctld_msg = last_slurmctld_msg;
	resp->pid                = conf->pid;
	resp->slurmd_debug       = conf->debug_level;
	resp->slurmd_logfile     = xstrdup(conf->logfile);
	resp->version            = xstrdup(SLURM_VERSION);

	slurm_msg_t_copy(&resp_msg, msg);
	resp_msg.msg_type = RESPONSE_SLURMD_STATUS;
	resp_msg.data     = resp;
	slurm_send_node_msg(msg->conn_fd, &resp_msg);
	slurm_free_slurmd_status(resp);
	return SLURM_SUCCESS; 
}

static int
_rpc_stat_jobacct(slurm_msg_t *msg)
{
	stat_jobacct_msg_t *req = (stat_jobacct_msg_t *)msg->data;
	slurm_msg_t        resp_msg;
	stat_jobacct_msg_t *resp = NULL;
	int fd;
	uid_t req_uid;
	long job_uid;
	
	debug3("Entering _rpc_stat_jobacct");
	/* step completion messages are only allowed from other slurmstepd,
	   so only root or SlurmUser is allowed here */
	req_uid = g_slurm_auth_get_uid(msg->auth_cred, NULL);
	
	job_uid = _get_job_uid(req->job_id);
	if (job_uid < 0) {
		error("stat_jobacct for invalid job_id: %u",
			req->job_id);
		if (msg->conn_fd >= 0)
			slurm_send_rc_msg(msg, ESLURM_INVALID_JOB_ID);
		return  ESLURM_INVALID_JOB_ID;
	}

	/* 
	 * check that requesting user ID is the SLURM UID or root
	 */
	if ((req_uid != job_uid) && (!_slurm_authorized_user(req_uid))) {
		error("stat_jobacct from uid %ld for job %u "
		      "owned by uid %ld",
		      (long) req_uid, req->job_id, job_uid);       
		
		if (msg->conn_fd >= 0) {
			slurm_send_rc_msg(msg, ESLURM_USER_ID_MISSING);
			return ESLURM_USER_ID_MISSING;/* or bad in this case */
		}
	}
 
	resp = xmalloc(sizeof(stat_jobacct_msg_t));
	slurm_msg_t_copy(&resp_msg, msg);
	resp->job_id = req->job_id;
	resp->step_id = req->step_id;
	resp->return_code = SLURM_SUCCESS;
	fd = stepd_connect(conf->spooldir, conf->node_name,
			   req->job_id, req->step_id);
	if (fd == -1) {
		error("stepd_connect to %u.%u failed: %m", 
		      req->job_id, req->step_id);
		slurm_send_rc_msg(msg, ESLURM_INVALID_JOB_ID);
		slurm_free_stat_jobacct_msg(resp);
		return	ESLURM_INVALID_JOB_ID;
		
	}
	if (stepd_stat_jobacct(fd, req, resp) == SLURM_ERROR) {
		debug("accounting for nonexistent job %u.%u requested",
		      req->job_id, req->step_id);
	} 
	close(fd);
	
	resp_msg.msg_type     = MESSAGE_STAT_JOBACCT;
	resp_msg.data         = resp;
		
	slurm_send_node_msg(msg->conn_fd, &resp_msg);
	slurm_free_stat_jobacct_msg(resp);
	return SLURM_SUCCESS;
}


/* 
 *  For the specified job_id: reply to slurmctld, 
 *   sleep(configured kill_wait), then send SIGKILL 
 */
static void
_rpc_timelimit(slurm_msg_t *msg)
{
	uid_t           uid = g_slurm_auth_get_uid(msg->auth_cred, NULL);
	kill_job_msg_t *req = msg->data;
	int             nsteps;

	if (!_slurm_authorized_user(uid)) {
		error ("Security violation: rpc_timelimit req from uid %ld", 
		       (long) uid);
		slurm_send_rc_msg(msg, ESLURM_USER_ID_MISSING);
		return;
	}

	/*
	 *  Indicate to slurmctld that we've received the message
	 */
	slurm_send_rc_msg(msg, SLURM_SUCCESS);
	slurm_close_accepted_conn(msg->conn_fd);
	msg->conn_fd = -1;

	_kill_all_active_steps(req->job_id, SIG_TIME_LIMIT, true);
	nsteps = xcpu_signal(SIGTERM, req->nodes) +
		_kill_all_active_steps(req->job_id, SIGTERM, false);
	verbose( "Job %u: timeout: sent SIGTERM to %d active steps", 
	         req->job_id, nsteps );

	/* Revoke credential, send SIGKILL, run epilog, etc. */
	_rpc_terminate_job(msg); 
}

static void  _rpc_pid2jid(slurm_msg_t *msg)
{
	job_id_request_msg_t *req = (job_id_request_msg_t *) msg->data;
	slurm_msg_t           resp_msg;
	job_id_response_msg_t resp;
	bool         found = false; 
	List         steps;
	ListIterator i;
	step_loc_t *stepd;

	steps = stepd_available(conf->spooldir, conf->node_name);
	i = list_iterator_create(steps);
	while ((stepd = list_next(i))) {
		int fd;
		fd = stepd_connect(stepd->directory, stepd->nodename,
				   stepd->jobid, stepd->stepid);
		if (fd == -1)
			continue;
		if (stepd_pid_in_container(fd, req->job_pid)
		    || req->job_pid == stepd_daemon_pid(fd)) {
			slurm_msg_t_copy(&resp_msg, msg);
			resp.job_id = stepd->jobid;
			resp.return_code = SLURM_SUCCESS;
			found = true;
			close(fd);
			break;
		}
		close(fd);
	}
	list_iterator_destroy(i);
	list_destroy(steps);

	if (found) {
		debug3("_rpc_pid2jid: pid(%u) found in %u",
		       req->job_pid, resp.job_id);
		resp_msg.address      = msg->address;
		resp_msg.msg_type     = RESPONSE_JOB_ID;
		resp_msg.data         = &resp;
			
		slurm_send_node_msg(msg->conn_fd, &resp_msg);
	} else {
		debug3("_rpc_pid2jid: pid(%u) not found", req->job_pid);
		slurm_send_rc_msg(msg, ESLURM_INVALID_JOB_ID);
	}
}

static int
_rpc_file_bcast(slurm_msg_t *msg)
{
	file_bcast_msg_t *req = msg->data;
	int fd, flags, offset, inx, rc;
	uid_t req_uid = g_slurm_auth_get_uid(msg->auth_cred, NULL);
	uid_t req_gid = g_slurm_auth_get_gid(msg->auth_cred, NULL);
	pid_t child;

#if 0
	info("last_block=%u force=%u modes=%o",
		req->last_block, req->force, req->modes);
	info("uid=%u gid=%u atime=%lu mtime=%lu block_len[0]=%u",
		req->uid, req->gid, req->atime, req->mtime, req->block_len[0]);
	/* when the file being transferred is binary, the following line
	 * can break the terminal output for slurmd */
	/* info("req->block[0]=%s, @ %lu", req->block[0], (unsigned long) &req->block[0]); */
#endif

	info("sbcast req_uid=%u fname=%s block_no=%u", 
		req_uid, req->fname, req->block_no);
	child = fork();
	if (child == -1) {
		error("sbcast: fork failure");
		return errno;
	} else if (child > 0) {
		waitpid(child, &rc, 0);
		return WEXITSTATUS(rc);
	}

	/* The child actually performs the I/O and exits with 
	 * a return code, do not return! */
	if (setgid(req_gid) < 0) {
		error("sbcast: uid:%u setgid(%u): %s", req_uid, req_gid, 
			strerror(errno));
		exit(errno);
	}
	if (setuid(req_uid) < 0) {
		error("sbcast: getuid(%u): %s", req_uid, strerror(errno));
		exit(errno);
	}

	flags = O_WRONLY;
	if (req->block_no == 1) {
		flags |= O_CREAT;
		if (req->force)
			flags |= O_TRUNC;
		else
			flags |= O_EXCL;
	} else
		flags |= O_APPEND;

	fd = open(req->fname, flags, 0700);
	if (fd == -1) {
		error("sbcast: uid:%u can't open `%s`: %s",
			req_uid, req->fname, strerror(errno));
		exit(errno);
	}

	offset = 0;
	while (req->block_len - offset) {
		inx = write(fd, &req->block[offset], (req->block_len - offset));
		if (inx == -1) {
			if ((errno == EINTR) || (errno == EAGAIN))
				continue;
			error("sbcast: uid:%u can't write `%s`: %s",
				req_uid, req->fname, strerror(errno));
			close(fd);
			exit(errno);
		}
		offset += inx;
	}
	if (req->last_block && fchmod(fd, (req->modes & 0777))) {
		error("sbcast: uid:%u can't chmod `%s`: %s",
			req_uid, req->fname, strerror(errno));
	}
	if (req->last_block && fchown(fd, req->uid, req->gid)) {
		error("sbcast: uid:%u can't chown `%s`: %s",
			req_uid, req->fname, strerror(errno));
	}
	close(fd);
	fd = 0;
	if (req->last_block && req->atime) {
		struct utimbuf time_buf;
		time_buf.actime  = req->atime;
		time_buf.modtime = req->mtime;
		if (utime(req->fname, &time_buf)) {
			error("sbcast: uid:%u can't utime `%s`: %s",
				req_uid, req->fname, strerror(errno));
		}
	}
	exit(SLURM_SUCCESS);
}

static void 
_rpc_reattach_tasks(slurm_msg_t *msg)
{
	reattach_tasks_request_msg_t  *req = msg->data;
	reattach_tasks_response_msg_t *resp = 
		xmalloc(sizeof(reattach_tasks_response_msg_t));
	slurm_msg_t                    resp_msg;
	int          rc   = SLURM_SUCCESS;
	uint16_t     port = 0;
	char         host[MAXHOSTNAMELEN];
	slurm_addr   ioaddr;
	void        *job_cred_sig;
	int          len;
	int               fd;
	uid_t             req_uid;
	slurmstepd_info_t *step = NULL;
	slurm_addr *cli = &msg->orig_addr;
	uint32_t nodeid = (uint32_t)NO_VAL;
	
	slurm_msg_t_copy(&resp_msg, msg);
	fd = stepd_connect(conf->spooldir, conf->node_name,
			   req->job_id, req->job_step_id);
	if (fd == -1) {
		debug("reattach for nonexistent job %u.%u stepd_connect"
		      " failed: %m", req->job_id, req->job_step_id);
		rc = ESLURM_INVALID_JOB_ID;
		goto done;
	}
	if ((step = stepd_get_info(fd)) == NULL) {
		debug("reattach for nonexistent job %u.%u requested",
		      req->job_id, req->job_step_id);
		rc = ESLURM_INVALID_JOB_ID;
		goto done2;
	} 
	nodeid = step->nodeid;
	debug2("_rpc_reattach_tasks: nodeid %d in the job step", nodeid);

	req_uid = g_slurm_auth_get_uid(msg->auth_cred, NULL);
	if ((req_uid != step->uid) && (!_slurm_authorized_user(req_uid))) {
		error("uid %ld attempt to attach to job %u.%u owned by %ld",
		      (long) req_uid, req->job_id, req->job_step_id,
		      (long) step->uid);
		rc = EPERM;
		goto done3;
	}

	memset(resp, 0, sizeof(reattach_tasks_response_msg_t));
	slurm_get_ip_str(cli, &port, host, sizeof(host));

	/* 
	 * Set response address by resp_port and client address
	 */
	memcpy(&resp_msg.address, cli, sizeof(slurm_addr));
	if (req->num_resp_port > 0) {
		port = req->resp_port[nodeid % req->num_resp_port];
		slurm_set_addr(&resp_msg.address, port, NULL); 
	}

	/* 
	 * Set IO address by io_port and client address
	 */
	memcpy(&ioaddr, cli, sizeof(slurm_addr));

	if (req->num_io_port > 0) {
		port = req->io_port[nodeid % req->num_io_port];
		slurm_set_addr(&ioaddr, port, NULL);
	}

	/*
	 * Get the signature of the job credential.  slurmstepd will need
	 * this to prove its identity when it connects back to srun.
	 */
	slurm_cred_get_signature(req->cred, (char **)(&job_cred_sig), &len);
	if (len != SLURM_IO_KEY_SIZE) {
		error("Incorrect slurm cred signature length");
		goto done3;
	}

	resp->gtids = NULL;
	resp->local_pids = NULL;
	/* Following call fills in gtids and local_pids when successful */
	rc = stepd_attach(fd, &ioaddr, &resp_msg.address, job_cred_sig, resp);
	if (rc != SLURM_SUCCESS) {
		debug2("stepd_attach call failed");
		goto done3;
	}
done3:
	xfree(step);
done2:
	close(fd);
done:
	debug2("update step addrs rc = %d", rc);
	resp_msg.data         = resp;
	resp_msg.msg_type     = RESPONSE_REATTACH_TASKS;
	resp->node_name       = xstrdup(conf->node_name);
	resp->return_code     = rc;
	debug2("node %s sending rc = %d", conf->node_name, rc);

	slurm_send_node_msg(msg->conn_fd, &resp_msg);
	slurm_free_reattach_tasks_response_msg(resp);
}

static long 
_get_job_uid(uint32_t jobid)
{
	List steps;
	ListIterator i;
	step_loc_t *stepd;
	slurmstepd_info_t *info = NULL;
	int fd;
	long uid = -1;

	steps = stepd_available(conf->spooldir, conf->node_name);
	i = list_iterator_create(steps);
	while ((stepd = list_next(i))) {
		if (stepd->jobid != jobid) {
			/* multiple jobs expected on shared nodes */
			continue;
		}

		fd = stepd_connect(stepd->directory, stepd->nodename,
				   stepd->jobid, stepd->stepid);
		if (fd == -1) {
			debug3("Unable to connect to step %u.%u",
			       stepd->jobid, stepd->stepid);
			continue;
		}

		info = stepd_get_info(fd);
		close(fd);
		if (info == NULL) {
			debug("stepd_get_info failed %u.%u: %m",
			      stepd->jobid, stepd->stepid);
			continue;
		}
		uid = (long)info->uid;
		break;
	}
	list_iterator_destroy(i);
	list_destroy(steps);

	xfree(info);
	return uid;
}

/*
 * _kill_all_active_steps - signals the container of all steps of a job
 * jobid IN - id of job to signal
 * sig   IN - signal to send
 * batch IN - if true signal batch script, otherwise skip it
 * RET count of signaled job steps (plus batch script, if applicable)
 */
static int
_kill_all_active_steps(uint32_t jobid, int sig, bool batch)
{
	List steps;
	ListIterator i;
	step_loc_t *stepd;
	int step_cnt  = 0;  
	int fd;

	steps = stepd_available(conf->spooldir, conf->node_name);
	i = list_iterator_create(steps);
	while ((stepd = list_next(i))) {
		if (stepd->jobid != jobid) {
			/* multiple jobs expected on shared nodes */
			debug3("Step from other job: jobid=%u (this jobid=%u)",
			      stepd->jobid, jobid);
			continue;
		}

		if ((stepd->stepid == SLURM_BATCH_SCRIPT) && (!batch))
			continue;

		step_cnt++;

		fd = stepd_connect(stepd->directory, stepd->nodename,
				   stepd->jobid, stepd->stepid);
		if (fd == -1) {
			debug3("Unable to connect to step %u.%u",
			       stepd->jobid, stepd->stepid);
			continue;
		}

		debug2("container signal %d to job %u.%u",
		       sig, jobid, stepd->stepid);
		if (stepd_signal_container(fd, sig) < 0)
			debug("kill jobid=%u failed: %m", jobid);
		close(fd);
	}
	list_iterator_destroy(i);
	list_destroy(steps);
	if (step_cnt == 0)
		debug2("No steps in jobid %u to send signal %d", jobid, sig);
	return step_cnt;
}

/*
 * _terminate_all_steps - signals the container of all steps of a job
 * jobid IN - id of job to signal
 * batch IN - if true signal batch script, otherwise skip it
 * RET count of signaled job steps (plus batch script, if applicable)
 */
static int
_terminate_all_steps(uint32_t jobid, bool batch)
{
	List steps;
	ListIterator i;
	step_loc_t *stepd;
	int step_cnt  = 0;  
	int fd;

	steps = stepd_available(conf->spooldir, conf->node_name);
	i = list_iterator_create(steps);
	while ((stepd = list_next(i))) {
		if (stepd->jobid != jobid) {
			/* multiple jobs expected on shared nodes */
			debug3("Step from other job: jobid=%u (this jobid=%u)",
			       stepd->jobid, jobid);
			continue;
		}

		if ((stepd->stepid == SLURM_BATCH_SCRIPT) && (!batch))
			continue;

		step_cnt++;

		fd = stepd_connect(stepd->directory, stepd->nodename,
				   stepd->jobid, stepd->stepid);
		if (fd == -1) {
			debug3("Unable to connect to step %u.%u",
			       stepd->jobid, stepd->stepid);
			continue;
		}

		debug2("terminate job step %u.%u", jobid, stepd->stepid);
		if (stepd_terminate(fd) < 0)
			debug("kill jobid=%u failed: %m", jobid);
		close(fd);
	}
	list_iterator_destroy(i);
	list_destroy(steps);
	if (step_cnt == 0)
		debug2("No steps in job %u to terminate", jobid);
	return step_cnt;
}

static bool
_job_still_running(uint32_t job_id)
{
	bool         retval = false;
	List         steps;
	ListIterator i;
	step_loc_t  *s     = NULL;   

	steps = stepd_available(conf->spooldir, conf->node_name);
	i = list_iterator_create(steps);
	while ((s = list_next(i))) {
		if (s->jobid == job_id) {
			int fd;
			fd = stepd_connect(s->directory, s->nodename,
					   s->jobid, s->stepid);
			if (fd == -1)
				continue;
			if (stepd_state(fd) != SLURMSTEPD_NOT_RUNNING) {
				retval = true;
				close(fd);
				break;
			}
			close(fd);
		}
	}
	list_iterator_destroy(i);
	list_destroy(steps);

	return retval;
}

/*
 * Wait until all job steps are in SLURMD_JOB_COMPLETE state.
 * This indicates that interconnect_postfini has completed and 
 * freed the switch windows (as needed only for Federation switch).
 */
static void
_wait_state_completed(uint32_t jobid, int max_delay)
{
	char *switch_type = slurm_get_switch_type();
	int i;

	if (strcmp(switch_type, "switch/federation")) {
		xfree(switch_type);
		return;
	}
	xfree(switch_type);

	for (i=0; i<max_delay; i++) {
		if (_steps_completed_now(jobid))
			break;
		sleep(1);
	}
	if (i >= max_delay)
		error("timed out waiting for job %u to complete", jobid);
}

static bool
_steps_completed_now(uint32_t jobid)
{
	List steps;
	ListIterator i;
	step_loc_t *stepd;
	bool rc = true;

	steps = stepd_available(conf->spooldir, conf->node_name);
	i = list_iterator_create(steps);
	while ((stepd = list_next(i))) {
		if (stepd->jobid == jobid) {
			int fd;
			fd = stepd_connect(stepd->directory, stepd->nodename,
					   stepd->jobid, stepd->stepid);
			if (fd == -1)
				continue;
			if (stepd_state(fd) != SLURMSTEPD_NOT_RUNNING) {
				rc = false;
				close(fd);
				break;
			}
			close(fd);
		}
	}
	list_iterator_destroy(i);
	list_destroy(steps);

	return rc;
}

/*
 *  Send epilog complete message to currently active comtroller.
 *   Returns SLURM_SUCCESS if message sent successfully,
 *           SLURM_FAILURE if epilog complete message fails to be sent.
 */
static int
_epilog_complete(uint32_t jobid, int rc)
{
	int                    ret = SLURM_SUCCESS;
	slurm_msg_t            msg;
	epilog_complete_msg_t  req;

	slurm_msg_t_init(&msg);
	
	req.job_id      = jobid;
	req.return_code = rc;
	req.node_name   = conf->node_name;
	if (switch_g_alloc_node_info(&req.switch_nodeinfo))
		error("switch_g_alloc_node_info: %m");
	if (switch_g_build_node_info(req.switch_nodeinfo))
		error("switch_g_build_node_info: %m");

	msg.msg_type    = MESSAGE_EPILOG_COMPLETE;
	msg.data        = &req;
	
	/* Note: No return code to message, slurmctld will resend
	 * TERMINATE_JOB request if message send fails */
	if (slurm_send_only_controller_msg(&msg) < 0) {
		error("Unable to send epilog complete message: %m");
		ret = SLURM_ERROR;
	} else
		debug ("Job %u: sent epilog complete msg: rc = %d", jobid, rc);

	switch_g_free_node_info(&req.switch_nodeinfo);
	return ret;
}


/*
 * Send a signal through the appropriate slurmstepds for each job step
 * belonging to a given job allocation.
 */
static void 
_rpc_signal_job(slurm_msg_t *msg)
{
	signal_job_msg_t *req = msg->data;
	uid_t req_uid = g_slurm_auth_get_uid(msg->auth_cred, NULL);
	long job_uid;
	List steps;
	ListIterator i;
	step_loc_t *stepd = NULL;
	int step_cnt  = 0;  
	int fd;

#ifdef HAVE_XCPU
	if (!_slurm_authorized_user(req_uid)) {
		error("REQUEST_SIGNAL_JOB not supported with XCPU system");
		if (msg->conn_fd >= 0) {
			slurm_send_rc_msg(msg, ESLURM_NOT_SUPPORTED);
			if (slurm_close_accepted_conn(msg->conn_fd) < 0)
				error ("_rpc_signal_job: close(%d): %m",
					msg->conn_fd);
			msg->conn_fd = -1;
		}
		return;
	}
#endif

	debug("_rpc_signal_job, uid = %d, signal = %d", req_uid, req->signal);
	job_uid = _get_job_uid(req->job_id);
	if (job_uid < 0)
		goto no_job;

	/* 
	 * check that requesting user ID is the SLURM UID or root
	 */
	if ((req_uid != job_uid) && (!_slurm_authorized_user(req_uid))) {
		error("Security violation: kill_job(%ld) from uid %ld",
		      req->job_id, (long) req_uid);
		if (msg->conn_fd >= 0) {
			slurm_send_rc_msg(msg, ESLURM_USER_ID_MISSING);
			if (slurm_close_accepted_conn(msg->conn_fd) < 0)
				error ("_rpc_signal_job: close(%d): %m",
				       msg->conn_fd);
			msg->conn_fd = -1;
		}
		return;
	} 

	/*
	 * Loop through all job steps for this job and signal the
	 * step's process group through the slurmstepd.
	 */
	steps = stepd_available(conf->spooldir, conf->node_name);
	i = list_iterator_create(steps);
	while ((stepd = list_next(i))) {
		if (stepd->jobid != req->job_id) {
			/* multiple jobs expected on shared nodes */
			debug3("Step from other job: jobid=%u (this jobid=%u)",
			      stepd->jobid, req->job_id);
			continue;
		}

		if (stepd->stepid == SLURM_BATCH_SCRIPT) {
			debug2("batch script itself not signalled");
			continue;
		}

		step_cnt++;

		fd = stepd_connect(stepd->directory, stepd->nodename,
				   stepd->jobid, stepd->stepid);
		if (fd == -1) {
			debug3("Unable to connect to step %u.%u",
			       stepd->jobid, stepd->stepid);
			continue;
		}

		debug2("  signal %d to job %u.%u",
		       req->signal, stepd->jobid, stepd->stepid);
		if (stepd_signal(fd, req->signal) < 0)
			debug("signal jobid=%u failed: %m", stepd->jobid);
		close(fd);
	}
	list_iterator_destroy(i);
	list_destroy(steps);

 no_job:
	if (step_cnt == 0) {
		debug2("No steps in jobid %u to send signal %d",
		       req->job_id, req->signal);
	}

	/*
	 *  At this point, if connection still open, we send controller
	 *   a "success" reply to indicate that we've recvd the msg.
	 */
	if (msg->conn_fd >= 0) {
		slurm_send_rc_msg(msg, SLURM_SUCCESS);
		if (slurm_close_accepted_conn(msg->conn_fd) < 0)
			error ("_rpc_signal_job: close(%d): %m", msg->conn_fd);
		msg->conn_fd = -1;
	}
}

/* if a lock is granted to the job then return 1; else return 0 if
 * the lock for the job is already taken or there's no more locks */
static int
_get_suspend_job_lock(uint32_t jobid)
{
	int i, spot = -1;
	pthread_mutex_lock(&suspend_mutex);

	for (i = 0; i < job_suspend_size; i++) {
		if (job_suspend_array[i] == -1) {
			spot = i;
			continue;
		}
		if (job_suspend_array[i] == jobid) {
			/* another thread already has the lock */
			pthread_mutex_unlock(&suspend_mutex);
			return 0;
		}
	}
	i = 0;
	if (spot != -1) {
		/* nobody has the lock and here's an available used lock */
		job_suspend_array[spot] = jobid;
		i = 1;
	} else if (job_suspend_size < NUM_PARALLEL_SUSPEND) {
		/* a new lock is available */
		job_suspend_array[job_suspend_size++] = jobid;
		i = 1;
	}
	pthread_mutex_unlock(&suspend_mutex);
	return i;
}

static void
_unlock_suspend_job(uint32_t jobid)
{
	int i;
	pthread_mutex_lock(&suspend_mutex);
	for (i = 0; i < job_suspend_size; i++) {
		if (job_suspend_array[i] == jobid)
			job_suspend_array[i] = -1;
	}
	pthread_mutex_unlock(&suspend_mutex);
}

/*
 * Send a job suspend/resume request through the appropriate slurmstepds for 
 * each job step belonging to a given job allocation.
 */
static void 
_rpc_suspend_job(slurm_msg_t *msg)
{
	suspend_msg_t *req = msg->data;
	uid_t req_uid = g_slurm_auth_get_uid(msg->auth_cred, NULL);
	List steps;
	ListIterator i;
	step_loc_t *stepd;
	int step_cnt  = 0;  
	int first_time, rc = SLURM_SUCCESS;

	if (req->op != SUSPEND_JOB && req->op != RESUME_JOB) {
		error("REQUEST_SUSPEND: bad op code %u", req->op);
		rc = ESLURM_NOT_SUPPORTED;
	}

	/* 
	 * check that requesting user ID is the SLURM UID or root
	 */
	if (!_slurm_authorized_user(req_uid)) {
		error("Security violation: suspend_job(%u) from uid %ld",
		      req->job_id, (long) req_uid);
		rc =  ESLURM_USER_ID_MISSING;
	}
	
	/* send a response now, which will include any errors
	 * detected with the request */
	if (msg->conn_fd >= 0) {
		slurm_send_rc_msg(msg, rc);
		if (slurm_close_accepted_conn(msg->conn_fd) < 0)
			error ("_rpc_suspend_job: close(%d): %m", msg->conn_fd);
		msg->conn_fd = -1;
	}
	if (rc != SLURM_SUCCESS)
		return;

	/* now we can focus on performing the requested action,
	 * which could take a few seconds to complete */
	debug("_rpc_suspend_job jobid=%u uid=%d action=%s", req->job_id,
		req_uid, req->op == SUSPEND_JOB ? "suspend" : "resume");

	/* Try to get a thread lock for this job. If the lock
	 * is not available then sleep and try again */
	 first_time = 1;
	 while (!_get_suspend_job_lock(req->job_id)) {
	 	first_time = 0;
		debug3("suspend lock sleep for %u", req->job_id);
		sleep(1);
	 }

	/* If suspending and you got the lock on the first try then
	 * sleep for 1 second to give any launch requests a chance
	 * to get started and avoid a race condition that would
	 * effectively cause the suspend request to get ignored
	 * because "there's no job to suspend" */
	if (first_time && req->op == SUSPEND_JOB) {
		debug3("suspend first sleep for %u", req->job_id);
		sleep(1);
	}

	/* Release or reclaim resources bound to these tasks (task affinity) */
	if (req->op == SUSPEND_JOB)
		(void) slurmd_suspend_job(req->job_id);
	else
		(void) slurmd_resume_job(req->job_id);

	/*
	 * Loop through all job steps and call stepd_suspend or stepd_resume
	 * as appropriate. Since the "suspend" action contains a 'sleep 1',
	 * suspend multiple jobsteps in parallel.
	 */
	steps = stepd_available(conf->spooldir, conf->node_name);
	i = list_iterator_create(steps);

	while (1) {
		int x, fdi, fd[NUM_PARALLEL_SUSPEND];
		fdi = 0;
		while ((stepd = list_next(i))) {
			if (stepd->jobid != req->job_id) {
				/* multiple jobs expected on shared nodes */
				debug3("Step from other job: jobid=%u (this jobid=%u)",
				      stepd->jobid, req->job_id);
				continue;
			}
			step_cnt++;

			fd[fdi] = stepd_connect(stepd->directory,
						stepd->nodename, stepd->jobid,
						stepd->stepid);
			if (fd[fdi] == -1) {
				debug3("Unable to connect to step %u.%u",
			       		stepd->jobid, stepd->stepid);
				continue;
			}
			

			fdi++;
			if (fdi >= NUM_PARALLEL_SUSPEND)
				break;
		}
		/* check for open connections */
		if (fdi == 0)
			break;

		if (req->op == SUSPEND_JOB) {
			stepd_suspend(fd, fdi, req->job_id);
		} else {
			/* "resume" remains a serial action (for now) */
			for (x = 0; x < fdi; x++) {
				debug2("Resuming job %u (cached step count %d)",
					req->job_id, x);
				if (stepd_resume(fd[x]) < 0)
					debug("  resume failed: %m");
			}
		}
		for (x = 0; x < fdi; x++)
			/* fd may have been closed by stepd_suspend */
			if (fd[x] != -1)
				close(fd[x]);

		/* check for no more jobs */
		if (fdi < NUM_PARALLEL_SUSPEND)
			break;
	}
	list_iterator_destroy(i);
	list_destroy(steps);
	_unlock_suspend_job(req->job_id);

	if (step_cnt == 0) {
		debug2("No steps in jobid %u to suspend/resume", 
			req->job_id);
	}
}

/* Job shouldn't even be runnin here, abort it immediately */
static void 
_rpc_abort_job(slurm_msg_t *msg)
{
	kill_job_msg_t *req    = msg->data;
	uid_t           uid    = g_slurm_auth_get_uid(msg->auth_cred, NULL);
	char           *bg_part_id = NULL;

	debug("_rpc_abort_job, uid = %d", uid);
	/* 
	 * check that requesting user ID is the SLURM UID
	 */
	if (!_slurm_authorized_user(uid)) {
		error("Security violation: abort_job(%ld) from uid %ld",
		      req->job_id, (long) uid);
		if (msg->conn_fd >= 0)
			slurm_send_rc_msg(msg, ESLURM_USER_ID_MISSING);
		return;
	} 

	slurmd_release_resources(req->job_id);

	/*
	 * "revoke" all future credentials for this jobid
	 */
	if (slurm_cred_revoke(conf->vctx, req->job_id, req->time) < 0) {
		debug("revoking cred for job %u: %m", req->job_id);
	} else {
		save_cred_state(conf->vctx);
		debug("credential for job %u revoked", req->job_id);
	}

	/*
	 *  At this point, if connection still open, we send controller
	 *   a "success" reply to indicate that we've recvd the msg.
	 */
	if (msg->conn_fd >= 0) {
		slurm_send_rc_msg(msg, SLURM_SUCCESS);
		if (slurm_close_accepted_conn(msg->conn_fd) < 0)
			error ("rpc_abort_job: close(%d): %m", msg->conn_fd);
		msg->conn_fd = -1;
	}

	if ((xcpu_signal(SIGKILL, req->nodes) +
	     _kill_all_active_steps(req->job_id, SIG_ABORT, true)) ) {
		/*
		 *  Block until all user processes are complete.
		 */
		_pause_for_job_completion (req->job_id, req->nodes, 0);
	}
		
	/*
	 *  Begin expiration period for cached information about job.
	 *   If expiration period has already begun, then do not run
	 *   the epilog again, as that script has already been executed 
	 *   for this job.
	 */
	if (slurm_cred_begin_expiration(conf->vctx, req->job_id) < 0) {
		debug("Not running epilog for jobid %d: %m", req->job_id);
		return;
	}

	save_cred_state(conf->vctx);

	select_g_get_jobinfo(req->select_jobinfo, SELECT_DATA_BLOCK_ID,
		&bg_part_id);
	_run_epilog(req->job_id, req->job_uid, bg_part_id);
	xfree(bg_part_id);
}

static void 
_rpc_terminate_job(slurm_msg_t *msg)
{
	int             rc     = SLURM_SUCCESS;
	kill_job_msg_t *req    = msg->data;
	uid_t           uid    = g_slurm_auth_get_uid(msg->auth_cred, NULL);
	int             nsteps = 0;
	int		delay;
	char           *bg_part_id = NULL;
	uint16_t	base_job_state = req->job_state & (~JOB_COMPLETING);
	slurm_ctl_conf_t *cf;

	debug("_rpc_terminate_job, uid = %d", uid);
	/* 
	 * check that requesting user ID is the SLURM UID
	 */
	if (!_slurm_authorized_user(uid)) {
		error("Security violation: kill_job(%ld) from uid %ld",
		      req->job_id, (long) uid);
		if (msg->conn_fd >= 0)
			slurm_send_rc_msg(msg, ESLURM_USER_ID_MISSING);
		return;
	} 

	slurmd_release_resources(req->job_id);

	/*
	 *  Initialize a "waiter" thread for this jobid. If another
	 *   thread is already waiting on termination of this job, 
	 *   _waiter_init() will return SLURM_ERROR. In this case, just 
	 *   notify slurmctld that we recvd the message successfully,
	 *   then exit this thread.
	 */
	if (_waiter_init(req->job_id) == SLURM_ERROR) {
		if (msg->conn_fd >= 0) {
			slurm_send_rc_msg (msg, SLURM_SUCCESS);
		}
		return;
	}


	/*
	 * "revoke" all future credentials for this jobid
	 */
	if (slurm_cred_revoke(conf->vctx, req->job_id, req->time) < 0) {
		debug("revoking cred for job %u: %m", req->job_id);
	} else {
		save_cred_state(conf->vctx);
		debug("credential for job %u revoked", req->job_id);
	}

	if ((base_job_state == JOB_NODE_FAIL) || 
	    (base_job_state == JOB_PENDING))		/* requeued */
		_kill_all_active_steps(req->job_id, SIG_NODE_FAIL, true);
	else if (base_job_state == JOB_FAILED)
		_kill_all_active_steps(req->job_id, SIG_FAILURE, true);

	/*
	 * Tasks might be stopped (possibly by a debugger)
	 * so send SIGCONT first.
	 */
	xcpu_signal(SIGCONT, req->nodes);
	_kill_all_active_steps(req->job_id, SIGCONT, true);
	if (errno == ESLURMD_STEP_SUSPENDED) {
		/*
		 * If the job step is currently suspended, we don't
		 * bother with a "nice" termination.
		 */
		debug2("Job is currently suspended, terminating");
		nsteps = xcpu_signal(SIGKILL, req->nodes) +
			_terminate_all_steps(req->job_id, true);
	} else {
		nsteps = xcpu_signal(SIGTERM, req->nodes) +
			_kill_all_active_steps(req->job_id, SIGTERM, true);
	}

	/*
	 *  If there are currently no active job steps and no
	 *    configured epilog to run, bypass asynchronous reply and
	 *    notify slurmctld that we have already completed this
	 *    request. We need to send current switch state on AIX
	 *    systems, so this bypass can not be used.
	 */
#ifndef HAVE_AIX
	if ((nsteps == 0) && !conf->epilog) {
		debug4("sent ALREADY_COMPLETE");
		if (msg->conn_fd >= 0)
			slurm_send_rc_msg(msg,
					  ESLURMD_KILL_JOB_ALREADY_COMPLETE);
		slurm_cred_begin_expiration(conf->vctx, req->job_id);
		_waiter_complete(req->job_id);
		return;
	}
#endif

	/*
	 *  At this point, if connection still open, we send controller
	 *   a "success" reply to indicate that we've recvd the msg.
	 */
	if (msg->conn_fd >= 0) {
		debug4("sent SUCCESS");
		slurm_send_rc_msg(msg, SLURM_SUCCESS);
		if (slurm_close_accepted_conn(msg->conn_fd) < 0)
			error ("rpc_kill_job: close(%d): %m", msg->conn_fd);
		msg->conn_fd = -1;
	}

	/*
	 *  Check for corpses
	 */
	cf = slurm_conf_lock();
	delay = MAX(cf->kill_wait, 5);
	slurm_conf_unlock();
	if ( !_pause_for_job_completion (req->job_id, req->nodes, delay)
	&&   (xcpu_signal(SIGKILL, req->nodes) +
	      _terminate_all_steps(req->job_id, true)) ) {
		/*
		 *  Block until all user processes are complete.
		 */
		_pause_for_job_completion (req->job_id, req->nodes, 0);
	}
			
	/*
	 *  Begin expiration period for cached information about job.
	 *   If expiration period has already begun, then do not run
	 *   the epilog again, as that script has already been executed 
	 *   for this job.
	 */
	if (slurm_cred_begin_expiration(conf->vctx, req->job_id) < 0) {
		debug("Not running epilog for jobid %d: %m", req->job_id);
		goto done;
	}

	save_cred_state(conf->vctx);

	select_g_get_jobinfo(req->select_jobinfo, SELECT_DATA_BLOCK_ID,
		&bg_part_id);
	rc = _run_epilog(req->job_id, req->job_uid, bg_part_id);
	xfree(bg_part_id);
	
	if (rc) {
		int term_sig, exit_status;
		if (WIFSIGNALED(rc)) {
			exit_status = 0;
			term_sig    = WTERMSIG(rc);
		} else {
			exit_status = WEXITSTATUS(rc);
			term_sig    = 0;
		}
		error("[job %u] epilog failed status=%d:%d", 
		      req->job_id, exit_status, term_sig);
		rc = ESLURMD_EPILOG_FAILED;
	} else
		debug("completed epilog for jobid %u", req->job_id);
	
    done:
	_wait_state_completed(req->job_id, 5);
	_waiter_complete(req->job_id);
	_sync_messages_kill(req);
	_epilog_complete(req->job_id, rc);
}

/* On a parallel job, every slurmd may send the EPILOG_COMPLETE
 * message to the slurmctld at the same time, resulting in lost
 * messages. We add a delay here to spead out the message traffic
 * assuming synchronized clocks across the cluster. 
 * Allow 10 msec processing time in slurmctld for each RPC. */
static void _sync_messages_kill(kill_job_msg_t *req)
{
	int host_cnt, host_inx;
	char *host;
	hostset_t hosts;
	int epilog_msg_time;

	hosts = hostset_create(req->nodes);
	host_cnt = hostset_count(hosts);
	if (host_cnt <= 64)
		goto fini;
	if (conf->hostname == NULL)
		goto fini;	/* should never happen */

	for (host_inx=0; host_inx<host_cnt; host_inx++) {
		host = hostset_shift(hosts);
		if (host == NULL)
			break;
		if (strcmp(host, conf->node_name) == 0) {
			free(host);
			break;
		}
		free(host);
	}
	epilog_msg_time = slurm_get_epilog_msg_time();
	_delay_rpc(host_inx, host_cnt, epilog_msg_time);

 fini:	hostset_destroy(hosts);
}

/* Delay a message based upon the host index, total host count and RPC_TIME. 
 * This logic depends upon synchronized clocks across the cluster. */
static void _delay_rpc(int host_inx, int host_cnt, int usec_per_rpc)
{
	struct timeval tv1;
	uint32_t cur_time;	/* current time in usec (just 9 digits) */
	uint32_t tot_time;	/* total time expected for all RPCs */
	uint32_t offset_time;	/* relative time within tot_time */
	uint32_t target_time;	/* desired time to issue the RPC */
	uint32_t delta_time;

again:	if (gettimeofday(&tv1, NULL)) {
		usleep(host_inx * usec_per_rpc);
		return;
	}

	cur_time = (tv1.tv_sec % 1000) + tv1.tv_usec;
	tot_time = host_cnt * usec_per_rpc;
	offset_time = cur_time % tot_time;
	target_time = host_inx * usec_per_rpc;
	if (target_time < offset_time)
		delta_time = target_time - offset_time + tot_time;
	else
		delta_time = target_time - offset_time;
	if (usleep(delta_time)) {
		if (errno == EINVAL) /* usleep for more than 1 sec */
			usleep(900000);
		/* errno == EINTR */
		goto again;
	}
}

/*
 *  Returns true if "uid" is a "slurm authorized user" - i.e. uid == 0
 *   or uid == slurm user id at this time.
 */
static bool
_slurm_authorized_user(uid_t uid)
{
	return ((uid == (uid_t) 0) || (uid == conf->slurm_user_id));
}


struct waiter {
	uint32_t jobid;
	pthread_t thd;
};


static struct waiter *
_waiter_create(uint32_t jobid)
{
	struct waiter *wp = xmalloc(sizeof(struct waiter));

	wp->jobid = jobid;
	wp->thd   = pthread_self();

	return wp;
}

static int _find_waiter(struct waiter *w, uint32_t *jp)
{
	return (w->jobid == *jp);
}

static void _waiter_destroy(struct waiter *wp)
{
	xfree(wp);
}

static int _waiter_init (uint32_t jobid)
{
	if (!waiters)
		waiters = list_create((ListDelF) _waiter_destroy);

	/* 
	 *  Exit this thread if another thread is waiting on job
	 */
	if (list_find_first (waiters, (ListFindF) _find_waiter, &jobid))
		return SLURM_ERROR;
	else 
		list_append(waiters, _waiter_create(jobid));

	return (SLURM_SUCCESS);
}

static int _waiter_complete (uint32_t jobid)
{
	return (list_delete_all (waiters, (ListFindF) _find_waiter, &jobid));
}

/*
 *  Like _wait_for_procs(), but only wait for up to max_time seconds
 *  if max_time == 0, send SIGKILL to tasks repeatedly
 *    
 *  Returns true if all job processes are gone
 */
static bool
_pause_for_job_completion (uint32_t job_id, char *nodes, int max_time)
{
	int sec = 0;
	bool rc = false;

	while ((sec++ < max_time) || (max_time == 0)) {
		rc = (_job_still_running (job_id) ||
			xcpu_signal(0, nodes));
		if (!rc)
			break;
		if ((max_time == 0) && (sec > 1)) {
			xcpu_signal(SIGKILL, nodes);
			_terminate_all_steps(job_id, true);
		}
		sleep (1);
	}

	/* 
	 * Return true if job is NOT running
	 */
	return (!rc);
}

/*
 * Does nothing and returns SLURM_SUCCESS (if uid authenticates).
 *
 * Timelimit is not currently used in the slurmd or slurmstepd.
 */
static void 
_rpc_update_time(slurm_msg_t *msg)
{
	int   rc      = SLURM_SUCCESS;
	uid_t req_uid = g_slurm_auth_get_uid(msg->auth_cred, NULL);

	if ((req_uid != conf->slurm_user_id) && (req_uid != 0)) {
		rc = ESLURM_USER_ID_MISSING;
		error("Security violation, uid %u can't update time limit",
		      (unsigned int) req_uid);
		goto done;
	} 

/* 	if (shm_update_job_timelimit(req->job_id, req->expiration_time) < 0) { */
/* 		error("updating lifetime for job %u: %m", req->job_id); */
/* 		rc = ESLURM_INVALID_JOB_ID; */
/* 	} else */
/* 		debug("reset job %u lifetime", req->job_id); */

    done:
	slurm_send_rc_msg(msg, rc);
}

/* NOTE: xfree returned value */
static char **
_build_env(uint32_t jobid, uid_t uid, char *bg_part_id)
{
	char **env = xmalloc(sizeof(char *));
	env[0]  = NULL;
	setenvf(&env, "SLURM_JOBID", "%u", jobid);
	setenvf(&env, "SLURM_UID",   "%u", uid);
	if (bg_part_id) {
		setenvf(&env, "MPIRUN_PARTITION",
			"%s", bg_part_id);
	}
	return env;
}

static void
_destroy_env(char **env)
{
	int i=0;

	if(env) {
		for(i=0; env[i]; i++) {
			xfree(env[i]);
		}
		xfree(env);
	}
	
	return;
}

static int 
_run_prolog(uint32_t jobid, uid_t uid, char *bg_part_id)
{
	int error_code;
	char *my_prolog;
	char **my_env = _build_env(jobid, uid, bg_part_id);

	slurm_mutex_lock(&conf->config_mutex);
	my_prolog = xstrdup(conf->prolog);
	slurm_mutex_unlock(&conf->config_mutex);

	error_code = run_script("prolog", my_prolog, jobid, -1, my_env);
	xfree(my_prolog);
	_destroy_env(my_env);

	return error_code;
}

static int 
_run_epilog(uint32_t jobid, uid_t uid, char *bg_part_id)
{
	int error_code;
	char *my_epilog;
	char **my_env = _build_env(jobid, uid, bg_part_id);

	slurm_mutex_lock(&conf->config_mutex);
	my_epilog = xstrdup(conf->epilog);
	slurm_mutex_unlock(&conf->config_mutex);

	error_code = run_script("epilog", my_epilog, jobid, -1, my_env);
	xfree(my_epilog);
	_destroy_env(my_env);

	return error_code;
}


/**********************************************************************/
/* Because calling initgroups(2) in Linux 2.4/2.6 looks very costly,  */
/* we cache the group access list and call setgroups(2).              */
/**********************************************************************/

typedef struct gid_cache_s {
	char *user;
	gid_t gid;
	gids_t *gids;
	struct gid_cache_s *next;
} gids_cache_t;

#define GIDS_HASH_LEN 64
static gids_cache_t *gids_hashtbl[GIDS_HASH_LEN] = {NULL};


static gids_t *
_alloc_gids(int n, gid_t *gids)
{
	gids_t *new;

	new = (gids_t *)xmalloc(sizeof(gids_t));
	new->ngids = n;
	new->gids = gids;
	return new;
}

static void
_dealloc_gids(gids_t *p)
{
	xfree(p->gids);
	xfree(p);
}

static gids_cache_t *
_alloc_gids_cache(char *user, gid_t gid, gids_t *gids, gids_cache_t *next)
{
	gids_cache_t *p;

	p = (gids_cache_t *)xmalloc(sizeof(gids_cache_t));
	p->user = xstrdup(user);
	p->gid = gid;
	p->gids = gids;
	p->next = next;
	return p;
}

static void
_dealloc_gids_cache(gids_cache_t *p)
{
	xfree(p->user);
	_dealloc_gids(p->gids);
	xfree(p);
}

static int
_gids_hashtbl_idx(char *user)
{
	unsigned char *p = (unsigned char *)user;
	unsigned int x = 0;

	while (*p) {
		x += (unsigned int)*p;
		p++;
	}
	return x % GIDS_HASH_LEN;
}

static void
_gids_cache_purge(void)
{
	int i;
	gids_cache_t *p, *q;

	for (i=0; i<GIDS_HASH_LEN; i++) {
		p = gids_hashtbl[i];
		while (p) {
			q = p->next;
			_dealloc_gids_cache(p);
			p = q;
		}
		gids_hashtbl[i] = NULL;
	}
}

static gids_t *
_gids_cache_lookup(char *user, gid_t gid)
{
	int idx;
	gids_cache_t *p;

	idx = _gids_hashtbl_idx(user);
	p = gids_hashtbl[idx];
	while (p) {
		if (strcmp(p->user, user) == 0 && p->gid == gid) {
			return p->gids;
		}
		p = p->next;
	}
	return NULL;
}

static void
_gids_cache_register(char *user, gid_t gid, gids_t *gids)
{
	int idx;
	gids_cache_t *p, *q;

	idx = _gids_hashtbl_idx(user);
	q = gids_hashtbl[idx];
	p = _alloc_gids_cache(user, gid, gids, q);
	gids_hashtbl[idx] = p;
	debug2("Cached group access list for %s/%d", user, gid);
}

static gids_t *
_getgroups(void)
{
	int n;
	gid_t *gg;

	if ((n = getgroups(0, NULL)) < 0) {
		error("getgroups:_getgroups: %m");
		return NULL;
	}
	gg = (gid_t *)xmalloc(n * sizeof(gid_t));
	getgroups(n, gg);
	return _alloc_gids(n, gg);
}


extern void
init_gids_cache(int cache)
{
	struct passwd pw, *pwd;
	int ngids;
	gid_t *orig_gids;
	gids_t *gids;
	char buf[BUF_SIZE];
#ifdef HAVE_AIX
	FILE *fp = NULL;
#endif

	if (!cache) {
		_gids_cache_purge();
		return;
	}

	if ((ngids = getgroups(0, NULL)) < 0) {
		error("getgroups: init_gids_cache: %m");
		return;
	}
	orig_gids = (gid_t *)xmalloc(ngids * sizeof(gid_t));
	getgroups(ngids, orig_gids);

#ifdef HAVE_AIX
	setpwent_r(&fp);
	while (!getpwent_r(&pw, buf, BUF_SIZE, &fp)) {
		pwd = &pw;
#else
	setpwent();
	while (!getpwent_r(&pw, buf, BUF_SIZE, &pwd)) {
#endif
		if (_gids_cache_lookup(pwd->pw_name, pwd->pw_gid))
			continue;
		if (initgroups(pwd->pw_name, pwd->pw_gid)) {
			if ((errno == EPERM) && (getuid() != (uid_t) 0))
				debug("initgroups:init_gids_cache: %m");
			else
				error("initgroups:init_gids_cache: %m");
			continue;
		}
		if ((gids = _getgroups()) == NULL)
			continue;
		_gids_cache_register(pwd->pw_name, pwd->pw_gid, gids);
	}
#ifdef HAVE_AIX
	endpwent_r(&fp);
#else
	endpwent();
#endif

	setgroups(ngids, orig_gids);		
	xfree(orig_gids);
}<|MERGE_RESOLUTION|>--- conflicted
+++ resolved
@@ -159,8 +159,6 @@
 static List job_limits_list = NULL;
 static bool job_limits_loaded = false;
 
-<<<<<<< HEAD
-=======
 /* NUM_PARALLEL_SUSPEND controls the number of jobs suspended/resumed
  * at one time as well as the number of jobsteps per job that can be
  * suspended at one time */
@@ -169,14 +167,11 @@
 static uint32_t job_suspend_array[NUM_PARALLEL_SUSPEND];
 static int job_suspend_size = 0;
 
->>>>>>> a23ccbf6
 void
 slurmd_req(slurm_msg_t *msg)
 {
 	int rc;
 
-<<<<<<< HEAD
-=======
 	if (msg == NULL) {
 		if (booted == 0)
 			booted = time(NULL);
@@ -194,7 +189,6 @@
 		return;
 	}
 
->>>>>>> a23ccbf6
 	switch(msg->msg_type) {
 	case REQUEST_BATCH_JOB_LAUNCH:
 		/* Mutex locking moved into _rpc_batch_job() due to 
@@ -657,12 +651,7 @@
 		if (rc >= 0) {
 			if ((hset = hostset_create(arg.hostlist)))
 				*step_hset = hset;
-<<<<<<< HEAD
-			xfree(arg.hostlist);
-			xfree(arg.alloc_lps);
-=======
 			slurm_cred_free_args(&arg);
->>>>>>> a23ccbf6
 		}
 		return SLURM_SUCCESS;
 	}
@@ -689,26 +678,12 @@
 	}
 
 	if (!hostset_within(hset, conf->node_name)) {
-<<<<<<< HEAD
-		error("job credential invalid for this host [%d.%d %ld %s]",
-=======
 		error("job credential invalid for this host [%u.%u %ld %s]",
->>>>>>> a23ccbf6
 		      arg.jobid, arg.stepid, (long) arg.uid, arg.hostlist);
 		goto fail;
 	}
 
         if ((arg.alloc_lps_cnt > 0) && (tasks_to_launch > 0)) {
-<<<<<<< HEAD
-                host_index = hostset_index(hset, conf->node_name, jobid);
-
-                /* Left in here for debugging purposes */
-#if(0)
-                if(host_index >= 0)
-                  info(" cons_res %u alloc_lps_cnt %d task[%d] = %d = task_to_launch %d host %s ", 
-                         arg.jobid, arg.alloc_lps_cnt, host_index, arg.alloc_lps[host_index], 
-                         tasks_to_launch, conf->node_name);
-=======
                 host_index = hostset_find(hset, conf->node_name);
 
 #if(0)
@@ -719,7 +694,6 @@
 			arg.jobid, arg.alloc_lps_cnt, host_index, 
 			arg.alloc_lps[host_index], 
 			tasks_to_launch, conf->node_name);
->>>>>>> a23ccbf6
 #endif
 
                 if (host_index < 0) { 
@@ -727,21 +701,6 @@
 			      "job %u", host_index, arg.jobid);
                         goto fail; 
                 }
-<<<<<<< HEAD
-                
-                if (tasks_to_launch > arg.alloc_lps[host_index]) {
-			error("cons_res: More than one tasks per logical processor (%d > %d) on host [%d.%d %ld %s] ",
-			      tasks_to_launch, arg.alloc_lps[host_index], 
-			      arg.jobid, arg.stepid, (long) arg.uid, arg.hostlist);
-			error(" cons_res: Use task/affinity plug-in to bind the tasks to the allocated resources");
-		}
-        }
-
-	*step_hset = hset;
-	xfree(arg.hostlist);
-	arg.alloc_lps_cnt = 0;
-	xfree(arg.alloc_lps);
-=======
 		if (host_index > arg.alloc_lps_cnt)
 			error("host_index > alloc_lps_cnt in credential");
                 else if (arg.alloc_lps[host_index] == 0)
@@ -777,20 +736,13 @@
 
 	*step_hset = hset;
 	slurm_cred_free_args(&arg);
->>>>>>> a23ccbf6
 	return SLURM_SUCCESS;
 
     fail:
 	if (hset) 
 		hostset_destroy(hset);
 	*step_hset = NULL;
-<<<<<<< HEAD
-	xfree(arg.hostlist);
-        arg.alloc_lps_cnt = 0;
-        xfree(arg.alloc_lps);
-=======
 	slurm_cred_free_args(&arg);
->>>>>>> a23ccbf6
 	slurm_seterrno_ret(ESLURMD_INVALID_JOB_CREDENTIAL);
 }
 
@@ -815,11 +767,7 @@
 	req_uid = g_slurm_auth_get_uid(msg->auth_cred, NULL);
 	memcpy(&req->orig_addr, &msg->orig_addr, sizeof(slurm_addr));
 
-<<<<<<< HEAD
-	slurmd_launch_request(req, msg->srun_node_id);
-=======
 	slurmd_launch_request(req->job_id, req, nodeid);
->>>>>>> a23ccbf6
 
 	super_user = _slurm_authorized_user(req_uid);
 
@@ -865,86 +813,6 @@
 	}
 #endif
 
-<<<<<<< HEAD
-    done:
-	if (step_hset)
-		hostset_destroy(step_hset);
-
-	if (slurm_send_rc_msg(msg, errnum) < 0) {
-
-		error("launch_tasks: unable to send return code: %m");
-
-		/*
-		 * Rewind credential so that srun may perform retry
-		 */
-		slurm_cred_rewind(conf->vctx, req->cred); /* ignore errors */
-
-	} else if (errnum == SLURM_SUCCESS) {
-		save_cred_state(conf->vctx);
-		slurmd_reserve_resources(req->job_id, req);
-	}
-
-	/*
-	 *  If job prolog failed, indicate failure to slurmctld
-	 */
-	if (errnum == ESLURMD_PROLOG_FAILED)
-		send_registration_msg(errnum, false);	
-}
-
-
-static void 
-_rpc_spawn_task(slurm_msg_t *msg)
-{
-	int      errnum = 0;
-	uint16_t port;
-	char     host[MAXHOSTNAMELEN];
-	uid_t    req_uid;
-	spawn_task_request_msg_t *req = msg->data;
-	uint32_t jobid  = req->job_id;
-	uint32_t stepid = req->job_step_id;
-	bool     super_user = false;
-	slurm_addr self;
-	slurm_addr *cli = &msg->orig_addr;
-	socklen_t adlen;
-        int spawn_tasks_to_launch = -1;
-	hostset_t step_hset = NULL;
-
-	req_uid = g_slurm_auth_get_uid(msg->auth_cred);
-
-	super_user = _slurm_authorized_user(req_uid);
-
-	if ((super_user == false) && (req_uid != req->uid)) {
-		error("spawn task request from uid %u",
-		      (unsigned int) req_uid);
-		errnum = ESLURM_USER_ID_MISSING;	/* or invalid user */
-		goto done;
-	}
-
-	slurm_get_ip_str(cli, &port, host, sizeof(host));
-	info("spawn task %u.%u request from %u@%s", req->job_id, 
-	     req->job_step_id, req->uid, host);
-
-	if (_check_job_credential(req->cred, jobid, stepid, req_uid, 
-				  spawn_tasks_to_launch, &step_hset) < 0) {
-		errnum = ESLURMD_INVALID_JOB_CREDENTIAL;
-		error("Invalid job credential from %ld@%s: %m", 
-		      (long) req_uid, host);
-		goto done;
-	}
-	if (slurm_cred_revoked(conf->vctx, req->cred)) {
-		info("Job credential revoked for %u", jobid);
-		errnum = ESLURMD_CREDENTIAL_REVOKED;
-		goto done;
-	}
-
-#ifndef HAVE_FRONT_END
-	if (!slurm_cred_jobid_cached(conf->vctx, req->job_id)) {
-		slurm_cred_insert_jobid(conf->vctx, req->job_id);
-		if (_run_prolog(req->job_id, req->uid, NULL) != 0) {
-			error("[job %u] prolog failed", req->job_id);
-			errnum = ESLURMD_PROLOG_FAILED;
-			goto done;
-=======
 	if (req->job_mem) {
 		slurm_mutex_lock(&job_limits_mutex);
 		if (!job_limits_list)
@@ -957,7 +825,6 @@
 			job_limits_ptr = xmalloc(sizeof(job_mem_limits_t));
 			job_limits_ptr->job_id = req->job_id;
 			list_append(job_limits_list, job_limits_ptr);
->>>>>>> a23ccbf6
 		}
 		/* reset memory limit based upon value calculated in 
 		 * _check_job_credential() above */
@@ -988,10 +855,7 @@
 
 	} else if (errnum == SLURM_SUCCESS) {
 		save_cred_state(conf->vctx);
-<<<<<<< HEAD
-=======
 		slurmd_reserve_resources(req->job_id, req, nodeid);
->>>>>>> a23ccbf6
 	}
 
 	/*
