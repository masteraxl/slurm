/*****************************************************************************\
 *  sbatch.c - Submit a SLURM batch script.$
 *****************************************************************************
 *  Copyright (C) 2006-2007 The Regents of the University of California.
 *  Copyright (C) 2008 Lawrence Livermore National Security.
 *  Produced at Lawrence Livermore National Laboratory (cf, DISCLAIMER).
 *  Written by Christopher J. Morrone <morrone2@llnl.gov>
 *  LLNL-CODE-402394.
 *  
 *  This file is part of SLURM, a resource management program.
 *  For details, see <http://www.llnl.gov/linux/slurm/>.
 *  
 *  SLURM is free software; you can redistribute it and/or modify it under
 *  the terms of the GNU General Public License as published by the Free
 *  Software Foundation; either version 2 of the License, or (at your option)
 *  any later version.
 *  
 *  SLURM is distributed in the hope that it will be useful, but WITHOUT ANY
 *  WARRANTY; without even the implied warranty of MERCHANTABILITY or FITNESS
 *  FOR A PARTICULAR PURPOSE.  See the GNU General Public License for more
 *  details.
 *  
 *  You should have received a copy of the GNU General Public License along
 *  with SLURM; if not, write to the Free Software Foundation, Inc.,
 *  59 Temple Place, Suite 330, Boston, MA  02111-1307  USA.
\*****************************************************************************/

#if HAVE_CONFIG_H
#  include "config.h"
#endif

#include <pwd.h>
#include <stdio.h>
#include <stdlib.h>
#include <unistd.h>
#include <sys/types.h>
#include <sys/stat.h>
#include <fcntl.h>

#include <slurm/slurm.h>

#include "src/common/env.h"
#include "src/common/read_config.h"
#include "src/common/slurm_rlimits_info.h"
#include "src/common/xstring.h"
#include "src/common/xmalloc.h"

#include "src/sbatch/opt.h"

#define MAX_RETRIES 15

static int   fill_job_desc_from_opts(job_desc_msg_t *desc);
static void *get_script_buffer(const char *filename, int *size);
static void  set_prio_process_env(void);
static int   set_umask_env(void);
static char *script_wrap(char *command_string);
static int  _set_rlimit_env(void);

int main(int argc, char *argv[])
{
	log_options_t logopt = LOG_OPTS_STDERR_ONLY;
	job_desc_msg_t desc;
	submit_response_msg_t *resp;
	char *script_name;
	void *script_body;
	int script_size = 0;
	int retries = 0;

	log_init(xbasename(argv[0]), logopt, 0, NULL);
	script_name = process_options_first_pass(argc, argv);
	/* reinit log with new verbosity (if changed by command line) */
	if (opt.verbose || opt.quiet) {
		logopt.stderr_level += opt.verbose;
		logopt.stderr_level -= opt.quiet;
		logopt.prefix_level = 1;
		log_alter(logopt, 0, NULL);
	}

	if (opt.wrap != NULL) {
		script_body = script_wrap(opt.wrap);
	} else {
		script_body = get_script_buffer(script_name, &script_size);
	}
	if (script_body == NULL)
		exit(1);

	if (process_options_second_pass((argc - opt.script_argc), argv,
					script_body, script_size) < 0) {
		fatal("sbatch parameter parsing");
	}

	if (opt.get_user_env_time < 0) {
		/* Moab does not propage the user's resource limits, so 
		 * slurmd determines the values at the same time that it 
		 * gets the user's default environment variables. */
		(void) _set_rlimit_env();
	}

	set_prio_process_env();
	set_umask_env();
	slurm_init_job_desc_msg(&desc);
	if (fill_job_desc_from_opts(&desc) == -1) {
		exit(2);
	}

	desc.script = (char *)script_body;

	while (slurm_submit_batch_job(&desc, &resp) < 0) {
		static char *msg;
		
		if (errno == ESLURM_ERROR_ON_DESC_TO_RECORD_COPY)
			msg = "Slurm job queue full, sleeping and retrying.";
		else if (errno == EAGAIN) {
			msg = "Slurm temporarily unable to accept job, "
			      "sleeping and retrying.";
		} else
			msg = NULL;
		if ((msg == NULL) || (retries >= MAX_RETRIES)) {
			error("Batch job submission failed: %m");
			exit(3);
		}

		if (retries)
			debug(msg);
		else
			error(msg);
		sleep (++retries);
        }
	info("Submitted batch job %d", resp->job_id);
	xfree(desc.script);
	slurm_free_submit_response_response_msg(resp);
	return 0;
}

/* Returns 0 on success, -1 on failure */
static int fill_job_desc_from_opts(job_desc_msg_t *desc)
{
	extern char **environ;

	if (opt.jobid_set)
		desc->job_id = opt.jobid;
	desc->contiguous = opt.contiguous ? 1 : 0;
	desc->features = opt.constraints;
	desc->immediate = opt.immediate;
	if (opt.job_name != NULL)
		desc->name = opt.job_name;
	else
		desc->name = xstrdup("sbatch");
	desc->req_nodes = opt.nodelist;
	desc->exc_nodes = opt.exc_nodes;
	desc->partition = opt.partition;
	if (opt.min_nodes)
		desc->min_nodes = opt.min_nodes;
	if (opt.licenses)
		desc->licenses = xstrdup(opt.licenses);
	if (opt.max_nodes)
		desc->max_nodes = opt.max_nodes;
	if (opt.ntasks_per_node)
		desc->ntasks_per_node = opt.ntasks_per_node;
	desc->user_id = opt.uid;
	desc->group_id = opt.gid;
	if (opt.dependency)
		desc->dependency = xstrdup(opt.dependency);
	desc->task_dist  = opt.distribution;
	if (opt.plane_size != NO_VAL)
		desc->plane_size = opt.plane_size;
	desc->network = opt.network;
	if (opt.nice)
		desc->nice = NICE_OFFSET + opt.nice;
	desc->mail_type = opt.mail_type;
	if (opt.mail_user)
		desc->mail_user = xstrdup(opt.mail_user);
	if (opt.begin)
		desc->begin_time = opt.begin;
	if (opt.account)
		desc->account = xstrdup(opt.account);
	if (opt.comment)
		desc->comment = xstrdup(opt.comment);

	if (opt.hold)
		desc->priority     = 0;
#if SYSTEM_DIMENSIONS
	if (opt.geometry[0] > 0) {
		int i;
		for (i=0; i<SYSTEM_DIMENSIONS; i++)
			desc->geometry[i] = opt.geometry[i];
	}
#endif
	if (opt.conn_type != (uint16_t) NO_VAL)
		desc->conn_type = opt.conn_type;
	if (opt.reboot)
		desc->reboot = 1;
	if (opt.no_rotate)
		desc->rotate = 0;
	if (opt.blrtsimage)
		desc->blrtsimage = xstrdup(opt.blrtsimage);
	if (opt.linuximage)
		desc->linuximage = xstrdup(opt.linuximage);
	if (opt.mloaderimage)
		desc->mloaderimage = xstrdup(opt.mloaderimage);
	if (opt.ramdiskimage)
		desc->ramdiskimage = xstrdup(opt.ramdiskimage);

	/* job constraints */
	if (opt.mincpus > -1)
		desc->job_min_procs = opt.mincpus;
<<<<<<< HEAD
	if (opt.realmem > -1)
		desc->job_min_memory = opt.realmem;
	if (opt.tmpdisk > -1)
		desc->job_min_tmp_disk = opt.tmpdisk;
	desc->num_procs = opt.nprocs * opt.cpus_per_task;
=======
	if (opt.minsockets > -1)
		desc->job_min_sockets = opt.minsockets;
	if (opt.mincores > -1)
		desc->job_min_cores = opt.mincores;
	if (opt.minthreads > -1)
		desc->job_min_threads = opt.minthreads;
	if (opt.realmem > -1)
		desc->job_min_memory = opt.realmem;
	else if (opt.mem_per_cpu > -1)
		desc->job_min_memory = opt.mem_per_cpu | MEM_PER_CPU;
	if (opt.tmpdisk > -1)
		desc->job_min_tmp_disk = opt.tmpdisk;
	if (opt.overcommit) {
		desc->num_procs = MAX(opt.min_nodes, 1);
		desc->overcommit = opt.overcommit;
	} else
		desc->num_procs = opt.nprocs * opt.cpus_per_task;
>>>>>>> a23ccbf6
	if (opt.nprocs_set)
		desc->num_tasks = opt.nprocs;
	if (opt.cpus_set)
		desc->cpus_per_task = opt.cpus_per_task;
	if (opt.ntasks_per_socket > -1)
		desc->ntasks_per_socket = opt.ntasks_per_socket;
	if (opt.ntasks_per_core > -1)
		desc->ntasks_per_core = opt.ntasks_per_core;

	/* node constraints */
	if (opt.min_sockets_per_node > -1)
		desc->min_sockets = opt.min_sockets_per_node;
	if (opt.max_sockets_per_node > -1)
		desc->max_sockets = opt.max_sockets_per_node;
	if (opt.min_cores_per_socket > -1)
		desc->min_cores = opt.min_cores_per_socket;
	if (opt.max_cores_per_socket > -1)
		desc->max_cores = opt.max_cores_per_socket;
	if (opt.min_threads_per_core > -1)
		desc->min_threads = opt.min_threads_per_core;
	if (opt.max_threads_per_core > -1)
		desc->max_threads = opt.max_threads_per_core;

	if (opt.no_kill)
		desc->kill_on_node_fail = 0;
	if (opt.time_limit != NO_VAL)
		desc->time_limit = opt.time_limit;
	desc->shared = opt.shared;

	desc->environment = NULL;
	if (opt.get_user_env_time >= 0) {
		desc->environment = env_array_create();
		env_array_overwrite(&desc->environment,
				    "SLURM_GET_USER_ENV", "1");
	}
	env_array_merge(&desc->environment, (const char **)environ);
	desc->env_size = envcount (desc->environment);
	desc->argv = opt.script_argv;
	desc->argc = opt.script_argc;
	desc->err  = opt.efname;
	desc->in   = opt.ifname;
	desc->out  = opt.ofname;
	desc->work_dir = opt.cwd;
	if (opt.requeue != NO_VAL)
		desc->requeue = opt.requeue;
	if (opt.open_mode)
		desc->open_mode = opt.open_mode;
	if (opt.acctg_freq >= 0)
		desc->acctg_freq = opt.acctg_freq;

	return 0;
}

/* Set SLURM_UMASK environment variable with current state */
static int set_umask_env(void)
{
	char mask_char[5];
	mode_t mask;

	if (getenv("SLURM_UMASK"))	/* use this value */
		return SLURM_SUCCESS;

	mask = (int)umask(0);
	umask(mask);

	sprintf(mask_char, "0%d%d%d", 
		((mask>>6)&07), ((mask>>3)&07), mask&07);
	if (setenvf(NULL, "SLURM_UMASK", "%s", mask_char) < 0) {
		error ("unable to set SLURM_UMASK in environment");
		return SLURM_FAILURE;
	}
	debug ("propagating UMASK=%s", mask_char); 
	return SLURM_SUCCESS;
}

/*
 * set_prio_process_env
 *
 * Set the internal SLURM_PRIO_PROCESS environment variable to support
 * the propagation of the users nice value and the "PropagatePrioProcess"
 * config keyword.
 */
static void  set_prio_process_env(void)
{
	int retval;

	errno = 0; /* needed to detect a real failure since prio can be -1 */

	if ((retval = getpriority (PRIO_PROCESS, 0)) == -1)  {
		if (errno) {
			error ("getpriority(PRIO_PROCESS): %m");
			return;
		}
	}

	if (setenvf (NULL, "SLURM_PRIO_PROCESS", "%d", retval) < 0) {
		error ("unable to set SLURM_PRIO_PROCESS in environment");
		return;
	}

	debug ("propagating SLURM_PRIO_PROCESS=%d", retval);
}

/*
 * Checks if the buffer starts with a shebang (#!).
 */
static bool has_shebang(const void *buf, int size)
{
	char *str = (char *)buf;

	if (size < 2)
		return false;

	if (str[0] != '#' || str[1] != '!')
		return false;

	return true;
}

/*
 * Checks if the buffer contains a NULL character (\0).
 */
static bool contains_null_char(const void *buf, int size)
{
	char *str = (char *)buf;
	int i;

	for (i = 0; i < size; i++) {
		if (str[i] == '\0')
			return true;
	}

	return false;
}

/*
 * Checks if the buffer contains any DOS linebreak (\r\n).
 */
static bool contains_dos_linebreak(const void *buf, int size)
{
	char *str = (char *)buf;
	char prev_char = '\0';
	int i;

	for (i = 0; i < size; i++) {
		if (prev_char == '\r' && str[i] == '\n')
			return true;
		prev_char = str[i];
	}

	return false;
}

/*
 * If "filename" is NULL, the batch script is read from standard input.
 */
static void *get_script_buffer(const char *filename, int *size)
{
	int fd;
	char *buf = NULL;
	int buf_size = BUFSIZ;
	int buf_left;
	int script_size = 0;
	char *ptr = NULL;
	int tmp_size;

	/*
	 * First figure out whether we are reading from STDIN_FILENO
	 * or from a file.
	 */
	if (filename == NULL) {
		fd = STDIN_FILENO;
	} else {
		fd = open(filename, O_RDONLY);
		if (fd == -1) {
			error("Unable to open file %s", filename);
			goto fail;
		}
	}

	/*
	 * Then read in the script.
	 */
	buf = ptr = xmalloc(buf_size);
	buf_left = buf_size;
	while((tmp_size = read(fd, ptr, buf_left)) > 0) {
		buf_left -= tmp_size;
		script_size += tmp_size;
		if (buf_left == 0) {
			buf_size += BUFSIZ;
			xrealloc(buf, buf_size);
		}
		ptr = buf + script_size;
		buf_left = buf_size - script_size;
	}
	if (filename)
		close(fd);

	/*
	 * Finally we perform some sanity tests on the script.
	 */
	if (script_size == 0) {
		error("Batch script is empty!");
		goto fail;
	} else if (xstring_is_whitespace(buf)) {
		error("Batch script contains only whitespace!");
		goto fail;
	} else if (!has_shebang(buf, script_size)) {
		error("This does not look like a batch script.  The first");
		error("line must start with #! followed by the path"
		      " to an interpreter.");
		error("For instance: #!/bin/sh");
		goto fail;
	} else if (contains_null_char(buf, script_size)) {
		error("The SLURM controller does not allow scripts that");
		error("contain a NULL character '\\0'.");
		goto fail;
	} else if (contains_dos_linebreak(buf, script_size)) {
		error("Batch script contains DOS line breaks (\\r\\n)");
		error("instead of expected UNIX line breaks (\\n).");
		goto fail;
	}

	*size = script_size;
	return buf;
fail:
	xfree(buf);
	*size = 0;
	return NULL;
}

/* Wrap a single command string in a simple shell script */
static char *script_wrap(char *command_string)
{
	char *script = NULL;

	xstrcat(script, "#!/bin/sh\n");
	xstrcat(script, "# This script was created by sbatch --wrap.\n\n");
	xstrcat(script, command_string);
	xstrcat(script, "\n");

	return script;
}

/* Set SLURM_RLIMIT_* environment variables with current resource 
 * limit values, reset RLIMIT_NOFILE to maximum possible value */
static int _set_rlimit_env(void)
{
	int                  rc = SLURM_SUCCESS;
	struct rlimit        rlim[1];
	unsigned long        cur;
	char                 name[64], *format;
	slurm_rlimits_info_t *rli;

	/* Load default limits to be propagated from slurm.conf */
	slurm_conf_lock();
	slurm_conf_unlock();

	/* Modify limits with any command-line options */
	if (opt.propagate && parse_rlimits( opt.propagate, PROPAGATE_RLIMITS))
		fatal( "--propagate=%s is not valid.", opt.propagate );

	for (rli = get_slurm_rlimits_info(); rli->name != NULL; rli++ ) {

		if (rli->propagate_flag != PROPAGATE_RLIMITS)
			continue;

		if (getrlimit (rli->resource, rlim) < 0) {
			error ("getrlimit (RLIMIT_%s): %m", rli->name);
			rc = SLURM_FAILURE;
			continue;
		}
		
		cur = (unsigned long) rlim->rlim_cur;
		snprintf(name, sizeof(name), "SLURM_RLIMIT_%s", rli->name);
		if (opt.propagate && rli->propagate_flag == PROPAGATE_RLIMITS)
			/*
			 * Prepend 'U' to indicate user requested propagate
			 */
			format = "U%lu";
		else
			format = "%lu";
		
		if (setenvf (NULL, name, format, cur) < 0) {
			error ("unable to set %s in environment", name);
			rc = SLURM_FAILURE;
			continue;
		}
		
		debug ("propagating RLIMIT_%s=%lu", rli->name, cur);
	}

	/* 
	 *  Now increase NOFILE to the max available for this srun
	 */
	if (getrlimit (RLIMIT_NOFILE, rlim) < 0)
	 	return (error ("getrlimit (RLIMIT_NOFILE): %m"));

	if (rlim->rlim_cur < rlim->rlim_max) {
		rlim->rlim_cur = rlim->rlim_max;
		if (setrlimit (RLIMIT_NOFILE, rlim) < 0) 
			return (error("Unable to increase max no. files: %m"));
	}

	return rc;
}<|MERGE_RESOLUTION|>--- conflicted
+++ resolved
@@ -204,13 +204,6 @@
 	/* job constraints */
 	if (opt.mincpus > -1)
 		desc->job_min_procs = opt.mincpus;
-<<<<<<< HEAD
-	if (opt.realmem > -1)
-		desc->job_min_memory = opt.realmem;
-	if (opt.tmpdisk > -1)
-		desc->job_min_tmp_disk = opt.tmpdisk;
-	desc->num_procs = opt.nprocs * opt.cpus_per_task;
-=======
 	if (opt.minsockets > -1)
 		desc->job_min_sockets = opt.minsockets;
 	if (opt.mincores > -1)
@@ -228,7 +221,6 @@
 		desc->overcommit = opt.overcommit;
 	} else
 		desc->num_procs = opt.nprocs * opt.cpus_per_task;
->>>>>>> a23ccbf6
 	if (opt.nprocs_set)
 		desc->num_tasks = opt.nprocs;
 	if (opt.cpus_set)
