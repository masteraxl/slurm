--- conflicted
+++ resolved
@@ -815,47 +815,6 @@
 	if (job == NULL)	/* Print the Header instead */
 		_print_str("MIN_PROCS", width, right_justify, true);
 	else {
-<<<<<<< HEAD
-		convert_num_unit((float)job->job_min_procs, tmp_char, UNIT_NONE);
-		_print_str(tmp_char, width, right_justify, true);
-	}
-	if (suffix)
-		printf("%s", suffix);
-	return SLURM_SUCCESS;
-}
-
-int _print_job_min_sockets(job_info_t * job, int width, bool right_justify, 
-			 char* suffix)
-{
-	if (job == NULL)	/* Print the Header instead */
-		_print_str("MIN_SOCKETS", width, right_justify, true);
-	else
-		_print_int(job->job_min_sockets, width, right_justify, true);
-	if (suffix)
-		printf("%s", suffix);
-	return SLURM_SUCCESS;
-}
-
-int _print_job_min_cores(job_info_t * job, int width, bool right_justify, 
-			 char* suffix)
-{
-	if (job == NULL)	/* Print the Header instead */
-		_print_str("MIN_CORES", width, right_justify, true);
-	else
-		_print_int(job->job_min_cores, width, right_justify, true);
-	if (suffix)
-		printf("%s", suffix);
-	return SLURM_SUCCESS;
-}
-
-int _print_job_min_threads(job_info_t * job, int width, bool right_justify, 
-			 char* suffix)
-{
-	if (job == NULL)	/* Print the Header instead */
-		_print_str("MIN_THREADS", width, right_justify, true);
-	else
-		_print_int(job->job_min_threads, width, right_justify, true);
-=======
 		convert_num_unit((float)job->job_min_procs, tmp_char, 
 				 sizeof(tmp_char), UNIT_NONE);
 		_print_str(tmp_char, width, right_justify, true);
@@ -911,7 +870,6 @@
 				 sizeof(tmp_char), UNIT_NONE);
 		_print_str(tmp_char, width, right_justify, true);
 	}
->>>>>>> a23ccbf6
 	if (suffix)
 		printf("%s", suffix);
 	return SLURM_SUCCESS;
@@ -926,15 +884,11 @@
 	if (job == NULL)	/* Print the Header instead */
 		_print_str("MIN_MEMORY", width, right_justify, true);
 	else {
-<<<<<<< HEAD
-		convert_num_unit((float)job->job_min_memory, tmp_char, UNIT_NONE);
-=======
 	    	tmp_char[0] = '\0';
 		job->job_min_memory &= (~MEM_PER_CPU);
 		convert_num_unit((float)job->job_min_memory, min_mem, 
 				 sizeof(min_mem), UNIT_NONE);
 		strcat(tmp_char, min_mem);
->>>>>>> a23ccbf6
 		_print_str(tmp_char, width, right_justify, true);
 	}
 	
@@ -953,11 +907,7 @@
 		_print_str("MIN_TMP_DISK", width, right_justify, true);
 	else {
 		convert_num_unit((float)job->job_min_tmp_disk, 
-<<<<<<< HEAD
-				 tmp_char, UNIT_NONE);
-=======
 				 tmp_char, sizeof(tmp_char), UNIT_NONE);
->>>>>>> a23ccbf6
 		_print_str(tmp_char, width, right_justify, true);
 	}
 		
