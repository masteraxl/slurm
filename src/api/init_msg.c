--- conflicted
+++ resolved
@@ -55,63 +55,6 @@
  */
 void slurm_init_job_desc_msg(job_desc_msg_t * job_desc_msg)
 {
-<<<<<<< HEAD
-	job_desc_msg->account     = NULL;
-	job_desc_msg->alloc_node  = NULL;
-	job_desc_msg->alloc_sid   = NO_VAL;
-	job_desc_msg->contiguous  = (uint16_t) NO_VAL;
-	job_desc_msg->cpus_per_task = (uint16_t) NO_VAL;
-	job_desc_msg->dependency  = NO_VAL;
-	job_desc_msg->environment = ((char **) NULL);
-	job_desc_msg->env_size    = 0;
-	job_desc_msg->features    = NULL;
-	job_desc_msg->immediate   = 0;
-	job_desc_msg->job_id      = NO_VAL;
-	job_desc_msg->kill_on_node_fail = (uint16_t) NO_VAL;
-	job_desc_msg->name        = NULL;
-	job_desc_msg->network     = NULL;
-	job_desc_msg->nice        = NICE_OFFSET;
-	job_desc_msg->num_tasks   = NO_VAL;
-	job_desc_msg->job_min_procs   = NO_VAL;
-	job_desc_msg->job_min_sockets = NO_VAL;
-	job_desc_msg->job_min_cores   = NO_VAL;
-	job_desc_msg->job_min_threads = NO_VAL;
-	job_desc_msg->job_min_memory  = NO_VAL;
-	job_desc_msg->job_min_tmp_disk= NO_VAL;
-	job_desc_msg->overcommit  = (uint16_t) NO_VAL;
-	job_desc_msg->partition   = NULL;
-	job_desc_msg->priority    = NO_VAL;
-	job_desc_msg->req_nodes   = NULL;
-	job_desc_msg->exc_nodes   = NULL;
-	job_desc_msg->script      = NULL;
-	job_desc_msg->argv        = ((char **) NULL);
-	job_desc_msg->argc        = 0;
-	job_desc_msg->shared      = (uint16_t) NO_VAL;
-	job_desc_msg->time_limit  = NO_VAL;
-	job_desc_msg->num_procs   = NO_VAL;
-	job_desc_msg->max_nodes   = NO_VAL;
-	job_desc_msg->min_nodes   = NO_VAL;
-	job_desc_msg->max_sockets = NO_VAL;
-	job_desc_msg->min_sockets = NO_VAL;
-	job_desc_msg->max_cores   = NO_VAL;
-	job_desc_msg->min_cores   = NO_VAL;
-	job_desc_msg->max_threads = NO_VAL;
-	job_desc_msg->min_threads = NO_VAL;
-	job_desc_msg->err         = NULL;
-	job_desc_msg->in          = NULL;
-	job_desc_msg->out         = NULL;
-	job_desc_msg->user_id     = NO_VAL;
-	job_desc_msg->group_id    = NO_VAL;
-	job_desc_msg->work_dir    = NULL;
-	job_desc_msg->alloc_resp_hostname = NULL;
-	job_desc_msg->alloc_resp_port        = 0;
-	job_desc_msg->other_hostname = NULL;
-	job_desc_msg->other_port  = 0;
-	job_desc_msg->mail_type   = 0;
-	job_desc_msg->mail_user   = NULL;
-	job_desc_msg->begin_time  = 0;
-	job_desc_msg->no_requeue  = (uint16_t) NO_VAL;
-=======
 	job_desc_msg->account		= NULL;
 	job_desc_msg->acctg_freq	= (uint16_t) NO_VAL;
 	job_desc_msg->alloc_node	= NULL;
@@ -131,7 +74,6 @@
 	job_desc_msg->err		= NULL;
 	job_desc_msg->exc_nodes		= NULL;
 	job_desc_msg->features		= NULL;
->>>>>>> a23ccbf6
 #if SYSTEM_DIMENSIONS
 {
 	int i;
