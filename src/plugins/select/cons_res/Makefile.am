# Makefile for select/cons_res plugin

AUTOMAKE_OPTIONS = foreign

PLUGIN_FLAGS = -module -avoid-version --export-dynamic 

INCLUDES = -I$(top_srcdir) -I$(top_srcdir)/src/common

pkglib_LTLIBRARIES = select_cons_res.la

# Consumable resources node selection plugin.
<<<<<<< HEAD
select_cons_res_la_SOURCES = select_cons_res.c
select_cons_res_la_LDFLAGS = $(SO_LDFLAGS) $(PLUGIN_FLAGS)
select_cons_res_la_LIBADD  = $(top_builddir)/src/common/libcommon.la
=======
select_cons_res_la_SOURCES =  select_cons_res.c select_cons_res.h \
                              dist_tasks.c dist_tasks.h \
			      job_test.c job_test.h
select_cons_res_la_LDFLAGS = $(SO_LDFLAGS) $(PLUGIN_FLAGS)
>>>>>>> a23ccbf6
<|MERGE_RESOLUTION|>--- conflicted
+++ resolved
@@ -9,13 +9,7 @@
 pkglib_LTLIBRARIES = select_cons_res.la
 
 # Consumable resources node selection plugin.
-<<<<<<< HEAD
-select_cons_res_la_SOURCES = select_cons_res.c
-select_cons_res_la_LDFLAGS = $(SO_LDFLAGS) $(PLUGIN_FLAGS)
-select_cons_res_la_LIBADD  = $(top_builddir)/src/common/libcommon.la
-=======
 select_cons_res_la_SOURCES =  select_cons_res.c select_cons_res.h \
                               dist_tasks.c dist_tasks.h \
 			      job_test.c job_test.h
-select_cons_res_la_LDFLAGS = $(SO_LDFLAGS) $(PLUGIN_FLAGS)
->>>>>>> a23ccbf6
+select_cons_res_la_LDFLAGS = $(SO_LDFLAGS) $(PLUGIN_FLAGS)