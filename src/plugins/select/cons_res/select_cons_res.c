/*****************************************************************************\
 *  select_cons_res.c - node selection plugin supporting consumable 
 *  resources policies.
 *
 *  $Id$
 *****************************************************************************\
 *
 *  The following example below illustrates how four jobs are allocated
 *  across a cluster using when a processor consumable resource approach.
 * 
 *  The example cluster is composed of 4 nodes (10 cpus in total):
 *  linux01 (with 2 processors), 
 *  linux02 (with 2 processors), 
 *  linux03 (with 2 processors), and
 *  linux04 (with 4 processors). 
 *
 *  The four jobs are the following: 
 *  1. srun -n 4 -N 4  sleep 120 &
 *  2. srun -n 3 -N 3 sleep 120 &
 *  3. srun -n 1 sleep 120 &
 *  4. srun -n 3 sleep 120 &
 *  The user launches them in the same order as listed above.
 * 
 *  Using a processor consumable resource approach we get the following
 *  job allocation and scheduling:
 * 
 *  The output of squeue shows that we have 3 out of the 4 jobs allocated
 *  and running. This is a 2 running job increase over the default SLURM
 *  approach.
 * 
 *  Job 2, Job 3, and Job 4 are now running concurrently on the cluster.
 * 
 *  [<snip>]# squeue
 *  JOBID PARTITION     NAME     USER  ST       TIME  NODES NODELIST(REASON)
 *     5        lsf    sleep     root  PD       0:00      1 (Resources)
 *     2        lsf    sleep     root   R       0:13      4 linux[01-04]
 *     3        lsf    sleep     root   R       0:09      3 linux[01-03]
 *     4        lsf    sleep     root   R       0:05      1 linux04
 *  [<snip>]#
 * 
 *  Once Job 2 finishes, Job 5, which was pending, is allocated
 *  available resources and is then running as illustrated below:
 * 
 *  [<snip>]# squeue4
 *   JOBID PARTITION    NAME     USER  ST       TIME  NODES NODELIST(REASON)
 *     3        lsf    sleep     root   R       1:58      3 linux[01-03]
 *     4        lsf    sleep     root   R       1:54      1 linux04
 *     5        lsf    sleep     root   R       0:02      3 linux[01-03]
 *  [<snip>]#
 * 
 *  Job 3, Job 4, and Job 5 are now running concurrently on the cluster.
 * 
 *  [<snip>]#  squeue4
 *  JOBID PARTITION     NAME     USER  ST       TIME  NODES NODELIST(REASON)
 *     5        lsf    sleep     root   R       1:52      3 xc14n[13-15]
 *  [<snip>]#
 *
 * The advantage of the consumable resource scheduling policy is that
 * the job throughput can increase dramatically.
 *
 *****************************************************************************
 *  Copyright (C) 2005-2006 Hewlett-Packard Development Company, L.P.
 *  Written by Susanne M. Balle <susanne.balle@hp.com>, who borrowed heavily
 *  from select/linear 
 *  
 *  This file is part of SLURM, a resource management program.
 *  For details, see <http://www.llnl.gov/linux/slurm/>.
 *  
 *  SLURM is free software; you can redistribute it and/or modify it under
 *  the terms of the GNU General Public License as published by the Free
 *  Software Foundation; either version 2 of the License, or (at your option)
 *  any later version.
 *
 *  In addition, as a special exception, the copyright holders give permission 
 *  to link the code of portions of this program with the OpenSSL library under
 *  certain conditions as described in each individual source file, and 
 *  distribute linked combinations including the two. You must obey the GNU 
 *  General Public License in all respects for all of the code used other than 
 *  OpenSSL. If you modify file(s) with this exception, you may extend this 
 *  exception to your version of the file(s), but you are not obligated to do 
 *  so. If you do not wish to do so, delete this exception statement from your
 *  version.  If you delete this exception statement from all source files in 
 *  the program, then also delete it here.
 *  
 *  SLURM is distributed in the hope that it will be useful, but WITHOUT ANY
 *  WARRANTY; without even the implied warranty of MERCHANTABILITY or FITNESS
 *  FOR A PARTICULAR PURPOSE.  See the GNU General Public License for more
 *  details.
 *  
 *  You should have received a copy of the GNU General Public License along
 *  with SLURM; if not, write to the Free Software Foundation, Inc.,
 *  51 Franklin Street, Fifth Floor, Boston, MA 02110-1301  USA.
\*****************************************************************************/

#ifdef HAVE_CONFIG_H
#  include "config.h"
#  if HAVE_STDINT_H
#    include <stdint.h>
#  endif
#  if HAVE_INTTYPES_H
#    include <inttypes.h>
#  endif
#endif

#include "select_cons_res.h"
#include "dist_tasks.h"

#if(0)
#define CR_DEBUG 1
#endif

/*
 * These variables are required by the generic plugin interface.  If they
 * are not found in the plugin, the plugin loader will ignore it.
 *
 * plugin_name - a string giving a human-readable description of the
 * plugin.  There is no maximum length, but the symbol must refer to
 * a valid string.
 *
 * plugin_type - a string suggesting the type of the plugin or its
 * applicability to a particular form of data or method of data handling.
 * If the low-level plugin API is used, the contents of this string are
 * unimportant and may be anything.  SLURM uses the higher-level plugin
 * interface which requires this string to be of the form
 *
 *	<application>/<method>
 *
 * where <application> is a description of the intended application of
 * the plugin (e.g., "select" for SLURM node selection) and <method>
 * is a description of how this plugin satisfies that application.  SLURM will
 * only load select plugins if the plugin_type string has a 
 * prefix of "select/".
 *
 * plugin_version - an unsigned 32-bit integer giving the version number
 * of the plugin.  If major and minor revisions are desired, the major
 * version number may be multiplied by a suitable magnitude constant such
 * as 100 or 1000.  Various SLURM versions will likely require a certain
 * minimum versions for their plugins as the node selection API matures.
 */
const char plugin_name[] = "Consumable Resources (CR) Node Selection plugin";
const char plugin_type[] = "select/cons_res";
const uint32_t plugin_version = 90;
const uint32_t pstate_version = 6;	/* version control on saved state */

#define CR_JOB_ALLOCATED_CPUS  0x1
#define CR_JOB_ALLOCATED_MEM   0x2

select_type_plugin_info_t cr_type = CR_CPU; /* cr_type is overwritten in init() */

/* Array of node_cr_record. One entry for each node in the cluster */
struct node_cr_record *select_node_ptr = NULL;
static int select_node_cnt = 0;
static time_t last_cr_update_time;
static pthread_mutex_t cr_mutex = PTHREAD_MUTEX_INITIALIZER;

static uint16_t select_fast_schedule;

List select_cr_job_list = NULL; /* List of select_cr_job(s) that are still active */
static uint32_t last_verified_job_id = 0;
/* verify the job list after every CR_VERIFY_JOB_CYCLE jobs have finished */
#define CR_VERIFY_JOB_CYCLE 2000

static void	_cr_job_list_del(void *x);
static int	_cr_job_list_sort(void *x, void *y);
static struct node_cr_record *_dup_node_cr(struct node_cr_record *node_cr_ptr);
static int	_job_test(struct job_record *job_ptr, bitstr_t *bitmap,
			uint32_t min_nodes, uint32_t max_nodes, 
			uint32_t req_nodes, int mode, 
			enum node_cr_state job_node_req,
			struct node_cr_record *select_node_ptr);
static int 	_will_run_test(struct job_record *job_ptr, bitstr_t *bitmap,
			uint32_t min_nodes, uint32_t max_nodes, 
			uint32_t req_nodes, enum node_cr_state job_node_req);

#ifdef CR_DEBUG
static void _dump_state(struct node_cr_record *select_node_ptr)
{
	int i, j, cores;
	struct part_cr_record *parts;
	ListIterator job_iterator;
	struct select_cr_job *job;

	for (i=0; i<select_node_cnt; i++) {
		info("node:%s sockets:%u alloc_memory:%u state:%d",
			select_node_ptr[i].node_ptr->name,
			select_node_ptr[i].num_sockets,
			select_node_ptr[i].alloc_memory,
			select_node_ptr[i].node_state);
		parts = select_node_ptr[i].parts;
		while (parts) {
			info("  part:%s rows:%u",
				parts->part_ptr->name,
				parts->num_rows);
			cores = select_node_ptr[i].num_sockets * 
				parts->num_rows;
			for (j=0; j<cores; j++) {
				info("    alloc_cores[%d]:%u",
					j, parts->alloc_cores[j]);
			}
			parts = parts->next;
		}
	}

	if (select_cr_job_list == NULL)
	    	return;
	job_iterator = list_iterator_create(select_cr_job_list);
	while ((job = (struct select_cr_job *) list_next(job_iterator))) {
		info("job:%u nprocs:%u nhosts:%u",
			job->job_id, job->nprocs, job->nhosts);
		if (job->job_ptr == NULL)
			error("  job_ptr is NULL");
		else if (job->job_ptr->job_id != job->job_id)
			error("  job_ptr is bad");
		for (i=0; ((i<job->nhosts)&&(i<2)); i++) {
			info("  cpus:%u alloc_cpus:%u ",
				job->cpus[i], job->alloc_cpus[i]);
			info("  node_offset:%u",
				job->node_offset[i]);
		}
	}
	list_iterator_destroy(job_iterator);
	return;
}
#endif

/* Create a duplicate node_cr_records structure */
static struct node_cr_record *_dup_node_cr(struct node_cr_record *node_cr_ptr)
{
	int i, j;
	struct node_cr_record *new_node_cr_ptr;
	struct part_cr_record *part_cr_ptr, *new_part_cr_ptr;

	if (node_cr_ptr == NULL)
		return NULL;

	new_node_cr_ptr = xmalloc(select_node_cnt *
				  sizeof(struct node_cr_record));

	for (i=0; i<select_node_cnt; i++) {
		new_node_cr_ptr[i].node_ptr     = select_node_ptr[i].node_ptr;
		new_node_cr_ptr[i].num_sockets  = select_node_ptr[i].num_sockets;
		new_node_cr_ptr[i].alloc_memory = select_node_ptr[i].alloc_memory;
		new_node_cr_ptr[i].node_state   = select_node_ptr[i].node_state;

		part_cr_ptr = select_node_ptr[i].parts;
		while (part_cr_ptr) {
			new_part_cr_ptr = xmalloc(sizeof(struct part_cr_record));
			new_part_cr_ptr->part_ptr   = part_cr_ptr->part_ptr;
			new_part_cr_ptr->num_rows   = part_cr_ptr->num_rows;
			j = sizeof(uint16_t) * part_cr_ptr->num_rows * 
			    select_node_ptr[i].num_sockets;
			new_part_cr_ptr->alloc_cores = xmalloc(j);
			memcpy(new_part_cr_ptr->alloc_cores, 
			       part_cr_ptr->alloc_cores, j);
			new_part_cr_ptr->next        = new_node_cr_ptr[i].parts;
			new_node_cr_ptr[i].parts     = new_part_cr_ptr;
			part_cr_ptr = part_cr_ptr->next;
		}
	}
	return new_node_cr_ptr;
}

static void _destroy_node_part_array(struct node_cr_record *this_cr_node)
{
	struct part_cr_record *p_ptr;

	if (!this_cr_node)
		return;
	for (p_ptr = this_cr_node->parts; p_ptr; p_ptr = p_ptr->next)
		xfree(p_ptr->alloc_cores);
	xfree(this_cr_node->parts);
}

static void _cr_job_list_del(void *x)
{
	xfree(x);
}
static int  _cr_job_list_sort(void *x, void *y)
{
	struct job_record **job1_pptr = (struct job_record **) x;
	struct job_record **job2_pptr = (struct job_record **) y;
	return (int) difftime(job1_pptr[0]->end_time, job2_pptr[0]->end_time);
}

static void _create_node_part_array(struct node_cr_record *this_cr_node)
{
	struct node_record *node_ptr;
	struct part_cr_record *p_ptr;
	int i;

	if (!this_cr_node)
		return;
	node_ptr = this_cr_node->node_ptr;

	if (this_cr_node->parts)
		_destroy_node_part_array(this_cr_node);

	if (node_ptr->part_cnt < 1)
		return;
	this_cr_node->parts = xmalloc(sizeof(struct part_cr_record) *
	        		      node_ptr->part_cnt);
	for (i = 0; i < node_ptr->part_cnt; i++) {
		p_ptr		 = &(this_cr_node->parts[i]);
		p_ptr->part_ptr  = node_ptr->part_pptr[i];
		p_ptr->num_rows  = node_ptr->part_pptr[i]->max_share;
		if (p_ptr->num_rows & SHARED_FORCE)
			p_ptr->num_rows &= (~SHARED_FORCE);
		/* SHARED=EXCLUSIVE sets max_share = 0 */
		if (p_ptr->num_rows < 1)
			p_ptr->num_rows = 1;
#if (CR_DEBUG)
		info("cons_res: _create_node_part_array: part %s  num_rows %d",
		     p_ptr->part_ptr->name, p_ptr->num_rows);
#endif
		p_ptr->alloc_cores = xmalloc(sizeof(uint16_t) *
		        		     this_cr_node->num_sockets *
					     p_ptr->num_rows);
		if (i+1 < node_ptr->part_cnt)
			p_ptr->next = &(this_cr_node->parts[i+1]);
		else
			p_ptr->next = NULL;
	}

}

static int _find_job_by_id(void *x, void *key)
{
	struct select_cr_job *cr_job_ptr = (struct select_cr_job *) x;
	uint32_t *job_id = (uint32_t *) key;

	if (cr_job_ptr->job_id == *job_id)
		return 1;
	return 0;
}

/* Find a partition record based upon pointer to slurmctld record */
extern struct part_cr_record *get_cr_part_ptr(struct node_cr_record *this_node,
					      struct part_record *part_ptr)
{
	struct part_cr_record *p_ptr;

	if (part_ptr == NULL)
		return NULL;

	if (!this_node->parts)
		_create_node_part_array(this_node);

	for (p_ptr = this_node->parts; p_ptr; p_ptr = p_ptr->next) {
		if (p_ptr->part_ptr == part_ptr)
			return p_ptr;
	}
	error("cons_res: could not find partition %s", part_ptr->name);

	return NULL;
}

static void _chk_resize_node(struct node_cr_record *node, uint16_t sockets)
{
	struct part_cr_record *p_ptr;

	/* This just resizes alloc_cores based on a potential change to
	 * the number of sockets on this node (if fast_schedule = 0?).
	 * Any changes to the number of partition rows will be caught
	 * and adjusted in select_p_reconfigure() */

	if (sockets > node->num_sockets) {
		debug3("cons_res: increasing node %s num_sockets %u to %u",
			node->node_ptr->name, node->num_sockets, sockets);
		for (p_ptr = node->parts; p_ptr; p_ptr = p_ptr->next) {
			xrealloc(p_ptr->alloc_cores,
				 sockets * p_ptr->num_rows * sizeof(uint16_t));
			/* NOTE: xrealloc zero fills added memory */
		}
		node->num_sockets = sockets;
	}
}

static void _chk_resize_job(struct select_cr_job *job, uint16_t node_id, 
			    uint16_t sockets)
{
	if ((job->alloc_cores[node_id] == NULL) ||
	    		(sockets > job->num_sockets[node_id])) {
		debug3("cons_res: increasing job %u node %u "
			"num_sockets from %u to %u",
			job->job_id, node_id, 
			job->num_sockets[node_id], sockets);
	    	xrealloc(job->alloc_cores[node_id], sockets * sizeof(uint16_t));
		/* NOTE: xrealloc zero fills added memory */
		job->num_sockets[node_id] = sockets;
	}
}

extern void get_resources_this_node(uint16_t *cpus, uint16_t *sockets, 
				    uint16_t *cores, uint16_t *threads, 
				    struct node_cr_record *this_cr_node,
				    uint32_t jobid)
{
	if (select_fast_schedule) {
		*cpus    = this_cr_node->node_ptr->config_ptr->cpus;
		*sockets = this_cr_node->node_ptr->config_ptr->sockets;
		*cores   = this_cr_node->node_ptr->config_ptr->cores;
		*threads = this_cr_node->node_ptr->config_ptr->threads;
	} else {
		*cpus    = this_cr_node->node_ptr->cpus;
		*sockets = this_cr_node->node_ptr->sockets;
		*cores   = this_cr_node->node_ptr->cores;
		*threads = this_cr_node->node_ptr->threads;
	}

	debug3("cons_res %u _get_resources host %s HW_ "
	       "cpus %u sockets %u cores %u threads %u ", 
	       jobid, this_cr_node->node_ptr->name,
	       *cpus, *sockets, *cores, *threads);
}

/* _get_cpu_data
 * determine the number of available free cores/cpus/sockets
 * IN - p_ptr:       pointer to a node's part_cr_record for a specific partition
 * IN - num_sockets: number of sockets on this node
 * IN - max_cpus:    the total number of cores/cpus/sockets on this node
 * OUT- row_index:   the row index from which the returned value was obtained
 *                   (if -1 then nothing is allocated in this partition)
 * OUT- free_row:    the row index of an unallocated row (if -1 then all rows
 *                   contain allocated cores)
 * RETURN - the maximum number of free cores/cpus/sockets found in the given
 *          row_index (if 0 then node is full; if 'max_cpus' then node is free)
 */
static uint16_t _get_cpu_data (struct part_cr_record *p_ptr, int num_sockets,
			       uint16_t max_cpus, int *row_index, int *free_row)
{
	int i, j, index;
	uint16_t alloc_count = 0;
	bool counting_sockets = 0;
	if ((cr_type == CR_SOCKET) || (cr_type == CR_SOCKET_MEMORY))
		counting_sockets = 1;
 
 	*free_row = -1;
	*row_index = -1;

	for (i = 0, index = 0; i < p_ptr->num_rows; i++) {
		uint16_t cpu_count = 0;
		uint16_t socket_count = 0;
		for (j = 0; j < num_sockets; j++, index++) {
			if (p_ptr->alloc_cores[index]) {
				socket_count++;
				cpu_count += p_ptr->alloc_cores[index];
			}
		}
		if (socket_count > 0) {
			if (counting_sockets) {
				if ((alloc_count == 0) ||
				    (socket_count < alloc_count)) {
					alloc_count = socket_count;
					*row_index = i;
				}
			} else {
				if ((alloc_count == 0) ||
				    (cpu_count < alloc_count)) {
					alloc_count = cpu_count;
					*row_index = i;
				}
			}
		} 
		else if (*free_row < 0) {
			*free_row = i;
		}
	}
	return max_cpus - alloc_count;
}

/*
 * _get_task_count - Given the job requirements, compute the number of tasks
 *                   this node can run
 *
 * IN job_ptr - pointer to job being scheduled
 * IN index - index of node's configuration information in select_node_ptr
 */
static uint16_t _get_task_count(struct node_cr_record *select_node_ptr,
				struct job_record *job_ptr, const int index, 
				const bool all_available, bool try_partial_idle,
				enum node_cr_state job_node_req)
{
	uint16_t numtasks, cpus_per_task = 0;
	uint16_t max_sockets = 0, max_cores = 0, max_threads = 0;
	uint16_t min_sockets = 0, min_cores = 0, min_threads = 0;
	uint16_t ntasks_per_node = 0, ntasks_per_socket = 0, ntasks_per_core = 0;
	uint16_t i, cpus, sockets, cores, threads, *alloc_cores = NULL;
	struct node_cr_record *this_node;
	struct part_cr_record *p_ptr;
	struct multi_core_data *mc_ptr = NULL;

	cpus_per_task   = job_ptr->details->cpus_per_task;
	ntasks_per_node = job_ptr->details->ntasks_per_node;

	mc_ptr      = job_ptr->details->mc_ptr;
	min_sockets = mc_ptr->min_sockets;
	max_sockets = mc_ptr->max_sockets;
	min_cores   = mc_ptr->min_cores;
	max_cores   = mc_ptr->max_cores;
	min_threads = mc_ptr->min_threads;
	max_threads = mc_ptr->max_threads;
	ntasks_per_socket = mc_ptr->ntasks_per_socket;
	ntasks_per_core   = mc_ptr->ntasks_per_core;

	this_node = &(select_node_ptr[index]);
	get_resources_this_node(&cpus, &sockets, &cores, &threads, 
				this_node, job_ptr->job_id);

	_chk_resize_node(this_node, sockets);
	alloc_cores = xmalloc(sockets * sizeof(uint16_t));
	/* array is zero filled by xmalloc() */

	if (!all_available) {
		p_ptr = get_cr_part_ptr(this_node, job_ptr->part_ptr);
		if (!p_ptr) {
			error("cons_res: _get_task_count: could not find part %s",
			      job_ptr->part_ptr->name);
		} else {
			if (job_node_req == NODE_CR_ONE_ROW) {
				/* need to scan over all partitions with
				 * num_rows = 1 */
				for (p_ptr = this_node->parts; p_ptr;
				     p_ptr = p_ptr->next) {
					if (p_ptr->num_rows > 1)
						continue;
					for (i = 0; i < sockets; i++) {
					    if ((cr_type == CR_SOCKET) ||
						(cr_type == CR_SOCKET_MEMORY)) {
						if (p_ptr->alloc_cores[i])
							alloc_cores[i] = cores;
					    } else {
						alloc_cores[i] =
							p_ptr->alloc_cores[i];
					    }
					}
				}
			} else {
				/* job_node_req == EXCLUSIVE | AVAILABLE
				 * if EXCLUSIVE, then node *should* be free and
				 * this code should fall through with
				 * alloc_cores all set to zero.
				 * if AVAILABLE then scan partition rows based
				 * on 'try_partial_idle' setting. Note that
				 * if 'try_partial_idle' is FALSE then this
				 * code should use a 'free' row and this is
				 * where a new row will first be evaluated.
				 */
				uint16_t count, max_cpus;
				int alloc_row, free_row;

				max_cpus = cpus;
				if ((cr_type == CR_SOCKET) ||
				    (cr_type == CR_SOCKET_MEMORY))
					max_cpus = sockets;
				if ((cr_type == CR_CORE) ||
				    (cr_type == CR_CORE_MEMORY))
					max_cpus = cores * sockets;

				count = _get_cpu_data(p_ptr, sockets, max_cpus,
						      &alloc_row, &free_row);
				if ((count == 0) && (free_row == -1)) {
					/* node is completely allocated */
					xfree(alloc_cores);
					return 0;
				}
				if ((free_row == -1) && (!try_partial_idle)) {
					/* no free rows, so partial idle is
					 * all that is left! */
					try_partial_idle = 1;
				}
				if (try_partial_idle && (alloc_row > -1)) {
					alloc_row *= sockets;
					for (i = 0; i < sockets; i++)
						alloc_cores[i] =
						p_ptr->alloc_cores[alloc_row+i];
				}
			}
		}
	}
#if (CR_DEBUG)
	for (i = 0; i < sockets; i+=2) {
		info("cons_res: _get_task_count: %s alloc_cores[%d]=%d, [%d]=%d",
		     this_node->node_ptr->name, i, alloc_cores[i],
		     i+1, alloc_cores[i+1]);
	}
#endif

	numtasks = slurm_get_avail_procs(max_sockets, max_cores, max_threads,
					 min_sockets, min_cores,
					 cpus_per_task,
					 ntasks_per_node,
					 ntasks_per_socket,
					 ntasks_per_core,
					 &cpus, &sockets, &cores,
					 &threads, alloc_cores, 
					 cr_type, job_ptr->job_id,
					 this_node->node_ptr->name);
#if (CR_DEBUG)
	info("cons_res: _get_task_count computed a_tasks %d s %d c %d "
		"t %d on %s for job %d",
		numtasks, sockets, cores, 
		threads, this_node->node_ptr->name, job_ptr->job_id);
#endif
	xfree(alloc_cores);
	return(numtasks);
}		

/* xfree an array of node_cr_record */
static void _xfree_select_nodes(struct node_cr_record *ptr, int count)
{
	int i;
	
	if (ptr == NULL)
		return;

	for (i = 0; i < count; i++)
		_destroy_node_part_array(&(ptr[i]));
	xfree(ptr);
}

/* xfree a select_cr_job job */
static void _xfree_select_cr_job(struct select_cr_job *job)
{
	int i;
	
	if (job == NULL)
		return;

	xfree(job->cpus);
	xfree(job->alloc_cpus);	
	xfree(job->node_offset);	
	xfree(job->alloc_memory);
	if ((cr_type == CR_CORE)   || (cr_type == CR_CORE_MEMORY) ||
	    (cr_type == CR_SOCKET) || (cr_type == CR_SOCKET_MEMORY)) {
		for (i = 0; i < job->nhosts; i++)
			xfree(job->alloc_cores[i]);
		xfree(job->alloc_cores);
		xfree(job->num_sockets);
	}
	FREE_NULL_BITMAP(job->node_bitmap);
	xfree(job);
}

/* Free the select_cr_job_list list and the individual objects before
 * existing the plug-in.
 */
static void _clear_job_list(void)
{
	ListIterator job_iterator;
	struct select_cr_job *job;

	if (select_cr_job_list == NULL)
	    	return;

	slurm_mutex_lock(&cr_mutex);
	job_iterator = list_iterator_create(select_cr_job_list);
	while ((job = (struct select_cr_job *) list_next(job_iterator))) {
		list_remove(job_iterator);
		_xfree_select_cr_job(job);
	}
	list_iterator_destroy(job_iterator);
	slurm_mutex_unlock(&cr_mutex);
}

static void _verify_select_job_list(uint32_t job_id)
{
	ListIterator job_iterator;
	struct select_cr_job *job;

	if (list_count(select_cr_job_list) < 1) {
		last_verified_job_id = job_id;
		return;
	}
	if ((job_id > last_verified_job_id) &&
	    (job_id < (last_verified_job_id + CR_VERIFY_JOB_CYCLE))) {
		return;
	}

	last_verified_job_id = job_id;
	slurm_mutex_lock(&cr_mutex);
	job_iterator = list_iterator_create(select_cr_job_list);
	while ((job = (struct select_cr_job *) list_next(job_iterator))) {
		if (find_job_record(job->job_id) == NULL) {
			list_remove(job_iterator);
			debug2("cons_res: _verify_job_list: removing "
				"nonexistent job %u", job->job_id);
			_xfree_select_cr_job(job);
		}
	}
	list_iterator_destroy(job_iterator);
	slurm_mutex_unlock(&cr_mutex);	
	last_cr_update_time = time(NULL);
}

/* Append a specific select_cr_job to select_cr_job_list. If the
 * select_job already exists then it is deleted and re-added otherwise
 * it is just added to the list.
 */
static void _append_to_job_list(struct select_cr_job *new_job)
{
	int job_id = new_job->job_id;
	struct select_cr_job *old_job = NULL;
	ListIterator iterator = list_iterator_create(select_cr_job_list);

	slurm_mutex_lock(&cr_mutex);
	while ((old_job = (struct select_cr_job *) list_next(iterator))) {
		if (old_job->job_id != job_id)
			continue;
		list_remove(iterator);	/* Delete record for JobId job_id */
		_xfree_select_cr_job(old_job);	/* xfree job structure */
		break;
	}
	list_iterator_destroy(iterator);
	list_append(select_cr_job_list, new_job);
	slurm_mutex_unlock(&cr_mutex);
	debug3 ("cons_res: _append_to_job_list job_id %u to list. "
		"list_count %d ", job_id, list_count(select_cr_job_list));
}

/* find the maximum number of idle cpus from all partitions */
static uint16_t _count_idle_cpus(struct node_cr_record *this_node)
{
	struct part_cr_record *p_ptr;
	int i, j, index, idlecpus;
	uint16_t cpus, sockets, cores, threads;

	if (this_node->node_state == NODE_CR_RESERVED)
		return (uint16_t) 0;

	get_resources_this_node(&cpus, &sockets, &cores, &threads, 
				this_node, 0);

	if (!this_node->parts)
		return cpus;

	idlecpus = cpus;
	if (this_node->node_state == NODE_CR_ONE_ROW) {
		/* check single-row partitions for idle CPUs */
		for (p_ptr = this_node->parts; p_ptr; p_ptr = p_ptr->next) {
			if (p_ptr->num_rows > 1)
				continue;
			for (i = 0; i < this_node->num_sockets; i++) {
				if ((cr_type == CR_SOCKET) ||
				    (cr_type == CR_SOCKET_MEMORY)) {
				 	if (p_ptr->alloc_cores[i])
						idlecpus -= cores;
				} else {
					idlecpus -= p_ptr->alloc_cores[i];
				}
			}
			if (idlecpus < 1)
				return (uint16_t) 0;
		}
		return (uint16_t) idlecpus;
	}

	if (this_node->node_state == NODE_CR_AVAILABLE) {
		/* check all partitions for idle CPUs */
		int tmpcpus, max_idle = 0;
		for (p_ptr = this_node->parts; p_ptr; p_ptr = p_ptr->next) {
			for (i = 0, index = 0; i < p_ptr->num_rows; i++) {
				tmpcpus = idlecpus;
				for (j = 0;
				     j < this_node->num_sockets;
				     j++, index++) {
				 	if ((cr_type == CR_SOCKET) ||
				 	    (cr_type == CR_SOCKET_MEMORY)) {
						if (p_ptr->alloc_cores[i])
							tmpcpus -= cores;
					} else {
						tmpcpus -= p_ptr->
							   alloc_cores[index];
					}
				}
				if (tmpcpus > max_idle) {
					max_idle = tmpcpus;
					if (max_idle == idlecpus)
						break;
				}
			}
			if (max_idle == idlecpus)
				break;
		}
		if (this_node->parts)
			idlecpus = max_idle;
	}
	return (uint16_t) idlecpus;
}

static int _synchronize_bitmaps(bitstr_t ** partially_idle_bitmap)
{
	int rc = SLURM_SUCCESS, i, idlecpus;
	bitstr_t *bitmap = bit_alloc(bit_size(avail_node_bitmap));

	debug3("cons_res: Synch size avail %d size idle %d ",
	       bit_size(avail_node_bitmap), bit_size(idle_node_bitmap));

	for (i = 0; i < select_node_cnt; i++) {
		if (bit_test(avail_node_bitmap, i) != 1)
			continue;

		if (bit_test(idle_node_bitmap, i) == 1) {
			bit_set(bitmap, i);
			continue;
		}
		
		idlecpus = _count_idle_cpus(&(select_node_ptr[i]));
		if (idlecpus)
			bit_set(bitmap, i);
	}

	*partially_idle_bitmap = bitmap;
	if (rc != SLURM_SUCCESS)
		FREE_NULL_BITMAP(bitmap);
	return rc;
}

/* allocate resources to the given job
 *
 * if suspend = 0 then fully add job
 * if suspend = 1 then only add memory
 */
static int _add_job_to_nodes(struct select_cr_job *job, char *pre_err,
			     int suspend)
{
	int host_index, i, j, rc = SLURM_SUCCESS;
	uint16_t add_memory = 0;
	uint16_t memset = job->state & CR_JOB_ALLOCATED_MEM;
	uint16_t cpuset = job->state & CR_JOB_ALLOCATED_CPUS;

	if (memset && cpuset)
		return rc;
	if (job->node_bitmap == NULL) {	/* likely still starting up */
		error("job %u has no node_bitmap", job->job_id);
		return rc;
	}
	if (!memset &&
	    ((cr_type == CR_CORE_MEMORY) || (cr_type == CR_CPU_MEMORY) ||
	     (cr_type == CR_MEMORY) || (cr_type == CR_SOCKET_MEMORY))) {
		job->state |= CR_JOB_ALLOCATED_MEM;
		add_memory = 1;
	}
	if (!cpuset && !suspend)
		job->state |= CR_JOB_ALLOCATED_CPUS;

	i = -1;
	for (host_index = 0; host_index < select_node_cnt; host_index++) {
		struct node_cr_record *this_node;
		struct part_cr_record *p_ptr;
		uint16_t offset = 0;

		if (bit_test(job->node_bitmap, host_index) == 0)
			continue;
	
		this_node = &select_node_ptr[host_index];
		i++;

		/* Update this node's allocated resources, starting with
		 * memory (if applicable) */
		
		if (add_memory)
			this_node->alloc_memory += job->alloc_memory[i];

		if (cpuset || suspend)
			continue;

		this_node->node_state = job->node_req;
		
		_chk_resize_node(this_node, this_node->node_ptr->sockets);
		p_ptr = get_cr_part_ptr(this_node, job->job_ptr->part_ptr);
		if (p_ptr == NULL) {
			error("%s: could not find part %s", pre_err,
			      job->job_ptr->partition);
			continue;
		}

		/* The offset could be invalid if the sysadmin reduced the
		 * number of shared rows after this job was allocated. In
		 * this case, we *should* attempt to place this job in
		 * other rows. However, this may be futile if they are all
		 * currently full.
		 * For now, we're going to be lazy and simply NOT "allocate"
		 * this job on the node(s) (hey - you get what you pay for). ;-)
		 * This just means that we will not be accounting for this
		 * job when determining available space for future jobs,
		 * which is relatively harmless (hey, there was space when
		 * this job was first scheduled - if the sysadmin doesn't
		 * like it, then (s)he can terminate the job). ;-)
		 * Note that we are still "allocating" memory for this job
		 * (if requested). 
		 */
		offset = job->node_offset[i];
		if (offset > (this_node->num_sockets * (p_ptr->num_rows - 1))) {
			rc = SLURM_ERROR;
			continue;
		}

		switch (cr_type) {
		case CR_SOCKET_MEMORY:
		case CR_SOCKET:
		case CR_CORE_MEMORY:
		case CR_CORE:
			_chk_resize_job(job, i, this_node->num_sockets);
			for (j = 0; j < this_node->num_sockets; j++) {
				p_ptr->alloc_cores[offset+j] +=
							job->alloc_cores[i][j];
				if (p_ptr->alloc_cores[offset+j] >
						this_node->node_ptr->cores)
					error("%s: Job %u Host %s offset %u "
					      "too many allocated "
					      "cores %u for socket %d",
					      pre_err, job->job_id,
					      this_node->node_ptr->name, offset,
					      p_ptr->alloc_cores[offset+j], j);
			}
			break;
		case CR_CPU_MEMORY:
		case CR_CPU:
			/* "CPU" count is stored in the first "core" */
			p_ptr->alloc_cores[offset] += job->alloc_cpus[i];
			break;
		default:
			break;
		}

		/* Remove debug only */
		debug3("cons_res: %s: Job %u (+) node %s alloc_mem %u state %d",
			pre_err, job->job_id, 
			node_record_table_ptr[host_index].name,
			this_node->alloc_memory, this_node->node_state);
		debug3("cons_res: %s: Job %u (+) alloc_ cpus %u offset %u mem %u",
			pre_err, job->job_id, job->alloc_cpus[i],
			job->node_offset[i], job->alloc_memory[i]);
		for (j = 0; j < this_node->num_sockets; j++)
			debug3("cons_res: %s: Job %u (+) node %s alloc_cores[%d] %u",
				pre_err, job->job_id, 
				node_record_table_ptr[host_index].name, 
				j, p_ptr->alloc_cores[offset+j]);
	}
	last_cr_update_time = time(NULL);
	return rc;
}

/* deallocate resources that were assigned to this job 
 *
 * if remove_all = 1: deallocate all resources
 * if remove_all = 0: the job has been suspended, so just deallocate CPUs
 */
static int _rm_job_from_nodes(struct node_cr_record *select_node_ptr,
			      struct select_cr_job *job, char *pre_err,
			      int remove_all)
{
	int host_index, i, j, k, rc = SLURM_SUCCESS;

	uint16_t memset = job->state & CR_JOB_ALLOCATED_MEM;
	uint16_t cpuset = job->state & CR_JOB_ALLOCATED_CPUS;
	uint16_t remove_memory = 0;

	if (!memset && !cpuset)
		return rc;
	if (!cpuset && !remove_all)
		return rc;
	if (memset && remove_all &&
	    ((cr_type == CR_CORE_MEMORY) || (cr_type == CR_CPU_MEMORY) ||
	     (cr_type == CR_MEMORY) || (cr_type == CR_SOCKET_MEMORY))) {
	 	remove_memory = 1;
		job->state &= ~CR_JOB_ALLOCATED_MEM;
	}
	if (cpuset)
	 	job->state &= ~CR_JOB_ALLOCATED_CPUS;

	i = -1;
	for (host_index = 0; host_index < select_node_cnt; host_index++) {
		struct node_cr_record *this_node;
		struct part_cr_record *p_ptr;
		uint16_t offset;
		
		if (bit_test(job->node_bitmap, host_index) == 0)
			continue;

		this_node = &select_node_ptr[host_index];
		i++;

		/* Update this nodes allocated resources, beginning with
		 * memory (if applicable) */
		if (remove_memory) {
			if (this_node->alloc_memory >= job->alloc_memory[i])
				this_node->alloc_memory -= job->alloc_memory[i];
			else {
				error("%: alloc_memory underflow on %s",
				      pre_err, this_node->node_ptr->name);
				this_node->alloc_memory = 0;
				rc = SLURM_ERROR;  
			}
		}
		
		if (!cpuset)
			continue;
		
		_chk_resize_node(this_node, this_node->node_ptr->sockets);
		p_ptr = get_cr_part_ptr(this_node, job->job_ptr->part_ptr);
		if (p_ptr == NULL) {
			error("%s: could not find part %s", pre_err,
			      job->job_ptr->partition);
			continue;
		}

		/* If the offset is no longer valid, then the job was never
		 * "allocated" on these cores (see add_job_to_nodes).
		 * Therefore just continue. */
		offset = job->node_offset[i];
		if (offset > (this_node->num_sockets * (p_ptr->num_rows - 1))) {
			rc = SLURM_ERROR;
			continue;
		}
		
		switch(cr_type) {
		case CR_SOCKET_MEMORY:
		case CR_SOCKET:
		case CR_CORE_MEMORY:
		case CR_CORE:
			_chk_resize_job(job, i, this_node->num_sockets);
			for (j = 0; j < this_node->num_sockets; j++) {
				if (p_ptr->alloc_cores[offset+j] >= 
						job->alloc_cores[i][j])
					p_ptr->alloc_cores[offset+j] -= 
							job->alloc_cores[i][j];
				else {
					error("%s: alloc_cores underflow on %s",
					      pre_err, 
					      node_record_table_ptr[host_index].name);
					p_ptr->alloc_cores[offset+j] = 0;
					rc = SLURM_ERROR;
				}
			}
			break;
		case CR_CPU_MEMORY:
		case CR_CPU:
			/* CPU count is stored in the first "core" */
			if (p_ptr->alloc_cores[offset] >= job->alloc_cpus[i])
				p_ptr->alloc_cores[offset] -=
							job->alloc_cpus[i];
			else {
				error("%s: CPU underflow (%u - %u) on %s",
				      pre_err, p_ptr->alloc_cores[offset],
				      job->alloc_cpus[i], 
				      node_record_table_ptr[host_index].name);
				p_ptr->alloc_cores[offset] = 0;
				rc = SLURM_ERROR;  
			}
			break;
		default:
			break;
		}

		/* if all cores are available, set NODE_CR_AVAILABLE */
		if (this_node->node_state != NODE_CR_AVAILABLE) {
			/* need to scan all partitions */
			struct part_cr_record *pptr;
			int count = 0;
			for (pptr = this_node->parts; pptr; pptr = pptr->next) {
				/* just need to check single row partitions */
				if (pptr->num_rows > 1)
					continue;
				k = pptr->num_rows * this_node->num_sockets;
				for (j = 0; j < k; j++) {
					count += p_ptr->alloc_cores[j];
				}
				if (count)
					break;
			}
			if (count == 0)
				this_node->node_state = NODE_CR_AVAILABLE;
		}

		debug3("%s: Job %u (-) node %s alloc_mem %u offset %d",
			pre_err, job->job_id, this_node->node_ptr->name,
			this_node->alloc_memory, offset);
		for (j = 0; j < this_node->num_sockets; j++)
			debug3("cons_res: %s: Job %u (-) node %s alloc_cores[%d] %u",
				pre_err, job->job_id, 
				node_record_table_ptr[host_index].name, 
				j, p_ptr->alloc_cores[offset+j]);
	}
	last_cr_update_time = time(NULL);
	return rc;
}

static bool _enough_nodes(int avail_nodes, int rem_nodes, 
			  uint32_t min_nodes, uint32_t req_nodes)
{
	int needed_nodes;

	if (req_nodes > min_nodes)
		needed_nodes = rem_nodes + min_nodes - req_nodes;
	else
		needed_nodes = rem_nodes;

	return (avail_nodes >= needed_nodes);
}

/*
 * init() is called when the plugin is loaded, before any other functions
 * are called.  Put global initialization here.
 */
extern int init(void)
{
#ifdef HAVE_XCPU
<<<<<<< HEAD
	fatal("%s is incompatible with XCPU use.\n"
	      "  Use SelectType=select/linear", plugin_name);
#endif
#ifdef HAVE_BG
	fatal("%s is incompatable with BlueGene.\n"
	      "  Use SelectType=select/bluegene", plugin_name)
=======
	error("%s is incompatible with XCPU use", plugin_name);
	fatal("Use SelectType=select/linear");
#endif
#ifdef HAVE_BG
	error("%s is incompatable with BlueGene", plugin_name);
	fatal("Use SelectType=select/bluegene");
>>>>>>> 2f52945f
#endif
	cr_type = (select_type_plugin_info_t)
			slurmctld_conf.select_type_param;
	info("%s loaded with argument %d ", plugin_name, cr_type);

	return SLURM_SUCCESS;
}

extern int fini(void)
{
	_clear_job_list();
	if (select_cr_job_list) {
		list_destroy(select_cr_job_list);
		select_cr_job_list = NULL;
	}

	_xfree_select_nodes(select_node_ptr, select_node_cnt);
	select_node_ptr = NULL;
	select_node_cnt = 0;

	verbose("%s shutting down ...", plugin_name);
	return SLURM_SUCCESS;
}

/*
 * The remainder of this file implements the standard SLURM 
 * node selection API.
 */

static int _cr_write_state_buffer(int fd, Buf buffer)
{
	int error_code = SLURM_SUCCESS;
	char *buf  = get_buf_data(buffer);
	size_t len = get_buf_offset(buffer);
	while(1) {
		int wrote = write (fd, buf, len);
		if ((wrote < 0) && (errno == EINTR))
			continue;
		if (wrote == 0)
			break;
		if (wrote < 0) {
			error ("Can't save select/cons_res state: %m");
			error_code = SLURM_ERROR;
			break;   
		}
		buf += wrote;
		len -= wrote;
		if (len == 0) {
			break;
		}
		if (len <= 0) {
			error ("Can't save select/cons_res state: %m");
			error_code = SLURM_ERROR;
			break;   
		}
	}
	return error_code;
}

static int _cr_read_state_buffer(int fd, char **data_p, int *data_size_p)
{
	int error_code = SLURM_SUCCESS;
        int data_allocated = 0, data_read = 0, data_size = 0;
	char *data = NULL;
	int buffer_size = 1024;

        if (fd < 0) {
	    	error_code = SLURM_ERROR; 
                error("No fd for select/cons_res state recovery");
	}

	data_allocated = buffer_size;
	data = xmalloc(data_allocated);
	*data_p      = data;
	*data_size_p = data_size;
	while (1) {
		data_read = read (fd, &data[data_size],
				  buffer_size);
		if ((data_read < 0) && (errno == EINTR)) {
			continue;
		}
		if (data_read < 0) {
			error ("Read error recovering select/cons_res state");
			error_code = SLURM_ERROR;
			break;
		} else if (data_read == 0) {
			break;
		}
		data_size      += data_read;
		data_allocated += data_read;
		xrealloc(data, data_allocated);
		*data_p      = data;
		*data_size_p = data_size;
	}

	return error_code;
}

static int _cr_pack_job(struct select_cr_job *job, Buf buffer)
{
    	int i;
	uint32_t nhosts = job->nhosts;

	/* Do not write job->state since we re-establish
	 * the job's state on the nodes at restart time.
	 * Likewise for job_ptr and node_bitmap. */
	pack32(job->job_id, buffer);
	pack32(job->nprocs, buffer);
	pack32(job->nhosts, buffer);
	pack16(job->node_req, buffer);

	pack16_array(job->cpus, nhosts, buffer);
	pack16_array(job->alloc_cpus, nhosts, buffer);
	pack16_array(job->node_offset, nhosts, buffer);

	if (job->alloc_cores) {
		pack16((uint16_t) 1, buffer);
		for (i = 0; i < nhosts; i++) {
			uint16_t nsockets = job->num_sockets[i];
			pack16(nsockets, buffer);
			pack16_array(job->alloc_cores[i], nsockets, buffer);
		}
	} else {
		pack16((uint16_t) 0, buffer);
	}
	pack32_array(job->alloc_memory, nhosts, buffer);

	return 0;
}

static int _cr_unpack_job(struct select_cr_job *job, Buf buffer)
{
    	int i;
    	uint16_t have_alloc_cores;
    	uint32_t len32;
	uint32_t nhosts = 0;
	uint16_t bit_cnt;

	safe_unpack32(&job->job_id, buffer);
	safe_unpack32(&job->nprocs, buffer);
	safe_unpack32(&job->nhosts, buffer);
	safe_unpack16(&bit_cnt, buffer);
	nhosts = job->nhosts;
	job->node_req = bit_cnt;

	safe_unpack16_array(&job->cpus, &len32, buffer);
	safe_unpack16_array(&job->alloc_cpus, &len32, buffer);
	safe_unpack16_array(&job->node_offset, &len32, buffer);

	safe_unpack16(&have_alloc_cores, buffer);
	if (have_alloc_cores) {
		job->num_sockets = (uint16_t *) xmalloc(job->nhosts * 
				sizeof(uint16_t));
		job->alloc_cores = (uint16_t **) xmalloc(job->nhosts * 
				sizeof(uint16_t *));
		for (i = 0; i < nhosts; i++) {
			safe_unpack16(&job->num_sockets[i], buffer);
			safe_unpack16_array(&job->alloc_cores[i], &len32, buffer);
			if (len32 != job->num_sockets[i])
				goto unpack_error;
		}
	}
	safe_unpack32_array((uint32_t**)&job->alloc_memory, &len32, buffer);
	if (len32 != nhosts)
		 goto unpack_error;

	return 0;

unpack_error:
	_xfree_select_cr_job(job);
	return -1;
}

extern int select_p_state_save(char *dir_name)
{
	int error_code = SLURM_SUCCESS;
	ListIterator job_iterator;
	struct select_cr_job *job = NULL;
	Buf buffer = NULL;
	int state_fd;
	uint16_t job_cnt;
	char *file_name = NULL;
	static time_t last_save_time;

	if (last_save_time > last_cr_update_time)
		return SLURM_SUCCESS;

	debug3("cons_res: select_p_state_save");

	/*** create the state file ***/
        file_name = xstrdup(dir_name);
        xstrcat(file_name, "/cons_res_state");
        (void) unlink(file_name);
        state_fd = creat (file_name, 0600);
        if (state_fd < 0) {
                error("Can't save state, error creating file %s", file_name);
		xfree(file_name);
                return SLURM_ERROR;
	}

	buffer = init_buf(1024);

	/*** record the plugin type ***/
	packstr((char*)plugin_type, buffer);
	pack32(plugin_version, buffer);
	pack16(cr_type,        buffer);
	pack32(pstate_version, buffer);

	slurm_mutex_lock(&cr_mutex);
	/*** pack the select_cr_job array ***/
	if (select_cr_job_list) {
		job_cnt = list_count(select_cr_job_list);
		pack16(job_cnt, buffer);
		job_iterator = list_iterator_create(select_cr_job_list);
		while ((job = (struct select_cr_job *) list_next(job_iterator))) {
			_cr_pack_job(job, buffer);
		}
		list_iterator_destroy(job_iterator);
	} else
		pack16((uint16_t) 0, buffer);	/* job count */
	slurm_mutex_unlock(&cr_mutex);

	/*** close the state file ***/
	error_code = _cr_write_state_buffer(state_fd, buffer);
	if (error_code == SLURM_SUCCESS)
		last_save_time = time(NULL);
	close (state_fd);
	xfree(file_name);
	if (buffer)
		free_buf(buffer);

	return error_code;
}


/* This is Part 2 of a 4-part procedure which can be found in
 * src/slurmctld/read_config.c. See select_p_node_init for the
 * whole story.
 */
extern int select_p_state_restore(char *dir_name)
{
	int error_code = SLURM_SUCCESS;
	int state_fd, i;
	char *file_name = NULL;
	struct select_cr_job *job;
	Buf buffer = NULL;
	uint32_t len32;
	char *data = NULL;
	int data_size = 0;
	char *restore_plugin_type = NULL;
	uint32_t restore_plugin_version = 0;
	uint16_t restore_plugin_crtype  = 0;
	uint32_t restore_pstate_version = 0;
	uint16_t job_cnt;

	info("cons_res: select_p_state_restore");

	if (select_cr_job_list)		/* preserve current job info */
		return SLURM_SUCCESS;

	if (!dir_name) {
		info("Starting cons_res with clean slate");
		return SLURM_SUCCESS;
	}
	file_name = xstrdup(dir_name);
	xstrcat(file_name, "/cons_res_state");
	state_fd = open (file_name, O_RDONLY);
	if (state_fd < 0) {
		error ("Can't restore state, error opening file %s",
			file_name);
		error ("Starting cons_res with clean slate");
		xfree(file_name);
		return SLURM_SUCCESS;
	}

	error_code = _cr_read_state_buffer(state_fd, &data, &data_size);

	if (error_code != SLURM_SUCCESS) {
		error ("Can't restore state, error reading file %s",
			file_name);
		error ("Starting cons_res with clean slate");
		xfree(data);
		xfree(file_name);
		return SLURM_SUCCESS;
	}

	buffer = create_buf (data, data_size);
	data = NULL;    /* now in buffer, don't xfree() */

	/*** retrieve the plugin type ***/
	safe_unpackstr_xmalloc(&restore_plugin_type, &len32, buffer);
	safe_unpack32(&restore_plugin_version, buffer);
	safe_unpack16(&restore_plugin_crtype,  buffer);
	safe_unpack32(&restore_pstate_version, buffer);

	if ((strcmp(restore_plugin_type, plugin_type) != 0) ||
	    (restore_plugin_version != plugin_version) ||
	    (restore_plugin_crtype  != cr_type) ||
	    (restore_pstate_version != pstate_version)) { 
		error ("Can't restore state, state version mismatch: "
			"saw %s/%u/%u/%u, expected %s/%u/%u/%u",
			restore_plugin_type,
			restore_plugin_version,
			restore_plugin_crtype,
			restore_pstate_version,
			plugin_type,
			plugin_version,
			cr_type,
			pstate_version);
		error ("Starting cons_res with clean slate");
		xfree(restore_plugin_type);
		if (buffer)
			free_buf(buffer);
		xfree(file_name);
		return SLURM_SUCCESS;
	}

	/*** unpack the select_cr_job array ***/
	_clear_job_list();
	if (select_cr_job_list) {
		list_destroy(select_cr_job_list);
		select_cr_job_list = NULL;
	}
	select_cr_job_list = list_create(NULL);

	safe_unpack16(&job_cnt, buffer);
	for (i=0; i<job_cnt; i++) {
		job = xmalloc(sizeof(struct select_cr_job));
		if (_cr_unpack_job(job, buffer) != 0)
			goto unpack_error;
		job->job_ptr = find_job_record(job->job_id);
		if (job->job_ptr == NULL) {
			error("cons_res: recovered non-existent job %u",
				job->job_id);
			_xfree_select_cr_job(job);
		} else {
			/* NOTE: Nodes can be added or removed from the
			 * system on a restart */
			list_append(select_cr_job_list, job);
			debug2("recovered cons_res job data for job %u", 
				job->job_id);
		}
	}

	/*** cleanup after restore ***/
        if (buffer)
                free_buf(buffer);
        xfree(restore_plugin_type);
	xfree(file_name);

	return SLURM_SUCCESS;

unpack_error:
        if (buffer)
                free_buf(buffer);
        xfree(restore_plugin_type);

	error ("Can't restore state, error unpacking file %s", file_name);
	error ("Starting cons_res with clean slate");
	return SLURM_SUCCESS;
}

/* This is Part 3 of a 4-part procedure which can be found in
 * src/slurmctld/read_config.c. See select_p_node_init for the
 * whole story.
 */
extern int select_p_job_init(List job_list)
{
	struct select_cr_job *job = NULL;
	ListIterator iterator;
	int suspend;

	info("cons_res: select_p_job_init");

	/* Note: select_cr_job_list restored in select_p_state_restore
	 * except on a cold-start */
	if (!select_cr_job_list) {
		select_cr_job_list = list_create(NULL);
		return SLURM_SUCCESS;
	}

	/* Now synchronize the node information to the active jobs */
	if (list_count(select_cr_job_list) == 0)
		return SLURM_SUCCESS;

	iterator = list_iterator_create(select_cr_job_list);
	while ((job = (struct select_cr_job *) list_next(iterator))) {
		if (job->job_ptr->job_state == JOB_SUSPENDED)
			suspend = 1;
		else
			suspend = 0;
		if ((job->job_ptr->nodes == NULL) ||
		    (node_name2bitmap(job->job_ptr->nodes, true,
				      &job->node_bitmap))) {
			error("cons_res: job %u has no allocated nodes",
				job->job_id);
			job->node_bitmap = bit_alloc(node_record_count);
		}
		_add_job_to_nodes(job, "select_p_job_init", suspend);
	}
	list_iterator_destroy(iterator);
	last_cr_update_time = time(NULL);

	return SLURM_SUCCESS;
}

/* This is Part 1 of a 4-part procedure which can be found in
 * src/slurmctld/read_config.c. The whole story goes like this:
 *
 * Step 1: select_g_node_init       : initializes 'select_node_ptr' global array
 *                                    sets node_ptr, node_name, and num_sockets
 * Step 2: select_g_state_restore   : IFF a cons_res state file exists:
 *                                    loads global 'select_cr_job_list' with
 *                                    saved job data
 * Step 3: select_g_job_init        : creates global 'select_cr_job_list' if
 *                                    nothing was recovered from state file.
 *                                    Rebuilds select_node_ptr global array.
 * Step 4: select_g_update_nodeinfo : called from reset_job_bitmaps() with each
 *                                    valid recovered job_ptr AND from
 *                                    select_nodes(), this procedure adds job
 *                                    data to the 'select_node_ptr' global array
 */
extern int select_p_node_init(struct node_record *node_ptr, int node_cnt)
{
	int i;

	info("cons_res: select_p_node_init");

	if (node_ptr == NULL) {
		error("select_g_node_init: node_ptr == NULL");
		return SLURM_ERROR;
	}

	if (node_cnt < 0) {
		error("select_g_node_init: node_cnt < 0");
		return SLURM_ERROR;
	}

	/* completely rebuild node data */
	_xfree_select_nodes(select_node_ptr, select_node_cnt);
	select_node_cnt = node_cnt;
	select_node_ptr = xmalloc(sizeof(struct node_cr_record) *
							select_node_cnt);

	for (i = 0; i < select_node_cnt; i++) {
		select_node_ptr[i].node_ptr = &node_ptr[i];
		select_node_ptr[i].num_sockets = node_ptr[i].sockets;
		select_node_ptr[i].node_state = NODE_CR_AVAILABLE;
		/* xmalloc initialized everything to zero, 
		 * including alloc_memory and parts */
		_create_node_part_array(&(select_node_ptr[i]));
	}

	select_fast_schedule = slurm_get_fast_schedule();

	return SLURM_SUCCESS;
}

extern int select_p_block_init(List part_list)
{
	return SLURM_SUCCESS;
}

/* return the number of tasks that the given
 * job can run on the indexed node */
static int _get_task_cnt(struct job_record *job_ptr, const int node_index,
			 int *task_cnt, int *freq, int size)
{
	int i, pos, tasks;
	uint16_t * layout_ptr = NULL;

	layout_ptr = job_ptr->details->req_node_layout;

	pos = 0;
	for (i = 0; i < size; i++) {
		if (pos+freq[i] > node_index)
			break;
		pos += freq[i];
	}
	tasks = task_cnt[i];
	if (layout_ptr && bit_test(job_ptr->details->req_node_bitmap, i)) {
		pos = bit_get_pos_num(job_ptr->details->req_node_bitmap, i);
		tasks = MIN(tasks, layout_ptr[pos]);
	} else if (layout_ptr) {
		tasks = 0; /* should not happen? */
	}
	return tasks;
}

static int _eval_nodes(struct job_record *job_ptr, bitstr_t * bitmap,
		       uint32_t min_nodes, uint32_t max_nodes,
		       uint32_t req_nodes, int *task_cnt, int *freq, 
		       int array_size)
{
	int i, f, index, error_code = SLURM_ERROR;
	int *consec_nodes;	/* how many nodes we can add from this 
				 * consecutive set of nodes */
	int *consec_cpus;	/* how many nodes we can add from this 
				 * consecutive set of nodes */
	int *consec_start;	/* where this consecutive set starts (index) */
	int *consec_end;	/* where this consecutive set ends (index) */
	int *consec_req;	/* are nodes from this set required 
				 * (in req_bitmap) */
	int consec_index, consec_size, sufficient;
	int rem_cpus, rem_nodes;	/* remaining resources desired */
	int best_fit_nodes, best_fit_cpus, best_fit_req;
	int best_fit_sufficient, best_fit_index = 0;
	int avail_cpus, ll;	/* ll = layout array index */
	struct multi_core_data *mc_ptr = NULL;
	uint16_t * layout_ptr = NULL;
	bool required_node;

	xassert(bitmap);
	
	if (bit_set_count(bitmap) < min_nodes)
		return error_code;

	layout_ptr = job_ptr->details->req_node_layout;
	mc_ptr = job_ptr->details->mc_ptr;

	consec_size = 50;	/* start allocation for 50 sets of 
				 * consecutive nodes */
	consec_cpus  = xmalloc(sizeof(int) * consec_size);
	consec_nodes = xmalloc(sizeof(int) * consec_size);
	consec_start = xmalloc(sizeof(int) * consec_size);
	consec_end   = xmalloc(sizeof(int) * consec_size);
	consec_req   = xmalloc(sizeof(int) * consec_size);

	/* Build table with information about sets of consecutive nodes */
	consec_index = 0;
	consec_cpus[consec_index] = consec_nodes[consec_index] = 0;
	consec_req[consec_index] = -1;	/* no required nodes here by default */

	rem_cpus = job_ptr->num_procs;
	if (req_nodes > min_nodes)
		rem_nodes = req_nodes;
	else
		rem_nodes = min_nodes;

	i = 0;
	f = 0;
	for (index = 0, ll = -1; index < select_node_cnt; index++, f++) {
		if (f >= freq[i]) {
			f = 0;
			i++;
		}
		if (job_ptr->details->req_node_bitmap) {
			required_node =
				bit_test(job_ptr->details->req_node_bitmap,
					 index);
		} else
			required_node = false;
		if (layout_ptr && required_node)
			ll++;
		if (bit_test(bitmap, index)) {
			if (consec_nodes[consec_index] == 0)
				consec_start[consec_index] = index;
			avail_cpus = task_cnt[i];
			if (layout_ptr && required_node){
				avail_cpus = MIN(avail_cpus, layout_ptr[ll]);
			} else if (layout_ptr) {
				avail_cpus = 0; /* should not happen? */
			}
			if ((max_nodes > 0) && required_node) {
				if (consec_req[consec_index] == -1) {
					/* first required node in set */
					consec_req[consec_index] = index;
				}
				rem_cpus -= avail_cpus;
				rem_nodes--;
				/* leaving bitmap set, decrement max limit */
				max_nodes--;
			} else {	/* node not selected (yet) */
				bit_clear(bitmap, index);
				consec_cpus[consec_index] += avail_cpus;
				consec_nodes[consec_index]++;
			}
		} else if (consec_nodes[consec_index] == 0) {
			consec_req[consec_index] = -1;
			/* already picked up any required nodes */
			/* re-use this record */
		} else {
			consec_end[consec_index] = index - 1;
			if (++consec_index >= consec_size) {
				consec_size *= 2;
				xrealloc(consec_cpus, sizeof(int)*consec_size);
				xrealloc(consec_nodes, sizeof(int)*consec_size);
				xrealloc(consec_start, sizeof(int)*consec_size);
				xrealloc(consec_end, sizeof(int)*consec_size);
				xrealloc(consec_req, sizeof(int)*consec_size);
			}
			consec_cpus[consec_index] = 0;
			consec_nodes[consec_index] = 0;
			consec_req[consec_index] = -1;
		}
	}
	if (consec_nodes[consec_index] != 0)
		consec_end[consec_index++] = index - 1;
	
	for (i = 0; i < consec_index; i++) {
		debug3("cons_res: eval_nodes: %d consec c=%d n=%d b=%d e=%d r=%d",
			i, consec_cpus[i], consec_nodes[i], consec_start[i],
			consec_end[i], consec_req[i]);
	}
	
	/* accumulate nodes from these sets of consecutive nodes until */
	/*   sufficient resources have been accumulated */
	while (consec_index && (max_nodes > 0)) {
		best_fit_cpus = best_fit_nodes = best_fit_sufficient = 0;
		best_fit_req = -1;	/* first required node, -1 if none */
		for (i = 0; i < consec_index; i++) {
			if (consec_nodes[i] == 0)
				continue;
			sufficient =  (consec_cpus[i] >= rem_cpus)
				&& _enough_nodes(consec_nodes[i], rem_nodes,
						 min_nodes, req_nodes);
			
			/* if first possibility OR */
			/* contains required nodes OR */
			/* first set large enough for request OR */
			/* tightest fit (less resource waste) OR */
			/* nothing yet large enough, but this is biggest */
			if ((best_fit_nodes == 0) ||
			    ((best_fit_req == -1) && (consec_req[i] != -1)) ||
			    (sufficient && (best_fit_sufficient == 0)) ||
			    (sufficient && (consec_cpus[i] < best_fit_cpus)) ||
			    (!sufficient && (consec_cpus[i] > best_fit_cpus))) {
				best_fit_cpus = consec_cpus[i];
				best_fit_nodes = consec_nodes[i];
				best_fit_index = i;
				best_fit_req = consec_req[i];
				best_fit_sufficient = sufficient;
			}
		}
		if (best_fit_nodes == 0)
			break;
		if (job_ptr->details->contiguous &&
		    ((best_fit_cpus < rem_cpus) ||
		     (!_enough_nodes(best_fit_nodes, rem_nodes,
				     min_nodes, req_nodes))))
			break;	/* no hole large enough */
		if (best_fit_req != -1) {
			/* This collection of nodes includes required ones
			 * select nodes from this set, first working up
			 * then down from the required nodes */
			for (i = best_fit_req;
			     i <= consec_end[best_fit_index]; i++) {
				if ((max_nodes <= 0)
				    ||  ((rem_nodes <= 0) && (rem_cpus <= 0)))
					break;
				if (bit_test(bitmap, i))
					continue;
				bit_set(bitmap, i);
				rem_nodes--;
				max_nodes--;
				avail_cpus = _get_task_cnt(job_ptr, i,
							   task_cnt, freq,
							   array_size);
				rem_cpus -= avail_cpus;
			}
			for (i = (best_fit_req - 1);
			     i >= consec_start[best_fit_index]; i--) {
				if ((max_nodes <= 0)
				    ||  ((rem_nodes <= 0) && (rem_cpus <= 0)))
					break;
				if (bit_test(bitmap, i)) 
					continue;
				avail_cpus = _get_task_cnt(job_ptr, i,
							   task_cnt, freq,
							   array_size);
				if(avail_cpus <= 0)
					continue;
				rem_cpus -= avail_cpus;
				bit_set(bitmap, i);
				rem_nodes--;
				max_nodes--;
			}
		} else {
			for (i = consec_start[best_fit_index];
			     i <= consec_end[best_fit_index]; i++) {
				if ((max_nodes <= 0)
				    || ((rem_nodes <= 0) && (rem_cpus <= 0)))
					break;
				if (bit_test(bitmap, i))
					continue;
				avail_cpus = _get_task_cnt(job_ptr, i,
							   task_cnt, freq,
							   array_size);
				if(avail_cpus <= 0)
					continue;
				rem_cpus -= avail_cpus;
				bit_set(bitmap, i);
				rem_nodes--;
				max_nodes--;
			}
		}

		if (job_ptr->details->contiguous ||
		    ((rem_nodes <= 0) && (rem_cpus <= 0))) {
			error_code = SLURM_SUCCESS;
			break;
		}
		consec_cpus[best_fit_index] = 0;
		consec_nodes[best_fit_index] = 0;
	}
	
	if (error_code && (rem_cpus <= 0)
	    && _enough_nodes(0, rem_nodes, min_nodes, req_nodes))
		error_code = SLURM_SUCCESS;

	xfree(consec_cpus);
	xfree(consec_nodes);
	xfree(consec_start);
	xfree(consec_end);
	xfree(consec_req);
	return error_code;
}

/* this is an intermediary step between select_p_job_test and _eval_nodes
 * to tackle the knapsack problem. This code incrementally removes nodes
 * with low task counts for the job and re-evaluates each result */
static int _select_nodes(struct job_record *job_ptr, bitstr_t * bitmap,
			 uint32_t min_nodes, uint32_t max_nodes, 
			 uint32_t req_nodes, int *task_cnt, int *freq, 
			 int array_size)
{
	int i, b, count, ec, most_tasks = 0;
	bitstr_t *origmap, *reqmap = NULL;

	/* allocated node count should never exceed num_procs, right? 
	 * if so, then this should be done earlier and max_nodes
	 * could be used to make this process more efficient (truncate
	 * # of available nodes when (# of idle nodes == max_nodes)*/
	if (max_nodes > job_ptr->num_procs)
		max_nodes = job_ptr->num_procs;

	origmap = bit_copy(bitmap);
	if (origmap == NULL)
		fatal("bit_copy malloc failure");

	ec = _eval_nodes(job_ptr, bitmap, min_nodes, max_nodes,
			 req_nodes, task_cnt, freq, array_size);

	if (ec == SLURM_SUCCESS) {
		bit_free(origmap);
		return ec;
	}

	/* This nodeset didn't work. To avoid a possible knapsack problem, 
	 * incrementally remove nodes with low task counts and retry */

	for (i = 0; i < array_size; i++) {
		if (task_cnt[i] > most_tasks)
			most_tasks = task_cnt[i];
	}

	if (job_ptr->details->req_node_bitmap)
		reqmap = job_ptr->details->req_node_bitmap;
	
	for (count = 0; count < most_tasks; count++) {
		int nochange = 1;
		bit_or(bitmap, origmap);
		for (i = 0, b = 0; i < array_size; i++) {
			if (task_cnt[i] != -1 && task_cnt[i] <= count) {
				int j = 0, x = b;
				for (; j < freq[i]; j++, x++) {
					if (!bit_test(bitmap, x))
						continue;
					if (reqmap && bit_test(reqmap, x)) {
						bit_free(origmap);
						return SLURM_ERROR;
					}
					nochange = 0;
					bit_clear(bitmap, x);
					bit_clear(origmap, x);
				}
			}
			b += freq[i];
		}
		if (nochange)
			continue;
		ec = _eval_nodes(job_ptr, bitmap, min_nodes, max_nodes,
				 req_nodes, task_cnt, freq, array_size);
		if (ec == SLURM_SUCCESS) {
			bit_free(origmap);
			return ec;
		}
	}
	bit_free(origmap);
	return ec;
}

/* test to see if any shared partitions are running jobs */
static int _is_node_sharing(struct node_cr_record *this_node)
{
	int i, size;
	struct part_cr_record *p_ptr = this_node->parts;
	for (; p_ptr; p_ptr = p_ptr->next) {
		if (p_ptr->num_rows < 2)
			continue;
		size = p_ptr->num_rows * this_node->num_sockets;
		for (i = 0; i < size; i++) {
			if (p_ptr->alloc_cores[i])
				return 1;
		}
	}
	return 0;

}

/* test to see if the given node has any jobs running on it */
static int _is_node_busy(struct node_cr_record *this_node)
{
	int i, size;
	struct part_cr_record *p_ptr = this_node->parts;
	for (; p_ptr; p_ptr = p_ptr->next) {
		size = p_ptr->num_rows * this_node->num_sockets;
		for (i = 0; i < size; i++) {
			if (p_ptr->alloc_cores[i])
				return 1;
		}
	}
	return 0;
}

/*
 * Determine which of these nodes are usable by this job
 *
 * Remove nodes from the bitmap that don't have enough memory to
 * support the job. Return SLURM_ERROR if a required node doesn't
 * have enough memory.
 *
 * if node_state = NODE_CR_RESERVED, clear bitmap (if node is required
 *                                   then should we return NODE_BUSY!?!)
 *
 * if node_state = NODE_CR_ONE_ROW, then this node can only be used by
 *                                  another NODE_CR_ONE_ROW job
 *
 * if node_state = NODE_CR_AVAILABLE AND:
 *  - job_node_req = NODE_CR_RESERVED, then we need idle nodes
 *  - job_node_req = NODE_CR_ONE_ROW, then we need idle or non-sharing nodes
 */
static int _verify_node_state(struct node_cr_record *select_node_ptr,
			      struct job_record *job_ptr, bitstr_t * bitmap,
			      enum node_cr_state job_node_req)
{
	int i, free_mem;

	for (i = 0; i < select_node_cnt; i++) {
		if (!bit_test(bitmap, i))
			continue;

		if (job_ptr->details->job_max_memory) {
			if (select_fast_schedule) {
				free_mem = select_node_ptr[i].node_ptr->
					config_ptr->real_memory;
			} else {
				free_mem = select_node_ptr[i].node_ptr->
					real_memory;
			}
			free_mem -= select_node_ptr[i].alloc_memory;
			if (free_mem < job_ptr->details->job_max_memory)
				goto clear_bit;
		}

		if (select_node_ptr[i].node_state == NODE_CR_RESERVED) {
			goto clear_bit;
		} else if (select_node_ptr[i].node_state == NODE_CR_ONE_ROW) {
			if ((job_node_req == NODE_CR_RESERVED) ||
			    (job_node_req == NODE_CR_AVAILABLE))
				goto clear_bit;
			/* cannot use this node if it is running jobs
			 * in sharing partitions */
			if ( _is_node_sharing(&(select_node_ptr[i])) )
				goto clear_bit;
		} else {	/* node_state = NODE_CR_AVAILABLE */
			if (job_node_req == NODE_CR_RESERVED) {
				if ( _is_node_busy(&(select_node_ptr[i])) )
					goto clear_bit;
			} else if (job_node_req == NODE_CR_ONE_ROW) {
				if ( _is_node_sharing(&(select_node_ptr[i])) )
					goto clear_bit;
			}
		}
		continue;	/* node is usable, test next node */

		/* This node is not usable by this job */
 clear_bit:	bit_clear(bitmap, i);
		if (job_ptr->details->req_node_bitmap &&
		    bit_test(job_ptr->details->req_node_bitmap, i))
			return SLURM_ERROR;

	}

	return SLURM_SUCCESS;
}

/* Determine the node requirements for the job:
 * - does the job need exclusive nodes? (NODE_CR_RESERVED)
 * - can the job run on shared nodes?   (NODE_CR_ONE_ROW)
 * - can the job run on overcommitted resources? (NODE_CR_AVAILABLE)
 */
static enum node_cr_state _get_job_node_req(struct job_record *job_ptr)
{
	int max_share = job_ptr->part_ptr->max_share;
	
	if (max_share == 0)
		return NODE_CR_RESERVED;
	
	if (max_share & SHARED_FORCE)
		return NODE_CR_AVAILABLE;

	/* Shared=NO or Shared=YES */
	if (job_ptr->details->shared == 0)
		/* user has requested exclusive nodes */
		return NODE_CR_RESERVED;
	if ((max_share > 1) && (job_ptr->details->shared == 1))
		/* part allows sharing, and
		 * the user has requested it */
		return NODE_CR_AVAILABLE;
	return NODE_CR_ONE_ROW;
}

static int _get_allocated_rows(struct node_cr_record *select_node_ptr,
			       struct job_record *job_ptr, int n,
			       enum node_cr_state job_node_req)
{
	struct part_cr_record *p_ptr;
	int i, j, rows = 0;
	
	p_ptr = get_cr_part_ptr(&(select_node_ptr[n]), job_ptr->part_ptr);
	if (p_ptr == NULL)
		return rows;

	for (i = 0; i < p_ptr->num_rows; i++) {
		int offset = i * select_node_ptr[n].num_sockets;
		for (j = 0; j < select_node_ptr[n].num_sockets; j++){
			if (p_ptr->alloc_cores[offset+j]) {
				rows++;
				break;
			}
		}
	}
	return rows;
}

static int _load_arrays(struct node_cr_record *select_node_ptr,
			struct job_record *job_ptr, bitstr_t *bitmap, 
			int **a_rows, int **s_tasks, int **a_tasks, 
			int **freq, bool test_only,
			enum node_cr_state job_node_req)
{
	int i, index = 0, size = 32;
	int *busy_rows, *shr_tasks, *all_tasks, *num_nodes;
	
	busy_rows = xmalloc (sizeof(int)*size); /* allocated rows */
	shr_tasks = xmalloc (sizeof(int)*size); /* max free cpus */
	all_tasks = xmalloc (sizeof(int)*size); /* all cpus */
	num_nodes = xmalloc (sizeof(int)*size); /* number of nodes */
	/* above arrays are all zero filled by xmalloc() */

	for (i = 0; i < select_node_cnt; i++) {
		if (bit_test(bitmap, i)) {
			int rows;
			uint16_t atasks, ptasks;
			rows = _get_allocated_rows(select_node_ptr, job_ptr, 
						   i, job_node_req);
			/* false = use free rows (if available) */
			atasks = _get_task_count(select_node_ptr, job_ptr, i, 
						 test_only, false,
						 job_node_req);
			if (test_only) {
				ptasks = atasks;
			} else {
				/* true = try using an already allocated row */
				ptasks = _get_task_count(select_node_ptr, 
							 job_ptr, i, test_only,
							 true, job_node_req);
			}
			if (rows   != busy_rows[index] ||
			    ptasks != shr_tasks[index] ||
			    atasks != all_tasks[index]) {
				if (num_nodes[index]) {
					index++;
					if (index >= size) {
						size *= 2;
						xrealloc(busy_rows,
							 sizeof(int)*size);
						xrealloc(shr_tasks,
							 sizeof(int)*size);
						xrealloc(all_tasks,
							 sizeof(int)*size);
						xrealloc(num_nodes,
							 sizeof(int)*size);
					}
					num_nodes[index] = 0;
				}
				busy_rows[index] = rows;
				shr_tasks[index] = ptasks;
				all_tasks[index] = atasks;
			}
		} else {
			if (busy_rows[index] != -1) {
				if (num_nodes[index] > 0) {
					index++;
					if (index >= size) {
						size *= 2;
						xrealloc(busy_rows,
							 sizeof(int)*size);
						xrealloc(shr_tasks,
							 sizeof(int)*size);
						xrealloc(all_tasks,
							 sizeof(int)*size);
						xrealloc(num_nodes,
							 sizeof(int)*size);
					}
					num_nodes[index] = 0;
				}
				busy_rows[index] = -1;
				shr_tasks[index]  = -1;
				all_tasks[index]  = -1;
			}
		}
		num_nodes[index]++;
	}
	/* array_index becomes "array size" */
	index++;

	for (i = 0; i < index; i++) {
		debug3("cons_res: i %d row %d ptasks %d atasks %d freq %d",
		     i, busy_rows[i], shr_tasks[i], all_tasks[i], num_nodes[i]);
	}

	*a_rows  = busy_rows;
	*s_tasks = shr_tasks;
	*a_tasks = all_tasks;
	*freq    = num_nodes;

	return index;
}

/*
 * select_p_job_test - Given a specification of scheduling requirements, 
 *	identify the nodes which "best" satisfy the request.
 * 	"best" is defined as either a minimal number of consecutive nodes
 *	or if sharing resources then sharing them with a job of similar size.
 * IN/OUT job_ptr - pointer to job being considered for initiation,
 *                  set's start_time when job expected to start
 * IN/OUT bitmap - usable nodes are set on input, nodes not required to 
 *	satisfy the request are cleared, other left set
 * IN min_nodes - minimum count of nodes
 * IN req_nodes - requested (or desired) count of nodes
 * IN max_nodes - maximum count of nodes (0==don't care)
 * IN mode - SELECT_MODE_RUN_NOW: try to schedule job now
 *           SELECT_MODE_TEST_ONLY: test if job can ever run
 *           SELECT_MODE_WILL_RUN: determine when and where job can run
 * RET zero on success, EINVAL otherwise
 * globals (passed via select_p_node_init): 
 *	node_record_count - count of nodes configured
 *	node_record_table_ptr - pointer to global node table
 * NOTE: the job information that is considered for scheduling includes:
 *	req_node_bitmap: bitmap of specific nodes required by the job
 *	contiguous: allocated nodes must be sequentially located
 *	num_procs: minimum number of processors required by the job
 * NOTE: bitmap must be a superset of req_nodes at the time that 
 *	select_p_job_test is called
 */
extern int select_p_job_test(struct job_record *job_ptr, bitstr_t * bitmap,
			     uint32_t min_nodes, uint32_t max_nodes, 
			     uint32_t req_nodes, int mode)
{
	enum node_cr_state job_node_req;

	xassert(bitmap);

	if (!job_ptr->details)
		return EINVAL;

	if (!job_ptr->details->mc_ptr)
		job_ptr->details->mc_ptr = create_default_mc();
	job_node_req = _get_job_node_req(job_ptr);

	debug3("cons_res: select_p_job_test: job %d node_req %d, mode %d",
	       job_ptr->job_id, job_node_req, mode);
	debug3("cons_res: select_p_job_test: min_n %u max_n %u req_n %u",
	       min_nodes, max_nodes, req_nodes);
	
	if (mode == SELECT_MODE_WILL_RUN) {
		return _will_run_test(job_ptr, bitmap, min_nodes, max_nodes,
				      req_nodes, job_node_req);
	}

	return _job_test(job_ptr, bitmap, min_nodes, max_nodes, req_nodes, 
			 mode, job_node_req, select_node_ptr);
}

/* _will_run_test - determine when and where a pending job can start, removes 
 *	jobs from node table at termination time and run _test_job() after 
 *	each one. */
static int _will_run_test(struct job_record *job_ptr, bitstr_t *bitmap,
			uint32_t min_nodes, uint32_t max_nodes, 
			uint32_t req_nodes, enum node_cr_state job_node_req)
{
	struct node_cr_record *exp_node_cr;
	struct job_record *tmp_job_ptr, **tmp_job_pptr;
	struct select_cr_job *job;
	List cr_job_list;
	ListIterator job_iterator;
	bitstr_t *orig_map;
	int rc = SLURM_ERROR;
	uint16_t saved_state;

	orig_map = bit_copy(bitmap);

	/* Try to run with currently available nodes */
	rc = _job_test(job_ptr, bitmap, min_nodes, max_nodes, req_nodes, 
		       SELECT_MODE_RUN_NOW, job_node_req, select_node_ptr);
	if (rc == SLURM_SUCCESS) {
		bit_free(orig_map);
		job_ptr->start_time = time(NULL);
		return SLURM_SUCCESS;
	}

	/* Job is still pending. Simulate termination of jobs one at a time 
	 * to determine when and where the job can start. */
	exp_node_cr = _dup_node_cr(select_node_ptr);
	if (exp_node_cr == NULL) {
		bit_free(orig_map);
		return SLURM_ERROR;
	}

	/* Build list of running jobs */
	cr_job_list = list_create(_cr_job_list_del);
	job_iterator = list_iterator_create(job_list);
	while ((tmp_job_ptr = (struct job_record *) list_next(job_iterator))) {
		if (tmp_job_ptr->job_state != JOB_RUNNING)
			continue;
		if (tmp_job_ptr->end_time == 0) {
			error("Job %u has zero end_time", tmp_job_ptr->job_id);
			continue;
		}
		tmp_job_pptr = xmalloc(sizeof(struct job_record *));
		*tmp_job_pptr = tmp_job_ptr;
		list_append(cr_job_list, tmp_job_pptr);
	}
	list_iterator_destroy(job_iterator);
	list_sort(cr_job_list, _cr_job_list_sort);

	/* Remove the running jobs one at a time from exp_node_cr and try
	 * scheduling the pending job after each one */
	job_iterator = list_iterator_create(cr_job_list);
	while ((tmp_job_pptr = (struct job_record **) list_next(job_iterator))) {
		tmp_job_ptr = *tmp_job_pptr;
		job = list_find_first(select_cr_job_list, _find_job_by_id,
				      &tmp_job_ptr->job_id);
		if (!job) {
			error("cons_res: could not find job %u", 
			      tmp_job_ptr->job_id);
			continue;
		}
		saved_state = job->state;
		_rm_job_from_nodes(exp_node_cr, job, "_will_run_test", 1);
		job->state = saved_state;
		rc = _job_test(job_ptr, bitmap, min_nodes, max_nodes, 
			       req_nodes, SELECT_MODE_WILL_RUN, job_node_req,
			       exp_node_cr);
		if (rc == SLURM_SUCCESS) {
			job_ptr->start_time = tmp_job_ptr->end_time;
			break;
		}
		bit_or(bitmap, orig_map);
	}
	list_iterator_destroy(job_iterator);
	list_destroy(cr_job_list);
	_destroy_node_part_array(exp_node_cr);
	bit_free(orig_map);
	return rc;
}

/* _job_test - does most of the real work for select_p_job_test(), which 
 *	pretty much just handles load-leveling and max_share logic */
static int _job_test(struct job_record *job_ptr, bitstr_t *bitmap,
			uint32_t min_nodes, uint32_t max_nodes, 
			uint32_t req_nodes, int mode, 
			enum node_cr_state job_node_req,
			struct node_cr_record *select_node_ptr)
{
	int a, f, i, j, k, error_code, ll; /* ll = layout array index */
	struct multi_core_data *mc_ptr = NULL;
	static struct select_cr_job *job;
	uint16_t * layout_ptr = NULL;
	int  array_size;
	int *busy_rows, *sh_tasks, *al_tasks, *freq;
	bitstr_t *origmap, *reqmap = NULL;
	int row, rows, try;
	bool test_only;

	layout_ptr = job_ptr->details->req_node_layout;
	mc_ptr = job_ptr->details->mc_ptr;
	reqmap = job_ptr->details->req_node_bitmap;

	/* check node_state and update bitmap as necessary */
	if (mode == SELECT_MODE_TEST_ONLY)
		test_only = true;
	else	/* SELECT_MODE_RUN_NOW || SELECT_MODE_WILL_RUN  */ 
		test_only = false;

	if (!test_only) {
#if 0
		/* Done in slurmctld/node_scheduler.c: _pick_best_nodes() */
		if ((cr_type != CR_CORE_MEMORY) && (cr_type != CR_CPU_MEMORY) &&
		    (cr_type != CR_MEMORY) && (cr_type != CR_SOCKET_MEMORY))
			job_ptr->details->job_max_memory = 0;
#endif
		error_code = _verify_node_state(select_node_ptr, job_ptr, 
						bitmap, job_node_req);
		if (error_code != SLURM_SUCCESS)
			return error_code;
	}

	/* This is the case if -O/--overcommit  is true */ 
	if (job_ptr->num_procs == job_ptr->details->min_nodes) {
		job_ptr->num_procs *= MAX(1, mc_ptr->min_threads);
		job_ptr->num_procs *= MAX(1, mc_ptr->min_cores);
		job_ptr->num_procs *= MAX(1, mc_ptr->min_sockets);
	}

	/* compute condensed arrays of node allocation data */
	array_size = _load_arrays(select_node_ptr, job_ptr, bitmap, &busy_rows,
				  &sh_tasks, &al_tasks, &freq, test_only, 
				  job_node_req);

	if (test_only) {
        	/* try with all nodes and all possible cpus */
		error_code = _select_nodes(job_ptr, bitmap, min_nodes,
					   max_nodes, req_nodes, al_tasks, freq,
					   array_size);
		xfree(busy_rows);
		xfree(sh_tasks);
		xfree(al_tasks);
		xfree(freq);
		return error_code;
	}

	origmap = bit_copy(bitmap);
	if (origmap == NULL)
		fatal("bit_copy malloc failure");

	error_code = SLURM_ERROR;
	rows = job_ptr->part_ptr->max_share & ~SHARED_FORCE;
	rows = MAX(1, rows);	/* max_share == 0 for EXCLUSIVE */
	for (row = 1; row <= rows; row++) {

		/*
		 * first try : try "as is"
		 * second try: only add a row to nodes with no free cpus
		 * third try : add a row to nodes with some alloc cpus
		 */
		for (try = 0; try < 3; try++) {
			bit_or(bitmap, origmap);

			debug3("cons_res: cur row = %d, try = %d", row, try);

			for (i = 0, f = 0; i < array_size; i++) {

				/* Step 1:
				 * remove nodes from bitmap (unless required)
				 * who's busy_rows value is bigger than 'row'.
				 * Why? to enforce "least-loaded" over
				 *      "contiguous" */
				if ((busy_rows[i] > row) ||
				    (busy_rows[i] == row && sh_tasks[i] == 0)) {
					for (j = f; j < f+freq[i]; j++) {
						if (reqmap &&
						    bit_test(reqmap, j))
							continue;
						bit_clear(bitmap, j);
					}
				}
				f += freq[i];

				if (try == 0)
					continue;
				/* Step 2:
				 * set sh_tasks = al_tasks for nodes who's
				 *      busy_rows value is < 'row'.
				 * Why? to select a new row for these
				 *      nodes when appropriate */
				if ((busy_rows[i] == -1) || 
				    (busy_rows[i] >= row))
					continue;
				if (sh_tasks[i] == al_tasks[i])
					continue;
				if ((try == 1) && (sh_tasks[i] != 0))
					continue;
				sh_tasks[i] = al_tasks[i];
			}
			if (bit_set_count(bitmap) < min_nodes)
				break;

			for (i = 0; i < array_size; i++) {
				debug3("cons_res: i %d row %d stasks %d "
					"atasks %d freq %d",
					i, busy_rows[i], sh_tasks[i],
					al_tasks[i], freq[i]);
			}

			if (row > 1) {
				/* We need to share resources. 
				 * Try to find suitable job to share nodes with. */

				/* FIXME: To be added. There is some simple logic 
				 * to do this in select/linear.c:_find_job_mate(), 
				 * but the data structures here are very different */
			}

			error_code = _select_nodes(job_ptr, bitmap, min_nodes,
						   max_nodes, req_nodes,
						   sh_tasks, freq, array_size);
			if (error_code == SLURM_SUCCESS)
				break;
		}
		if (error_code == SLURM_SUCCESS)
			break;
	}

	bit_free(origmap);

	if ((mode != SELECT_MODE_WILL_RUN) && (job_ptr->part_ptr == NULL))
		error_code = EINVAL;
	if ((error_code != SLURM_SUCCESS) || (mode == SELECT_MODE_WILL_RUN)) {
		xfree(busy_rows);
		xfree(sh_tasks);
		xfree(al_tasks);
		xfree(freq);
		return error_code;
	}
	
	/* allocate the job and distribute the tasks appropriately */
	job = xmalloc(sizeof(struct select_cr_job));
	job->job_ptr = job_ptr;
	job->job_id = job_ptr->job_id;
	job->nhosts = bit_set_count(bitmap);
	job->nprocs = MAX(job_ptr->num_procs, job->nhosts);
	job->node_req  = job_node_req;

	job->node_bitmap = bit_copy(bitmap);
	if (job->node_bitmap == NULL)
		fatal("bit_copy malloc failure");

	job->cpus          = (uint16_t *) xmalloc(job->nhosts * sizeof(uint16_t));
	job->alloc_cpus    = (uint16_t *) xmalloc(job->nhosts * sizeof(uint16_t));
	job->node_offset   = (uint16_t *) xmalloc(job->nhosts * sizeof(uint16_t));
	job->alloc_memory  = (uint32_t *) xmalloc(job->nhosts * sizeof(uint32_t));

	if ((cr_type == CR_CORE)   || (cr_type == CR_CORE_MEMORY) ||
	    (cr_type == CR_SOCKET) || (cr_type == CR_SOCKET_MEMORY)) {
		job->num_sockets   = (uint16_t *)  xmalloc(job->nhosts * 
							   sizeof(uint16_t));
		job->alloc_cores   = (uint16_t **) xmalloc(job->nhosts * 
							   sizeof(uint16_t *));
		for (i = 0; i < job->nhosts; i++) {
			job->num_sockets[i] = node_record_table_ptr[i].sockets;
			job->alloc_cores[i] = (uint16_t *) xmalloc(
				job->num_sockets[i] * sizeof(uint16_t));
		}
	}

	j = 0;
	a = 0;
	f = 0;
	row = 0; /* total up all available cpus for --overcommit scenarios */
	for (i = 0, ll = -1; i < node_record_count; i++, f++) {
		if (f >= freq[a]) {
			f = 0;
			a++;
		}
		if (layout_ptr
		    && bit_test(job_ptr->details->req_node_bitmap, i)) {
			ll++;
		}
		if (bit_test(bitmap, i) == 0)
			continue;
		if (j >= job->nhosts) {
			error("select_cons_res: job nhosts too small\n");
			break;
		}
		job->cpus[j] = sh_tasks[a];
		row += sh_tasks[a];
		if (layout_ptr
		    && bit_test(job_ptr->details->req_node_bitmap, i)) {
			job->cpus[j] = MIN(job->cpus[j], layout_ptr[ll]);
		} else if (layout_ptr) {
			job->cpus[j] = 0;
		}
		job->alloc_cpus[j] = 0;
		job->alloc_memory[j] = job_ptr->details->job_max_memory; 
		if ((cr_type == CR_CORE) || (cr_type == CR_CORE_MEMORY)||
		    (cr_type == CR_SOCKET) || (cr_type == CR_SOCKET_MEMORY)) {
			_chk_resize_job(job, j, node_record_table_ptr[i].sockets);
			job->num_sockets[j] = node_record_table_ptr[i].sockets;
			for (k = 0; k < job->num_sockets[j]; k++)
				job->alloc_cores[j][k] = 0;
		}
		j++;
	}

	xfree(busy_rows);
	xfree(sh_tasks);
	xfree(al_tasks);
	xfree(freq);

	/* When 'srun --overcommit' is used, nprocs is set to a minimum value
	 * in order to allocate the appropriate number of nodes based on the
	 * job request.
	 * For cons_res, all available logical processors will be allocated on
	 * each allocated node in order to accommodate the overcommit request.
	 */
	if (job_ptr->details->overcommit)
		job->nprocs = MIN(row, job_ptr->details->num_tasks);

	if (job_ptr->details->shared == 0) {
		/* Nodes need to be allocated in dedicated
		   mode. User has specified the --exclusive switch */
		error_code = cr_exclusive_dist(job, cr_type);
	} else {
		/* Determine the number of logical processors
		   per node needed for this job */
		/* Make sure below matches the layouts in
		 * lllp_distribution in
		 * plugins/task/affinity/dist_task.c */
		switch(job_ptr->details->task_dist) {
		case SLURM_DIST_BLOCK_BLOCK:
		case SLURM_DIST_CYCLIC_BLOCK:
			error_code = cr_dist(job, 0, cr_type); 
			break;
		case SLURM_DIST_BLOCK:
		case SLURM_DIST_CYCLIC:				
		case SLURM_DIST_BLOCK_CYCLIC:
		case SLURM_DIST_CYCLIC_CYCLIC:
		case SLURM_DIST_UNKNOWN:
			error_code = cr_dist(job, 1, cr_type); 
			break;
		case SLURM_DIST_PLANE:
			error_code = cr_plane_dist(job, mc_ptr->plane_size, cr_type); 
			break;
		case SLURM_DIST_ARBITRARY:
		default:
			error_code = compute_c_b_task_dist(job);
			if (error_code != SLURM_SUCCESS) {
				error(" Error in compute_c_b_task_dist");
			}
			break;
		}
	}
	if (error_code != SLURM_SUCCESS) {
		_xfree_select_cr_job(job);
		return error_code;
	}

	_append_to_job_list(job);
	last_cr_update_time = time(NULL);

	return error_code;
}

extern int select_p_job_begin(struct job_record *job_ptr)
{
	return SLURM_SUCCESS;
}

extern int select_p_job_ready(struct job_record *job_ptr)
{
	return SLURM_SUCCESS;
}

extern int select_p_job_fini(struct job_record *job_ptr)
{
	struct select_cr_job *job = NULL;
	ListIterator iterator;

	xassert(job_ptr);
	xassert(job_ptr->magic == JOB_MAGIC);

	if (list_count(select_cr_job_list) == 0)
		return SLURM_SUCCESS;

	iterator = list_iterator_create(select_cr_job_list);
	while ((job = (struct select_cr_job *) list_next(iterator))) {
		if (job->job_id == job_ptr->job_id)
			break;
	}
	if (!job) {
		error("select_p_job_fini: could not find data for job %d",
			job_ptr->job_id);
		list_iterator_destroy(iterator);
		return SLURM_ERROR;
	}
	
	_rm_job_from_nodes(select_node_ptr, job, "select_p_job_fini", 1);

	slurm_mutex_lock(&cr_mutex);
	list_remove(iterator);
	slurm_mutex_unlock(&cr_mutex);
	_xfree_select_cr_job(job);
	list_iterator_destroy(iterator);

	debug3("cons_res: select_p_job_fini Job_id %u: list_count: %d",
		job_ptr->job_id, list_count(select_cr_job_list));

	_verify_select_job_list(job_ptr->job_id);
	last_cr_update_time = time(NULL);

	return SLURM_SUCCESS;
}

extern int select_p_job_suspend(struct job_record *job_ptr)
{
	struct select_cr_job *job;
	int rc;
 
	xassert(job_ptr);
	xassert(select_cr_job_list);

	job = list_find_first(select_cr_job_list, _find_job_by_id,
			      &job_ptr->job_id);
	if (!job)
		return ESLURM_INVALID_JOB_ID;

	rc = _rm_job_from_nodes(select_node_ptr, job, 
				"select_p_job_suspend", 0);
	return SLURM_SUCCESS;
}

extern int select_p_job_resume(struct job_record *job_ptr)
{
	struct select_cr_job *job;
	int rc;

	xassert(job_ptr);
	xassert(select_cr_job_list);

	job = list_find_first(select_cr_job_list, _find_job_by_id,
			      &job_ptr->job_id);
	if (!job)
		return ESLURM_INVALID_JOB_ID;
	
	rc = _add_job_to_nodes(job, "select_p_job_resume", 0);
	return SLURM_SUCCESS;
}

extern int select_p_pack_node_info(time_t last_query_time,
				   Buf * buffer_ptr)
{
	/* This function is always invalid on normal Linux clusters */
	return SLURM_ERROR;
}

extern int select_p_get_extra_jobinfo(struct node_record *node_ptr,
				      struct job_record *job_ptr,
				      enum select_data_info cr_info,
				      void *data)
{
	int rc = SLURM_SUCCESS, i, node_offset, node_inx;
	struct select_cr_job *job;
	uint16_t *tmp_16 = (uint16_t *) data;

	xassert(job_ptr);
	xassert(job_ptr->magic == JOB_MAGIC);
	xassert(node_ptr);

	switch (cr_info) {
	case SELECT_AVAIL_CPUS:
		*tmp_16 = 0;
		job = list_find_first(select_cr_job_list, _find_job_by_id, 
				      &job_ptr->job_id);
		if (job == NULL) {
			error("cons_res: job %u not active", job_ptr->job_id);
			break;
		}

		node_offset = -1;
		node_inx = node_ptr - node_record_table_ptr;
		for (i = 0; i < node_record_count; i++) {
			if (bit_test(job->node_bitmap, i) == 0)
				continue;
			node_offset++;
			if (i != node_inx)
				continue;
			/* Usable and "allocated" resources for this 
			 * given job for a specific node --> based 
			 * on the output from _cr_dist */
			switch(cr_type) {
			case CR_MEMORY:
				*tmp_16 = node_ptr->cpus;
				break;
			case CR_SOCKET:
			case CR_SOCKET_MEMORY:
			case CR_CORE: 
			case CR_CORE_MEMORY: 
			case CR_CPU:
			case CR_CPU_MEMORY:
			default:
				*tmp_16 = job->alloc_cpus[node_offset];
				break;
			}
			break;
		}
		if (i >= node_record_count) {
			error("cons_res could not find %s", node_ptr->name); 
			rc = SLURM_ERROR;
		}
		break;
	default:
		error("select_g_get_extra_jobinfo cr_info %d invalid", cr_info);
		rc = SLURM_ERROR;
		break;
	}
	
	return rc;
}

extern int select_p_get_select_nodeinfo(struct node_record *node_ptr,
					enum select_data_info dinfo,
					void *data)
{
	int index, i, j, rc = SLURM_SUCCESS;
	struct node_cr_record *this_cr_node;
	struct part_cr_record *p_ptr;
	uint16_t *tmp_16;

	xassert(node_ptr);

	switch (dinfo) {
	case SELECT_ALLOC_CPUS: 
		tmp_16 = (uint16_t *) data;
		*tmp_16 = 0;
		index = node_ptr - node_record_table_ptr;
	        this_cr_node = select_node_ptr + index;

		/* determine the highest number of allocated cores from */
		/* all rows of all partitions */
		for (p_ptr = this_cr_node->parts; p_ptr; p_ptr = p_ptr->next) {
			i = 0;
			for (j = 0; j < p_ptr->num_rows; j++) {
				uint16_t tmp = 0;
				for (; i < this_cr_node->num_sockets; i++)
					tmp += p_ptr->alloc_cores[i] *
							node_ptr->threads;
				if (tmp > *tmp_16)
					*tmp_16 = tmp;
			}
		}
		break;
	default:
		error("select_g_get_select_nodeinfo info %d invalid", dinfo);
		rc = SLURM_ERROR;
		break;
	}
	return rc;
}

extern int select_p_update_nodeinfo(struct job_record *job_ptr)
{
	int rc = SLURM_SUCCESS;
	struct select_cr_job *job;

	xassert(job_ptr);
	xassert(job_ptr->magic == JOB_MAGIC);

	if ((job_ptr->job_state != JOB_RUNNING)
	&&  (job_ptr->job_state != JOB_SUSPENDED))
		return SLURM_SUCCESS;

	job = list_find_first(select_cr_job_list, _find_job_by_id,
			      &job_ptr->job_id);
	if (!job)
		return SLURM_SUCCESS;
	
	rc = _add_job_to_nodes(job, "select_p_update_nodeinfo", 0);
	return rc;
}

extern int select_p_update_block (update_part_msg_t *part_desc_ptr)
{
	return SLURM_SUCCESS;
}

extern int select_p_update_sub_node (update_part_msg_t *part_desc_ptr)
{
	return SLURM_SUCCESS;
}

extern int select_p_get_info_from_plugin(enum select_data_info info,
					 void *data)
{
	int rc = SLURM_SUCCESS;

	switch (info) {
	case SELECT_BITMAP:
	{
		bitstr_t **bitmap = (bitstr_t **) data;
		bitstr_t *tmp_bitmap = NULL;
		
		rc = _synchronize_bitmaps(&tmp_bitmap);
		if (rc != SLURM_SUCCESS) {
			FREE_NULL_BITMAP(tmp_bitmap);
			return rc;
		}
		*bitmap = tmp_bitmap;	/* Ownership transfer, 
					 * Remember to free bitmap 
					 * using FREE_NULL_BITMAP(bitmap);*/
		tmp_bitmap = 0;
		break;
	}
	case SELECT_CR_PLUGIN:
	{
		uint32_t *tmp_32 = (uint32_t *) data;
		*tmp_32 = 1;
		break;
	}
	default:
		error("select_g_get_info_from_plugin info %d invalid",
		      info);
		rc = SLURM_ERROR;
		break;
	}
	return rc;
}

extern int select_p_update_node_state (int index, uint16_t state)
{
	return SLURM_SUCCESS;
}

extern int select_p_alter_node_cnt(enum select_node_cnt type, void *data)
{
	return SLURM_SUCCESS;
}

extern int select_p_reconfigure(void)
{
	ListIterator job_iterator;
	struct select_cr_job *job;
	struct job_record *job_ptr;
	int rc, suspend;

	info("cons_res: select_p_reconfigure");
	select_fast_schedule = slurm_get_fast_schedule();

	/* Refresh the select_node_ptr global array in case nodes
	 * have been added or removed. This procedure will clear all
	 * partition information and all allocated resource usage.
	 */
	rc = select_p_node_init(node_record_table_ptr, node_record_count);

	/* reload all of the allocated resource usage from job data */
	if (select_cr_job_list == NULL)
	    	return SLURM_SUCCESS;

	slurm_mutex_lock(&cr_mutex);
	job_iterator = list_iterator_create(select_cr_job_list);
	while ((job = (struct select_cr_job *) list_next(job_iterator))) {
		suspend = 0;
		job_ptr = find_job_record(job->job_id);
		if ((job_ptr == NULL) ||
		    (job_ptr->part_ptr == NULL) ||
		    ((job_ptr->job_state != JOB_RUNNING) &&
		     (job_ptr->job_state != JOB_SUSPENDED))) {
			list_remove(job_iterator);
			error("cons_res: select_p_reconfigure: removing "
				"nonexistent/invalid job %u", job->job_id);
			_xfree_select_cr_job(job);
			continue;
		}

		if (job_ptr->job_state == JOB_SUSPENDED)
			suspend = 1;
		if ((job->state & CR_JOB_ALLOCATED_MEM) ||
		    (job->state & CR_JOB_ALLOCATED_CPUS)) {
			job->state = 0;
			_add_job_to_nodes(job, "select_p_reconfigure", suspend);
			/* ignore any errors. partition and/or node config 
			 * may have changed while jobs remain running */
		}
	}
	list_iterator_destroy(job_iterator);
	slurm_mutex_unlock(&cr_mutex);
	last_cr_update_time = time(NULL);

	return SLURM_SUCCESS;
}

extern struct multi_core_data * create_default_mc(void)
{
	struct multi_core_data *mc_ptr;
	mc_ptr = xmalloc(sizeof(struct multi_core_data));
	mc_ptr->min_sockets = 1;
	mc_ptr->max_sockets = 0xffff;
	mc_ptr->min_cores   = 1;
	mc_ptr->max_cores   = 0xffff;
	mc_ptr->min_threads = 1;
	mc_ptr->max_threads = 0xffff;
/*	mc_ptr is initialized to zero by xmalloc*/
/*	mc_ptr->ntasks_per_socket = 0; */
/*	mc_ptr->ntasks_per_core   = 0; */
/*	mc_ptr->plane_size        = 0; */
	return mc_ptr;
}<|MERGE_RESOLUTION|>--- conflicted
+++ resolved
@@ -1106,21 +1106,12 @@
 extern int init(void)
 {
 #ifdef HAVE_XCPU
-<<<<<<< HEAD
-	fatal("%s is incompatible with XCPU use.\n"
-	      "  Use SelectType=select/linear", plugin_name);
-#endif
-#ifdef HAVE_BG
-	fatal("%s is incompatable with BlueGene.\n"
-	      "  Use SelectType=select/bluegene", plugin_name)
-=======
 	error("%s is incompatible with XCPU use", plugin_name);
 	fatal("Use SelectType=select/linear");
 #endif
 #ifdef HAVE_BG
 	error("%s is incompatable with BlueGene", plugin_name);
 	fatal("Use SelectType=select/bluegene");
->>>>>>> 2f52945f
 #endif
 	cr_type = (select_type_plugin_info_t)
 			slurmctld_conf.select_type_param;
