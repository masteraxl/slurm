--- conflicted
+++ resolved
@@ -1,10 +1,7 @@
 /*****************************************************************************\
  *  select_cons_res.c - node selection plugin supporting consumable 
  *  resources policies.
-<<<<<<< HEAD
-=======
  *****************************************************************************\
->>>>>>> a23ccbf6
  *
  *  The following example below illustrates how four jobs are allocated
  *  across a cluster using when a processor consumable resource approach.
@@ -59,15 +56,8 @@
  * The advantage of the consumable resource scheduling policy is that
  * the job throughput can increase dramatically.
  *
-<<<<<<< HEAD
- *  $Id$
- *
- *****************************************************************************
- *  Copyright (C) 2005-2006 Hewlett-Packard Development Company, L.P.
-=======
  *****************************************************************************
  *  Copyright (C) 2005-2008 Hewlett-Packard Development Company, L.P.
->>>>>>> a23ccbf6
  *  Written by Susanne M. Balle <susanne.balle@hp.com>, who borrowed heavily
  *  from select/linear 
  *  
@@ -110,22 +100,6 @@
 #  endif
 #endif
 
-<<<<<<< HEAD
-#include <stdio.h>
-#include <slurm/slurm.h>
-#include <slurm/slurm_errno.h>
-
-#include "src/common/list.h"
-#include "src/common/log.h"
-#include "src/common/node_select.h"
-#include "src/common/slurm_protocol_api.h"
-#include "src/common/xassert.h"
-#include "src/common/xmalloc.h"
-#include "src/common/xstring.h"
-#include "src/common/slurm_resource_info.h"
-#include "src/slurmctld/slurmctld.h"
-
-=======
 #include "select_cons_res.h"
 #include "dist_tasks.h"
 #include "job_test.h"
@@ -134,7 +108,6 @@
 #define CR_DEBUG 1
 #endif
 
->>>>>>> a23ccbf6
 /*
  * These variables are required by the generic plugin interface.  If they
  * are not found in the plugin, the plugin loader will ignore it.
@@ -168,58 +141,6 @@
 const uint32_t plugin_version = 91;
 const uint32_t pstate_version = 7;	/* version control on saved state */
 
-<<<<<<< HEAD
-/* node_cr_record keeps track of the resources within a node which 
- * have been reserved by already scheduled jobs. 
- */
-struct node_cr_record {
-	struct node_record *node_ptr;	/* ptr to the node that own these resources */
-	uint32_t alloc_lps;	/* cpu count reserved by already scheduled jobs */
-	uint32_t alloc_sockets;	/* socket count reserved by already scheduled jobs */
-	uint32_t *alloc_cores;	/* core count reserved by already scheduled jobs */
-	struct node_cr_record *node_next;/* next entry with same hash index */
-};
-
-#define CR_JOB_STATE_SUSPENDED 1
-
-struct select_cr_job {
-	uint32_t job_id;	/* job ID, default set by SLURM        */
-	uint16_t state;		/* job state information               */
-	int nprocs;		/* --nprocs=n,      -n n               */
-	int nhosts;		/* number of hosts allocated to job    */
-	char **host;		/* hostname vector                     */
-	int *cpus;		/* number of processors on each host   */
-	int *alloc_lps;	        /* number of allocated threads/lps on each host */
-	int *alloc_sockets;	/* number of allocated sockets on each host */
-	int **alloc_cores;	/* Allocated cores per socket on each host */
-	int max_sockets;
-	int max_cores;
-	int max_threads;
-	int cpus_per_task;      
-	bitstr_t *node_bitmap;	/* bitmap of nodes allocated to job    */
-};
-
-select_type_plugin_info_t cr_type = CR_DEFAULT; /* cr_type is overwritten in init() */
-
-static struct node_cr_record *select_node_ptr; /* Array of node_cr_record. One
-						  entry for each node in the cluster */
-static int select_node_cnt;
-static struct node_cr_record **cr_node_hash_table = NULL; /* node_cr_record hash table */
-
-static uint16_t select_fast_schedule;
-
-List select_cr_job_list; /* List of select_cr_job(s) that are still active */
-
-#if(0)
-/* 
- * _cr_dump_hash - print the cr_node_hash_table contents, used for debugging
- *	or analysis of hash technique. See _hash_table in slurmctld/node_mgr.c 
- * global: select_node_ptr    - table of node_cr_record
- *         cr_node_hash_table - table of hash indices
- * Inspired from _dump_hash() in slurmctld/node_mgr.c
- */
-static void _cr_dump_hash (void) 
-=======
 select_type_plugin_info_t cr_type = CR_CPU; /* cr_type is overwritten in init() */
 
 uint16_t select_fast_schedule;
@@ -251,7 +172,6 @@
 }
  
 static void _dump_nodes()
->>>>>>> a23ccbf6
 {
 	int i;
 	
@@ -376,15 +296,8 @@
 		return cindex;
 	n -= cr_num_core_count[i];
 
-<<<<<<< HEAD
-#if(0)
-	_cr_dump_hash();
-#endif
-	return;
-=======
 	cindex += cr_node_num_cores[i] * (node_index-n);	
 	return cindex;
->>>>>>> a23ccbf6
 }
 
 
@@ -428,20 +341,6 @@
 	return new_row;
 }
 
-<<<<<<< HEAD
-	/* try to find via hash table, if it exists */
-	if (cr_node_hash_table) {
-		struct node_cr_record *this_node;
-
-		i = _cr_hash_index (name);
-		this_node = cr_node_hash_table[i];
-		while (this_node) {
-			xassert(this_node->node_ptr->magic == NODE_MAGIC);
-			if (strncmp(this_node->node_ptr->name, name, MAX_SLURM_NAME) == 0) {
-				return this_node;
-			}
-			this_node = this_node->node_next;
-=======
 
 /* Create a duplicate part_res_record list */
 static struct part_res_record *_dup_part_data(struct part_res_record *orig_ptr)
@@ -462,7 +361,6 @@
 		if (orig_ptr->next) {
 			new_ptr->next = xmalloc(sizeof(struct part_res_record));
 			new_ptr = new_ptr->next;
->>>>>>> a23ccbf6
 		}
 		orig_ptr = orig_ptr->next;
 	}
@@ -505,183 +403,6 @@
 	xfree(row);
 }
 
-<<<<<<< HEAD
-static void _get_resources_this_node(int *cpus, 
-				     int *sockets, 
-				     int *cores,
-				     int *threads, 
-				     struct node_cr_record *this_cr_node,
-				     int *alloc_sockets, 
-				     int *alloc_lps)
-{
-	if (select_fast_schedule) {
-		*cpus    = this_cr_node->node_ptr->config_ptr->cpus;
-		*sockets = this_cr_node->node_ptr->config_ptr->sockets;
-		*cores   = this_cr_node->node_ptr->config_ptr->cores;
-		*threads = this_cr_node->node_ptr->config_ptr->threads;
-	} else {
-		*cpus    = this_cr_node->node_ptr->cpus;
-		*sockets = this_cr_node->node_ptr->sockets;
-		*cores   = this_cr_node->node_ptr->cores;
-		*threads = this_cr_node->node_ptr->threads;
-	}
-	*alloc_sockets  = this_cr_node->alloc_sockets;
-	*alloc_lps      = this_cr_node->alloc_lps;
-
-	debug3("cons_res _get_resources host %s HW_ cpus %d sockets %d cores %d threads %d ", 
-	       this_cr_node->node_ptr->name,
-	       *cpus, *sockets, *cores, *threads);
-
-	debug3("cons_res _get_resources host %s Alloc_ sockets %d lps %d ", 
-	       this_cr_node->node_ptr->name, 
-	       *alloc_sockets, *alloc_lps);
-}
-
-/*
- * _get_all_lps returns the available cpus count regardless of users'
- * request. I am not sure this is still needed but I'll leave it in
- * here until I am sure I don't need it anymore. SMB
- * 
- */
-/* static int _get_all_lps(int index)  */
-/* { */
-/* 	int avail_cpus = 0; */
-
-/* 	if (select_fast_schedule) { */
-/* 		avail_cpus = select_node_ptr[index].node_ptr->config_ptr->cpus; */
-/* 	} else { */
-/* 		avail_cpus = select_node_ptr[index].node_ptr->cpus; */
-/* 	} */
-
-/* 	return(avail_cpus); */
-/* } */
-
-/*
- * _get_avail_lps - Get the number of "available" cpus on a node
- *	given the number of cpus_per_task and
- *	maximum sockets, cores, threads.  Note that the value of
- *	cpus is the lowest-level logical processor (LLLP).
- * IN job_ptr - pointer to job being scheduled
- * IN index - index of node's configuration information in select_node_ptr
- */
-static int _get_avail_lps(struct job_record *job_ptr, const int index, const bool all_available)
-{
-	int avail_cpus, cpus_per_task = 0;
-	int max_sockets = 0, max_cores = 0, max_threads = 0;
-	int cpus, sockets, cores, threads;
-	int alloc_sockets = 0;
-	int alloc_lps     = 0;
-	struct node_cr_record *this_cr_node;
-	
-	if (job_ptr->details && job_ptr->details->cpus_per_task)
-		cpus_per_task = job_ptr->details->cpus_per_task;
-	if (job_ptr->details && job_ptr->details->max_sockets)
-		max_sockets = job_ptr->details->max_sockets;
-	if (job_ptr->details && job_ptr->details->max_cores)
-		max_cores = job_ptr->details->max_cores;
-	if (job_ptr->details && job_ptr->details->max_threads)
-		max_threads = job_ptr->details->max_threads;
-
-	this_cr_node = _find_cr_node_record (select_node_ptr[index].node_ptr->name);
-	if (this_cr_node == NULL) {
-		error(" cons_res: could not find node %s", 
-		      select_node_ptr[index].node_ptr->name);
-		avail_cpus = 0;
-		return avail_cpus;
-	}
-	_get_resources_this_node(&cpus, &sockets, &cores, &threads, 
-				 this_cr_node, &alloc_sockets, 
-				 &alloc_lps);
-	if (all_available) {
-		alloc_sockets = 0;
-		alloc_lps     = 0;
-	}
-
-	avail_cpus = slurm_get_avail_procs(max_sockets, max_cores, 
-					   max_threads, cpus_per_task, 
-					   &cpus, &sockets, &cores,
-					   &threads, alloc_sockets,
-					   alloc_lps, cr_type);
-	return(avail_cpus);
-}		
-
-/* _compute_task_c_b_task_dist - compute the number of tasks on each
- * of the node for the cyclic and block distribution. We need to do
- * this in the case of consumable resources so that we have an exact
- * count for the needed hardware resources which will be used later to
- * update the different used resources per node structures.
- *
- * The most common case is when we have more resources than needed. In
- * that case we just "take" what we need and "release" the remaining
- * resources for other jobs. In the case where we oversubscribe the
- * CPUs/Logical processors resources we keep the initial set of
- * resources.
- *
- * IN job_ptr - pointer to job being scheduled
- */
-static int _compute_c_b_task_dist(struct select_cr_job *job)
-{
-	int i, j, taskid = 0, rc = SLURM_SUCCESS;
-	int avail_cpus, cpus, sockets, cores, threads;
-	bool over_subscribe = false;
-	
-	for (j = 0; (taskid < job->nprocs); j++) {	/* cycle counter */
-		bool space_remaining = false;
-		for (i = 0; 
-		     ((i < job->nhosts) && (taskid < job->nprocs)); i++) {
-			struct node_cr_record *this_node;
-			this_node = _find_cr_node_record (job->host[i]);
-			if (this_node == NULL) {
-				error(" cons_res: could not find node %s",
-				      job->host[i]);
-				return SLURM_ERROR;
-			}
-
-			switch(cr_type) {
-			case CR_DEFAULT:
-				if (select_fast_schedule) {
-					avail_cpus = this_node->node_ptr->config_ptr->cpus;
-				} else {
-					avail_cpus = this_node->node_ptr->cpus;
-				}
-				avail_cpus -= this_node->alloc_lps;
-				break;
-			case CR_SOCKET:
-			{
-				int alloc_sockets = 0;
-				int alloc_lps     = 0;
-				_get_resources_this_node(&cpus, &sockets, 
-							 &cores, &threads, 
-							 this_node, &alloc_sockets, 
-							 &alloc_lps);
-
-				avail_cpus = slurm_get_avail_procs(job->max_sockets, 
-								   job->max_cores, 
-								   job->max_threads, 
-								   job->cpus_per_task, 
-								   &cpus,
-								   &sockets,
-								   &cores,
-								   &threads,
-								   alloc_sockets,
-								   alloc_lps,
-								   cr_type);
-				break;
-			}
-			default:
-                                /* We should never get in here. If we
-                                   do it is a bug */
-				error (" cr_type not recognized ");
-				return SLURM_ERROR;
-				break;
-			}
-			if ((j < avail_cpus) || over_subscribe) {
-				taskid++;
-				job->alloc_lps[i]++;
-				if ((j + 1) < avail_cpus)
-					space_remaining = true;
-			}
-=======
 /* delete the given list of partition data */
 static void _destroy_part_data(struct part_res_record *this_ptr)
 {
@@ -693,291 +414,11 @@
 		if (tmp->row) {
 			_destroy_row_data(tmp->row, tmp->num_rows);
 			tmp->row = NULL;
->>>>>>> a23ccbf6
 		}
 		xfree(tmp);
 	}
-	
-	/* remove debugging */
-	for (i = 0; i < job->nhosts; i++) {
-		info("cons_res _c_b_task_dist %u host %s alloc_ lps %d ", 
-		     job->job_id, job->host[i],  job->alloc_lps[i]);
-	}
-	
-	return rc;
-}
-
-/* To effectively deal with heterogeneous nodes, we fake a cyclic
- * distribution to figure out how many cpus are needed on each node.
- *
- * This routine is a slightly modified "version" of the routine
- * _task_layout_block in src/common/dist_tasks.c. We do not need to
- * assign tasks to job->hostid[] and job->tids[][] at this point so
- * the cpu allocation is the same for cyclic and block.
- *
- * For the consumable resources support we need to determine what
- * "node/CPU/Core/thread"-tuplets will be allocated for a given job.
- * In the past we assumed that we only allocated on task per CPU (at
- * that point the lowest level of logical processor) and didn't allow
- * the use of overcommit. We have change this philosophy and are now
- * allowing people to overcommit their resources and expect the system
- * administrator to enable the task/affinity plug-in which will then
- * bind all of a job's tasks to its allocated resources thereby
- * avoiding interference between co-allocated running jobs.
- *
- * In the consumable resources environment we need to determine the
- * CPU or core layout schema within slurmctld.
-*/
-static int _cr_dist(struct select_cr_job *job)
-{
-	/* figure out how many cpus are needed on each node */
-	//int nsockets = 0, ncores = 0, nthreads = 0, ncpus = 0;
-	int  rc = SLURM_SUCCESS; /* Fixme */
-	int taskcount = 0;
-	int maxtasks  = job->nprocs;
-	int host_index, socket_index, core_index, thread_index;
-	//bool space_remaining = false, over_subscribe = false;
-	int usable_cpus = 0;
-	int usable_sockets = 0, usable_cores = 0, usable_threads = 0;
-	int last_socket_index = -1;
-	int last_core_index = -1;
-	int job_index = -1;
-
-	int error_code = _compute_c_b_task_dist(job);
-	if (error_code != SLURM_SUCCESS) {
-		error(" Error in _compute_c_b_task_dist");
-		return error_code;
-	}
-
-	for (host_index = 0; 
-	     ((host_index < node_record_count) && (taskcount < job->nprocs));
-	     host_index++) {
-		struct node_cr_record *this_cr_node;
-		int alloc_sockets = 0;
-		int alloc_lps     = 0;
-		int avail_cpus    = 0;
-		if (bit_test(job->node_bitmap, host_index) == 0)
-			continue;
-		job_index++;
-
-		this_cr_node = _find_cr_node_record(
-			node_record_table_ptr[host_index].name);
-		if (this_cr_node == NULL) {
-			error(" cons_res: could not find node %s", 
-			      node_record_table_ptr[host_index].name);
-			return SLURM_ERROR;
-		}
-
-		_get_resources_this_node(&usable_cpus, &usable_sockets, 
-					 &usable_cores, &usable_threads, 
-					 this_cr_node,  &alloc_sockets, 
-					 &alloc_lps);
-
-		avail_cpus = slurm_get_avail_procs(job->max_sockets,
-						       job->max_cores,
-						       job->max_threads,
-						       job->cpus_per_task,
-						       &usable_cpus,
-						       &usable_sockets,
-						       &usable_cores,
-						       &usable_threads,
-						       alloc_sockets,
-						       alloc_lps,
-						       cr_type);
-		if (avail_cpus == 0) {
-			error(" cons_res: no available cpus on node %s", 
-			      node_record_table_ptr[host_index].name);
-		}
-
-		maxtasks = job->alloc_lps[job_index];
-		last_socket_index = -1;	
-		taskcount = 0; 
-		for (socket_index=0; 
-		     socket_index < usable_sockets;
-		     socket_index++) {
-			last_core_index = -1;	
-			if (maxtasks <= taskcount)
-				continue;
-			for (core_index=0;
-			     core_index < usable_cores;
-			     core_index++) {
-				if (maxtasks <= taskcount)
-					continue;
-				for (thread_index=0;
-				     thread_index < usable_threads;
-				     thread_index++) {
-					if (maxtasks <= taskcount) 
-						continue;
-					if (last_socket_index 
-					    != socket_index) {
-						job->alloc_sockets
-							[job_index]++;
-						last_socket_index = 
-							socket_index;
-					}
-					taskcount++;
-				}
-			}
-		}
-
-		info("cons_res _cr_dist %u host %d %s alloc_ "
-		     "sockets %d lps %d ", 
-		     job->job_id, host_index,  this_cr_node->node_ptr->name, 
-		     job->alloc_sockets[job_index], job->alloc_lps[job_index]);
-	}
-	return rc;
-}
-
-<<<<<<< HEAD
-/* User has specified the --exclusive flag on the srun command line
- * which means that the job should use only dedicated nodes.  In this
- * case we do not need to compute the number of tasks on each nodes
- * since it should be set to the number of cpus.
- */
-static int _cr_exclusive_dist(struct select_cr_job *job)
-{
-	int i;
-	int host_index = 0;
-
-	for (i = 0; i < node_record_count; i++) {
-		if (bit_test(job->node_bitmap, i) == 0)
-			continue;
-		job->alloc_lps[host_index] = node_record_table_ptr[i].cpus;
-		job->alloc_sockets[host_index] = 
-			node_record_table_ptr[i].sockets; 
-		host_index++;
-	}
-	return SLURM_SUCCESS;
-}
-
-static int _cr_plane_dist(struct select_cr_job *job, const int plane_size)
-{
-	int maxtasks    = job->nprocs;
-	int num_hosts   = job->nhosts;
-	int taskid      = 0;
-	bool count_done = false;
-	int next = 0, max_plane_size = 0;
-	int i, j, k, l, m, host_index;
-	int usable_cpus, usable_sockets, usable_cores, usable_threads;
-	int taskcount=0, last_socket_index;
-	int socket_index, core_index, thread_index;
-	int job_index = -1;
-	
-	info("cons_res _cr_plane_dist plane_size %d ", plane_size);
-	info("cons_res _cr_plane_dist  maxtasks %d num_hosts %d",
-	     maxtasks, num_hosts);
-
-	if (plane_size <= 0) {
-		error(" Error in _cr_plane_dist");
-		return SLURM_ERROR;
-	}
-	
-	for (j=0; ((taskid<maxtasks) && (!count_done)); j++) {
-		for (i=0; 
-		     (((i<num_hosts) && (taskid<maxtasks)) && (!count_done));
-		     i++) {
-			for (k=0; ((k<plane_size) && (!count_done)); k++) {
-				if (taskid >= maxtasks) {
-					count_done = true;
-					break;
-				}
-				taskid++;
-				job->alloc_lps[i]++;
-			}
-		}
-	}
-	
-	/* remove debugging */
-	for (i = 0; i < job->nhosts; i++) {
-		info("cons_res _cr_plane_dist %u host %s alloc_ lps %d ", 
-		     job->job_id, job->host[i],  job->alloc_lps[i]);
-	}
-
-	for (host_index = 0; 
-	     ((host_index < node_record_count) && (taskcount < job->nprocs));
-	     host_index++) {
-		struct node_cr_record *this_cr_node = NULL;
-		int alloc_sockets = 0;
-		int alloc_lps     = 0;
-		int avail_cpus    = 0;
-		if (bit_test(job->node_bitmap, host_index) == 0)
-			continue;
-		job_index++;
-		
-		this_cr_node = _find_cr_node_record(
-			node_record_table_ptr[host_index].name);
-		if (this_cr_node == NULL) {
-			error("cons_res: could not find node %s", 
-			      node_record_table_ptr[host_index].name);
-			return SLURM_ERROR;
-		}
-		
-		_get_resources_this_node(&usable_cpus, &usable_sockets, 
-					 &usable_cores, &usable_threads, 
-					 this_cr_node,  &alloc_sockets, 
-					 &alloc_lps);
-		
-		avail_cpus = slurm_get_avail_procs(job->max_sockets,
-						       job->max_cores,
-						       job->max_threads,
-						       job->cpus_per_task,
-						       &usable_cpus,
-						       &usable_sockets,
-						       &usable_cores,
-						       &usable_threads,
-						       alloc_sockets,
-						       alloc_lps,
-						       cr_type);
-		if (avail_cpus == 0) {
-			error(" cons_res: no available cpus on node %s", 
-			      node_record_table_ptr[host_index].name);
-		}
-
-		maxtasks = job->alloc_lps[job_index];
-		last_socket_index = -1;
-		next = 0;
-		for (j=0; next<maxtasks; j++) {
-			for (socket_index=0; 
-			     ((socket_index<usable_sockets) 
-			      && (next<maxtasks)); 
-			     socket_index++) {
-				max_plane_size = 
-					(plane_size > usable_cores) 
-					? plane_size : usable_cores;
-				for (m=0; 
-				     ((m<max_plane_size) & (next<maxtasks));
-				     m++) {
-					core_index = m%usable_cores;
-					if(m > usable_cores) 
-						continue;
-					for(l=0; 
-					    ((l<usable_threads)
-					     && (next<maxtasks));
-					    l++) {
-						thread_index =
-							l%usable_threads;
-						if(thread_index 
-						   > usable_threads)
-							continue;
-						if (last_socket_index
-						    != socket_index) {
-							job->alloc_sockets
-								[job_index]++;
-							last_socket_index =
-								socket_index;
-						}
-						next++;
-					}
-				}
-			}
-		}
-		info("cons_res _cr_plane_dist %u host %d %s alloc_ "
-		     "sockets %d lps %d ", 
-		     job->job_id, host_index,  this_cr_node->node_ptr->name, 
-		     job->alloc_sockets[job_index], job->alloc_lps[job_index]);
-	}
-	return SLURM_SUCCESS;
-=======
+}
+
 
 /* (re)create the global select_part_record array */
 static void _create_part_data()
@@ -1020,25 +461,15 @@
 		}
 	}
 	/* should we sort the select_part_record list by priority here? */
->>>>>>> a23ccbf6
 }
 
 
 /* List sort function: sort by the job's expected end time */
 static int _cr_job_list_sort(void *x, void *y)
 {
-<<<<<<< HEAD
-	xfree(job->host);
-	xfree(job->cpus);
-	xfree(job->alloc_lps);
-	xfree(job->alloc_sockets);
-	FREE_NULL_BITMAP(job->node_bitmap);
-	xfree(job);
-=======
 	struct job_record **job1_pptr = (struct job_record **) x;
 	struct job_record **job2_pptr = (struct job_record **) y;
 	return (int) difftime(job1_pptr[0]->end_time, job2_pptr[0]->end_time);
->>>>>>> a23ccbf6
 }
 
 
@@ -1135,58 +566,6 @@
 
 
 /*
-<<<<<<< HEAD
- * _count_cpus - report how many cpus are available with the identified nodes 
- */
-static void _count_cpus(unsigned *bitmap, int sum)
-{
-	int i, allocated_lps;
-	sum = 0;
-
-	for (i = 0; i < node_record_count; i++) {
-		struct node_cr_record *this_node;
-		allocated_lps = 0;
-		if (bit_test(bitmap, i) != 1)
-			continue;
-
-		this_node = _find_cr_node_record(node_record_table_ptr[i].name);
-		if (this_node == NULL) {
-			error(" cons_res: Invalid Node reference %s ",
-			      node_record_table_ptr[i].name);
-			sum = 0;
-			return;
-		}
-
-		switch(cr_type) {
-		case CR_SOCKET:
-			if (slurmctld_conf.fast_schedule) {
-				sum += (node_record_table_ptr[i].config_ptr->sockets -
-					this_node->alloc_sockets) * 
-					node_record_table_ptr[i].config_ptr->cores *
-					node_record_table_ptr[i].config_ptr->threads;
-			} else {
-				sum += (node_record_table_ptr[i].sockets - 
-					this_node->alloc_sockets) 
-					* node_record_table_ptr[i].cores
-					* node_record_table_ptr[i].threads;
-			}
-			break;
-		case CR_CORE:
-		{
-			/* FIXME */
-			break;
-		}
-		case CR_DEFAULT:
-		default:
-			if (slurmctld_conf.fast_schedule) {
-				sum += node_record_table_ptr[i].config_ptr->cpus -
-					this_node->alloc_lps; 
-			} else {
-				sum += node_record_table_ptr[i].cpus -
-					this_node->alloc_lps; 
-			}
-			break;
-=======
  * _build_row_bitmaps: A job has been removed from the given partition,
  *                     so the row_bitmap(s) need to be reconstructed.
  *                     Optimize the jobs into the least number of rows,
@@ -1224,22 +603,10 @@
 		this_row->num_jobs = 0; /* this resets the row_bitmap */
 		for (i = 0; i < num_jobs; i++) {
 			_add_job_to_row(tmpjobs[i], this_row);
->>>>>>> a23ccbf6
 		}
 		xfree(tmpjobs);
 		return;
 	}
-<<<<<<< HEAD
-}
-
-static int _synchronize_bitmaps(bitstr_t ** partially_idle_bitmap)
-{
-	int rc = SLURM_SUCCESS, i;
-	bitstr_t *bitmap = bit_alloc(bit_size(avail_node_bitmap));
-
-	debug3(" cons_res:  Synch size avail %d size idle %d ",
-	       bit_size(avail_node_bitmap), bit_size(idle_node_bitmap));
-=======
 
 	/* gather data */
 	num_jobs = 0;
@@ -1250,7 +617,6 @@
 	}
 	if (num_jobs == 0)
 		return;
->>>>>>> a23ccbf6
 
 #if (CR_DEBUG)
 	info("DEBUG: _build_row_bitmaps (before):");
@@ -1280,17 +646,6 @@
 			jstart[x] += bit_ffs(tmpjobs[x]->core_bitmap);
 			x++;
 		}
-<<<<<<< HEAD
-
-		allocated_cpus = 0;
-		rc = select_g_get_select_nodeinfo(&node_record_table_ptr
-						  [i], SELECT_USED_CPUS,
-						  &allocated_cpus);
-		if (rc != SLURM_SUCCESS) {
-			error(" cons_res: Invalid Node reference %s",
-			      node_record_table_ptr[i].name);
-			goto cleanup;
-=======
 		p_ptr->row[i].num_jobs = 0;
 		if (p_ptr->row[i].row_bitmap) {
 			bit_nclear(p_ptr->row[i].row_bitmap, 0, size-1);
@@ -1317,7 +672,6 @@
 				tmpjobs[i] = tmpjobs[j];
 				tmpjobs[j] = job;
 			}
->>>>>>> a23ccbf6
 		}
 	}
 
@@ -1425,14 +779,6 @@
 	 */
 }
 
-<<<<<<< HEAD
-static int _clear_select_jobinfo(struct job_record *job_ptr)
-{
-	int rc = SLURM_SUCCESS, i, nodes, job_id;
-	struct select_cr_job *job = NULL;
-	ListIterator iterator;
-=======
->>>>>>> a23ccbf6
 
 /* allocate resources to the given job
  * - add 'struct select_job_res' resources to 'struct part_res_record'
@@ -1456,50 +802,6 @@
 	debug3("cons_res: _add_job_to_res: job %u act %d ", job_ptr->job_id,
 		action);
 
-<<<<<<< HEAD
-	job_id = job_ptr->job_id;
-	iterator = list_iterator_create(select_cr_job_list);
-	while ((job = (struct select_cr_job *) list_next(iterator))) {
-		if (job->job_id != job_id)
-			continue;
-		if (job->state & CR_JOB_STATE_SUSPENDED)
-			nodes = 0;
-		else
-			nodes = job->nhosts;
-		for (i = 0; i < nodes; i++) {
-			struct node_cr_record *this_node;
-			this_node = _find_cr_node_record(job->host[i]);
-			if (this_node == NULL) {
-				error(" cons_res: could not find node %s",
-				      job->host[i]);
-				rc = SLURM_ERROR; 
-				goto out;
-			}
-			
-			/* Updating this node allocated resources */
-			this_node->alloc_lps -= job->alloc_lps[i];
-			this_node->alloc_sockets -= job->alloc_sockets[i];
-			if ((this_node->alloc_lps < 0) || (this_node->alloc_sockets < 0)) {
-				error(" alloc_lps < 0 %d on %s",
-				      this_node->alloc_lps,
-				      this_node->node_ptr->name);
-				this_node->alloc_lps = 0;
-				this_node->alloc_sockets = 0;
-				rc = SLURM_ERROR;  
-				goto out;
-			}
-
-#if(1)
-			debug3("cons_res %u _clear_select_jobinfo (-) node %s alloc_ lps %d sockets %d ",
-			       job->job_id, this_node->node_ptr->name, this_node->alloc_lps, 
-			       this_node->alloc_sockets);
-#endif
-		}
-	out:
-		list_remove(iterator);
-		_xfree_select_cr_job(job);
-		break;
-=======
 #if (CR_DEBUG)
 	_dump_job_res(job);
 #endif
@@ -1520,17 +822,11 @@
 			}
 			n++;
 		}
->>>>>>> a23ccbf6
 	}
 	
 	/* add cores */
 	if (action != 1) {
 
-<<<<<<< HEAD
-	debug3("cons_res: _clear_select_jobinfo Job_id %u: "
-	       "list_count: %d", job_ptr->job_id, 
-	       list_count(select_cr_job_list));
-=======
 		for (p_ptr = select_part_record; p_ptr; p_ptr = p_ptr->next) {
 			if (strcmp(p_ptr->name, job_ptr->part_ptr->name) == 0)
 				break;
@@ -1571,16 +867,10 @@
 		_dump_part(p_ptr);
 #endif
 	}
->>>>>>> a23ccbf6
-
-	return SLURM_SUCCESS;
-}
-
-<<<<<<< HEAD
-static bool
-_enough_nodes(int avail_nodes, int rem_nodes, 
-	      uint32_t min_nodes, uint32_t req_nodes)
-=======
+
+	return SLURM_SUCCESS;
+}
+
 
 /* deallocate resources to the given job
  * - subtract 'struct select_job_res' resources from 'struct part_res_record'
@@ -1594,7 +884,6 @@
 static int _rm_job_from_res(struct part_res_record *part_record_ptr,
 			    struct node_use_record *node_usage,
 			    struct job_record *job_ptr, int action)
->>>>>>> a23ccbf6
 {
 	struct select_job_res *job = job_ptr->select_job;
 	int i, n;
@@ -1719,12 +1008,6 @@
 			slurmctld_conf.select_type_param;
 	info("%s loaded with argument %d ", plugin_name, cr_type);
 
-<<<<<<< HEAD
-	cr_type = slurmctld_conf.select_type_param;
-	verbose("%s loaded with argument %d ", plugin_name, cr_type);
-
-=======
->>>>>>> a23ccbf6
 	return SLURM_SUCCESS;
 }
 
@@ -1763,26 +1046,6 @@
  */
 extern int select_p_node_init(struct node_record *node_ptr, int node_cnt)
 {
-<<<<<<< HEAD
-	return SLURM_SUCCESS;
-}
-
-extern int select_p_state_restore(char *dir_name)
-{
-	return SLURM_SUCCESS;
-}
-
-extern int select_p_job_init(List job_list)
-{
-	select_cr_job_list = list_create(NULL);
-
-	return SLURM_SUCCESS;
-}
-
-extern int select_p_node_init(struct node_record *node_ptr, int node_cnt)
-{
-=======
->>>>>>> a23ccbf6
 	int i;
 
 	info("cons_res: select_p_node_init");
@@ -1805,14 +1068,6 @@
 	select_node_usage  = xmalloc(node_cnt * sizeof(struct node_use_record));
 
 	for (i = 0; i < select_node_cnt; i++) {
-<<<<<<< HEAD
-		select_node_ptr[i].node_ptr = &node_ptr[i];
-		select_node_ptr[i].alloc_lps     = 0;
-		select_node_ptr[i].alloc_sockets = 0;
-	}
-
-	select_fast_schedule = slurm_get_fast_schedule();
-=======
 		select_node_record[i].node_ptr = &node_ptr[i];
 		if (select_fast_schedule) {
 			struct config_record *config_ptr;
@@ -1834,7 +1089,6 @@
 		select_node_usage[i].node_state = NODE_CR_AVAILABLE;
 	}
 	_create_part_data();
->>>>>>> a23ccbf6
 
 	return SLURM_SUCCESS;
 }
@@ -1942,205 +1196,6 @@
  */
 extern int select_p_job_test(struct job_record *job_ptr, bitstr_t * bitmap,
 			     uint32_t min_nodes, uint32_t max_nodes, 
-<<<<<<< HEAD
-			     uint32_t req_nodes, bool test_only)
-{
-	int i, index, error_code = SLURM_ERROR, sufficient;
-	int *consec_nodes;	/* how many nodes we can add from this 
-				 * consecutive set of nodes */
-	int *consec_cpus;	/* how many nodes we can add from this 
-				 * consecutive set of nodes */
-	int *consec_start;	/* where this consecutive set starts (index) */
-	int *consec_end;	/* where this consecutive set ends (index) */
-	int *consec_req;	/* are nodes from this set required 
-				 * (in req_bitmap) */
-	int consec_index, consec_size;
-	int rem_cpus, rem_nodes;	/* remaining resources desired */
-	int best_fit_nodes, best_fit_cpus, best_fit_req;
-	int best_fit_location = 0, best_fit_sufficient;
-	int avail_cpus;
-	//int asockets, acores, athreads, acpus;
-	bool all_avail = false;
-	
-	xassert(bitmap);
-
-	consec_index = 0;
-	consec_size = 50;	/* start allocation for 50 sets of 
-				 * consecutive nodes */
-	consec_cpus = xmalloc(sizeof(int) * consec_size);
-	consec_nodes = xmalloc(sizeof(int) * consec_size);
-	consec_start = xmalloc(sizeof(int) * consec_size);
-	consec_end = xmalloc(sizeof(int) * consec_size);
-	consec_req = xmalloc(sizeof(int) * consec_size);
-
-	/* Build table with information about sets of consecutive nodes */
-	consec_cpus[consec_index] = consec_nodes[consec_index] = 0;
-	consec_req[consec_index] = -1;	/* no required nodes here by default */
-
-        /* This is the case if -O/--overcommit  is true */ 
-	if (job_ptr->num_procs == job_ptr->details->min_nodes) {
-		job_ptr->num_procs *= MAX(1,job_ptr->details->min_threads);
-		job_ptr->num_procs *= MAX(1,job_ptr->details->min_cores);
-		job_ptr->num_procs *= MAX(1,job_ptr->details->min_sockets);
-	}
-
-	rem_cpus = job_ptr->num_procs;
-	if (req_nodes > min_nodes)
-		rem_nodes = req_nodes;
-	else
-		rem_nodes = min_nodes;
-	for (index = 0; index < select_node_cnt; index++) {
-		if (bit_test(bitmap, index)) {
-			if (consec_nodes[consec_index] == 0)
-				consec_start[consec_index] = index;
-			if (!test_only)
-				all_avail = false;
-			else
-				all_avail = true;
-			avail_cpus = _get_avail_lps(job_ptr, index, all_avail);
-
-			if (job_ptr->details->req_node_bitmap 
-			    &&  bit_test(job_ptr->details->req_node_bitmap, index)
-			    &&  (max_nodes > 0)) {
-				if (consec_req[consec_index] == -1) {
-					/* first required node in set */
-					consec_req[consec_index] = index;
-				}
-				rem_cpus -= avail_cpus;
-				rem_nodes--;
-				max_nodes--;
-			} else {	/* node not required (yet) */
-				bit_clear(bitmap, index);
-				consec_cpus[consec_index] += avail_cpus;
-				consec_nodes[consec_index]++;
-			}
-		} else if (consec_nodes[consec_index] == 0) {
-			consec_req[consec_index] = -1;
-			/* already picked up any required nodes */
-			/* re-use this record */
-		} else {
-			consec_end[consec_index] = index - 1;
-			if (++consec_index >= consec_size) {
-				consec_size *= 2;
-				xrealloc(consec_cpus,
-					 sizeof(int) * consec_size);
-				xrealloc(consec_nodes,
-					 sizeof(int) * consec_size);
-				xrealloc(consec_start,
-					 sizeof(int) * consec_size);
-				xrealloc(consec_end,
-					 sizeof(int) * consec_size);
-				xrealloc(consec_req,
-					 sizeof(int) * consec_size);
-			}
-			consec_cpus[consec_index] = 0;
-			consec_nodes[consec_index] = 0;
-			consec_req[consec_index] = -1;
-		}
-	}
-	if (consec_nodes[consec_index] != 0)
-		consec_end[consec_index++] = index - 1;
-	
-	/* accumulate nodes from these sets of consecutive nodes until */
-	/*   sufficient resources have been accumulated */
-	while (consec_index && (max_nodes > 0)) {
-		best_fit_cpus = best_fit_nodes = best_fit_sufficient = 0;
-		best_fit_req = -1;	/* first required node, -1 if none */
-		for (i = 0; i < consec_index; i++) {
-			if (consec_nodes[i] == 0)
-				continue;
-			sufficient =  (consec_cpus[i] >= rem_cpus)
-				&& _enough_nodes(consec_nodes[i], rem_nodes,
-						 min_nodes, req_nodes);
-			
-			/* if first possibility OR */
-			/* contains required nodes OR */
-			/* first set large enough for request OR */
-			/* tightest fit (less resource waste) OR */
-			/* nothing yet large enough, but this is biggest */
-			if ((best_fit_nodes == 0) ||
-			    ((best_fit_req == -1) && (consec_req[i] != -1))
-			    || (sufficient && (best_fit_sufficient == 0))
-			    || (sufficient
-				&& (consec_cpus[i] < best_fit_cpus))
-			    || ((sufficient == 0)
-				&& (consec_cpus[i] > best_fit_cpus))) {
-				best_fit_cpus = consec_cpus[i];
-				best_fit_nodes = consec_nodes[i];
-				best_fit_location = i;
-				best_fit_req = consec_req[i];
-				best_fit_sufficient = sufficient;
-			}
-		}
-		if (best_fit_nodes == 0)
-			break;
-		if (job_ptr->details->contiguous &&
-		    ((best_fit_cpus < rem_cpus) ||
-		     (!_enough_nodes(best_fit_nodes, rem_nodes,
-				     min_nodes, req_nodes))))
-			break;	/* no hole large enough */
-		if (best_fit_req != -1) {
-			/* This collection of nodes includes required ones
-			 * select nodes from this set, first working up
-			 * then down from the required nodes */
-			for (i = best_fit_req;
-			     i <= consec_end[best_fit_location]; i++) {
-				if ((max_nodes <= 0)
-				    ||  ((rem_nodes <= 0) && (rem_cpus <= 0)))
-					break;
-				if (bit_test(bitmap, i))
-					continue;
-				bit_set(bitmap, i);
-				rem_nodes--;
-				max_nodes--;
-				if (!test_only)
-					all_avail = false;
-				else
-					all_avail = true;
-				avail_cpus = _get_avail_lps(job_ptr, i, all_avail);
-				rem_cpus -= avail_cpus;
-			}
-			for (i = (best_fit_req - 1);
-			     i >= consec_start[best_fit_location]; i--) {
-				if ((max_nodes <= 0)
-				    ||  ((rem_nodes <= 0) && (rem_cpus <= 0)))
-					break;
-				if (bit_test(bitmap, i)) 
-					continue;
-				if (!test_only)
-					all_avail = false;
-				else
-					all_avail = true;
-				avail_cpus = _get_avail_lps(job_ptr, i, all_avail);
-				if(avail_cpus <= 0)
-					continue;
-				rem_cpus -= avail_cpus;
-				bit_set(bitmap, i);
-				rem_nodes--;
-				max_nodes--;
-			}
-		} else {
-			for (i = consec_start[best_fit_location];
-			     i <= consec_end[best_fit_location]; i++) {
-				if ((max_nodes <= 0)
-				    || ((rem_nodes <= 0) && (rem_cpus <= 0)))
-					break;
-				if (bit_test(bitmap, i))
-					continue;
-				if (!test_only)
-					all_avail = false;
-				else
-					all_avail = true;
-				avail_cpus = _get_avail_lps(job_ptr, i, all_avail);
-				if(avail_cpus <= 0)
-					continue;
-				rem_cpus -= avail_cpus;
-				bit_set(bitmap, i);
-				rem_nodes--;
-				max_nodes--;
-			}
-		}
-=======
 			     uint32_t req_nodes, int mode)
 {
 	int rc;
@@ -2159,7 +1214,6 @@
 	       job_ptr->job_id, job_node_req, mode);
 	debug3("cons_res: select_p_job_test: min_n %u max_n %u req_n %u nb %u",
 	       min_nodes, max_nodes, req_nodes, bit_set_count(bitmap));
->>>>>>> a23ccbf6
 
 #if (CR_DEBUG)
 	_dump_state(select_part_record);
@@ -2173,109 +1227,6 @@
 				 select_node_cnt, select_part_record,
 				 select_node_usage);
 	}
-<<<<<<< HEAD
-	
-	if (error_code && (rem_cpus <= 0)
-	    && _enough_nodes(0, rem_nodes, min_nodes, req_nodes))
-		error_code = SLURM_SUCCESS;
-
-	if (error_code != SLURM_SUCCESS)
-		goto cleanup;
-	
-	if (!test_only) {
-		int jobid, job_nodecnt, j;
-		bitoff_t size;
-		static struct select_cr_job *job;
-		job = xmalloc(sizeof(struct select_cr_job));
-		jobid = job_ptr->job_id;
-		job->job_id = jobid;
-		job_nodecnt = bit_set_count(bitmap);
-		job->nhosts = job_nodecnt;
-		job->nprocs = MAX(job_ptr->num_procs, job_nodecnt);
-		job->max_sockets = job_ptr->details->max_sockets;
-		job->max_cores = job_ptr->details->max_cores;
-		job->max_threads = job_ptr->details->max_threads;
-		job->cpus_per_task = job_ptr->details->cpus_per_task;
-
-		size = bit_size(bitmap);
-		job->node_bitmap = (bitstr_t *) bit_alloc(size);
-		if (job->node_bitmap == NULL)
-			fatal("bit_alloc malloc failure");
-		for (i = 0; i < size; i++) {
-			if (!bit_test(bitmap, i))
-				continue;
-			bit_set(job->node_bitmap, i);
-		}
-		
-		job->host = (char **) xmalloc(job->nhosts * sizeof(char *));
-		job->cpus = (int *) xmalloc(job->nhosts * sizeof(int));
-
-		/* Build number of needed lps for each hosts for this job */
-		job->alloc_lps     = (int *) xmalloc(job->nhosts * sizeof(int));
-		job->alloc_sockets = (int *) xmalloc(job->nhosts * sizeof(int));
-
-		j = 0;
-		for (i = 0; i < node_record_count; i++) {
-			if (bit_test(bitmap, i) == 0)
-				continue;
-			job->host[j] = node_record_table_ptr[i].name;
-			job->cpus[j] = node_record_table_ptr[i].cpus;
-			job->alloc_lps[j]     = 0;
-			job->alloc_sockets[j] = 0;
-			j++;
-		}
-		
-		/* check for error SMB Fixme */
-
-		if (job_ptr->details->shared == 0) {
-			/* Nodes need to be allocated in dedicated
-			   mode. User has specified the --exclusive
-			   switch */
-			error_code = _cr_exclusive_dist(job);
-		} else {
-			/* Determine the number of logical processors
-			   per node needed for this job */
-			switch(job_ptr->details->task_dist) {
-			case SLURM_DIST_BLOCK:
-			case SLURM_DIST_BLOCK_CYCLIC:
-			case SLURM_DIST_BLOCK_BLOCK:
-			case SLURM_DIST_CYCLIC:
-			case SLURM_DIST_CYCLIC_CYCLIC:
-			case SLURM_DIST_CYCLIC_BLOCK:
-				error_code = _cr_dist(job);
-				break;
-			case SLURM_DIST_PLANE:
-				error_code = _cr_plane_dist(job, 
-							    job_ptr->details->plane_size);
-				break;
-			case SLURM_DIST_ARBITRARY:
-			default:
-				error_code = _cr_dist(job);
-				break;
-			}
-		}
-		if (error_code != SLURM_SUCCESS)
-			goto cleanup;
-#if(1)
-		/* debugging only Remove */
-		for (i = 0; i < job->nhosts; i++) {
-			debug3("cons_res: job: %u after _cr_dist host %s cpus %u alloc_lps %d alloc_sockets %d",
-			       job->job_id, job->host[i], job->cpus[i], 
-			       job->alloc_lps[i], job->alloc_sockets[i]);
-		}
-#endif
-
-		_append_to_job_list(job);
-	}
-	
- cleanup:
-	xfree(consec_cpus);
-	xfree(consec_nodes);
-	xfree(consec_start);
-	xfree(consec_end);
-	xfree(consec_req);
-	return error_code;
-=======
 
 #if (CR_DEBUG)
 	if (job_ptr->select_job)
@@ -2304,7 +1255,6 @@
 {
 	/* not currently supported */
 	return EINVAL;
->>>>>>> a23ccbf6
 }
 
 
@@ -2361,17 +1311,6 @@
 		if (tmp_job_ptr->end_time == 0) {
 			error("Job %u has zero end_time", tmp_job_ptr->job_id);
 			continue;
-<<<<<<< HEAD
-		for (i=0; i<job->nhosts; i++)
-			cnt += MIN(job->cpus[i], job->alloc_lps[i]);
-		if (job_ptr->num_procs != cnt) {
-			debug2("cons_res: reset num_procs for %u from "
-			       "%u to %u", 
-			       job_ptr->job_id, job_ptr->num_procs, cnt);
-			job_ptr->num_procs = cnt;
-		}
-		break;
-=======
 		}
 		tmp_job_pptr = xmalloc(sizeof(struct job_record *));
 		*tmp_job_pptr = tmp_job_ptr;
@@ -2398,7 +1337,6 @@
 				job_ptr->start_time = tmp_job_ptr->end_time;
 			break;
 		}
->>>>>>> a23ccbf6
 	}
 	list_iterator_destroy(job_iterator);
 	list_destroy(cr_job_list);
@@ -2435,92 +1373,16 @@
 {
 	xassert(job_ptr);
 
-<<<<<<< HEAD
-	job_iterator = list_iterator_create(select_cr_job_list);
-	if (job_iterator == NULL)
-		fatal("list_iterator_create: %m");
-	while ((job = (struct select_cr_job *) list_next(job_iterator))) {
-		if (job->job_id != job_ptr->job_id)
-			continue;
-		if (job->state & CR_JOB_STATE_SUSPENDED) {
-			error("select: job %u already suspended",
-				job->job_id);
-			break;
-		}
-		job->state |= CR_JOB_STATE_SUSPENDED;
-		for (i = 0; i < job->nhosts; i++) {
-		        struct node_cr_record *this_node_ptr;
-   		        this_node_ptr = _find_cr_node_record (job->host[i]);
-			if (this_node_ptr == NULL) {
-				error(" cons_res: could not find node %s",
-					job->host[i]);
-				rc = SLURM_ERROR; 
-				goto cleanup;
-			}
-			this_node_ptr->alloc_lps -= job->alloc_lps[i];
-			if (this_node_ptr->alloc_lps < 0) {
-			        error(" cons_res: alloc_lps < 0 %d on %s",
-				        this_node_ptr->alloc_lps,
-				        this_node_ptr->node_ptr->name);
-				this_node_ptr->alloc_lps = 0;
-				rc = SLURM_ERROR; 
-				goto cleanup;
-			}
-		}
-		rc = SLURM_SUCCESS;
-		break;
-	}
-     cleanup:
-	list_iterator_destroy(job_iterator);
-
-	return rc;
-=======
 	return _rm_job_from_res(select_part_record, select_node_usage,
 				job_ptr, 2);
->>>>>>> a23ccbf6
 }
 
 /* See NOTE with select_p_job_suspend above */
 extern int select_p_job_resume(struct job_record *job_ptr)
 {
 	xassert(job_ptr);
-<<<<<<< HEAD
-	xassert(select_cr_job_list);
-
-	job_iterator = list_iterator_create(select_cr_job_list);
-	if (job_iterator == NULL)
-		fatal("list_iterator_create: %m");
-	while ((job = (struct select_cr_job *) list_next(job_iterator))) {
-		if (job->job_id != job_ptr->job_id)
-			continue;
-		if ((job->state & CR_JOB_STATE_SUSPENDED) == 0) {
-			error("select: job %s not suspended",
-				job->job_id);
-			break;
-		}
-		job->state &= (~CR_JOB_STATE_SUSPENDED);
-		for (i = 0; i < job->nhosts; i++) {
-		        struct node_cr_record *this_node;
-		        this_node = _find_cr_node_record (job->host[i]);
-			if (this_node == NULL) {
-			        error(" cons_res: could not find node %s",
-				        job->host[i]);
-				rc = SLURM_ERROR;
-				goto cleanup;
-			}
-			this_node->alloc_lps += job->alloc_lps[i];
-		}
-		rc = SLURM_SUCCESS;
-		break;
-	}
-     cleanup:
-	list_iterator_destroy(job_iterator);
-
-	return rc;
-=======
 	
 	return _add_job_to_res(job_ptr, 2);
->>>>>>> a23ccbf6
 }
 
 
@@ -2531,17 +1393,10 @@
 	return SLURM_ERROR;
 }
 
-<<<<<<< HEAD
-extern int select_p_get_extra_jobinfo(struct node_record *node_ptr,
-				      struct job_record *job_ptr,
-				      enum select_data_info cr_info,
-				      void *data)
-=======
 
 extern int select_p_get_select_nodeinfo(struct node_record *node_ptr,
 					enum select_data_info dinfo,
 					void *data)
->>>>>>> a23ccbf6
 {
 	uint32_t n, i, c, start, end;
 	struct part_res_record *p_ptr;
@@ -2549,82 +1404,6 @@
 
 	xassert(node_ptr);
 
-<<<<<<< HEAD
-	switch (cr_info) {
-	case SELECT_CPU_COUNT:
-		{
-			uint32_t *tmp_32 = (uint32_t *) data;
-			if ((job_ptr->details->cpus_per_task > 1) || 
-			    (job_ptr->details->max_sockets > 1) ||
-			    (job_ptr->details->max_cores > 1) ||
-			    (job_ptr->details->max_threads > 1)) {
-				*tmp_32 = 0;
-				for (i = 0; i < node_record_count; i++) {
-					if (bit_test(job_ptr->details->req_node_bitmap, i) != 1)
-						continue;
-					*tmp_32 += _get_avail_lps(job_ptr, i, false);
-				}
-			} else {
-				_count_cpus(job_ptr->details->
-					    req_node_bitmap, *tmp_32);
-			}
-			break;
-		}
-	case SELECT_USABLE_CPUS:
-		{
-			uint32_t *tmp_32 = (uint32_t *) data;
-			struct select_cr_job *job = NULL;
-			ListIterator iterator =
-			    list_iterator_create(select_cr_job_list);
-			xassert(node_ptr);
-			xassert(node_ptr->magic == NODE_MAGIC);
-			
-			while ((job =
-				(struct select_cr_job *) list_next(iterator)) != NULL) {
-				if (job->job_id != job_ptr->job_id)
-					continue;
-				for (i = 0; i < job->nhosts; i++) { 
-					if (strcmp(node_ptr->name, job->host[i]) != 0)
-						continue;
-					/* Usable and "allocated" resources for this 
-					 * given job for a specific node --> based 
-					 * on the output from _cr_dist */
-					switch(cr_type) {
-					case CR_SOCKET:
-						/* Number of hardware resources allocated
-						   for this job. This might be more than
-                                                   what the job requires since we
-                                                   only allocated whole sockets at
-                                                   this level */
- #if(0)
-						/* revisit. If it isn't
-						   equal to the exact number
-						   of tasks we have a bug in
-						   the slurmd check. Revisit
-						   SMB */
-						*tmp_32 = job->alloc_sockets[i] *
-							node_ptr->cores*node_ptr->threads;
-#else
-						*tmp_32 = job->alloc_lps[i];
-#endif
-						break;
-					case CR_CORE: 
-						/* FIXME */
-						break;
-					case CR_DEFAULT:
-					default:
-						*tmp_32 = job->alloc_lps[i];
-						break;
-					}
-					goto cleanup;
-				}
-				error("cons_res could not find %s", node_ptr->name); 
-				rc = SLURM_ERROR;
-			}
-		cleanup:
-			list_iterator_destroy(iterator);
-			break;
-=======
 	switch (dinfo) {
 	case SELECT_ALLOC_CPUS:
 		tmp_16 = (uint16_t *) data;
@@ -2657,23 +1436,9 @@
 				if (tmp > *tmp_16)
 					*tmp_16 = tmp;
 			}
->>>>>>> a23ccbf6
 		}
 		break;
 	default:
-<<<<<<< HEAD
-		error("select_g_get_extra_jobinfo cr_info %d invalid", cr_info);
-		rc = SLURM_ERROR;
-		break;
-	}
-	
-	return rc;
-}
-
-extern int select_p_get_select_nodeinfo(struct node_record *node_ptr,
-					enum select_data_info dinfo,
-					void *data)
-=======
 		error("select_g_get_select_nodeinfo info %d invalid", dinfo);
 		return SLURM_ERROR;
 		break;
@@ -2683,7 +1448,6 @@
 
 
 extern int select_p_update_nodeinfo(struct job_record *job_ptr)
->>>>>>> a23ccbf6
 {
 	xassert(job_ptr);
 	xassert(job_ptr->magic == JOB_MAGIC);
@@ -2695,44 +1459,9 @@
 	return _add_job_to_res(job_ptr, 0);
 }
 
-<<<<<<< HEAD
-	switch (dinfo) {
-	case SELECT_USED_CPUS: 
-	{
-		uint32_t *tmp_32 = (uint32_t *) data;
-	        this_cr_node = _find_cr_node_record (node_ptr->name);
-		if (this_cr_node == NULL) {
-		        error(" cons_res: could not find node %s",
-			      node_ptr->name);
-			rc = SLURM_ERROR;
-			return rc;
-		}
-		switch(cr_type) {
-		case CR_SOCKET:
-			*tmp_32 = this_cr_node->alloc_sockets *
-			        node_ptr->cores * node_ptr->threads;
-			break;
-		case CR_CORE:
-                        /* FIXME */
-			break;
-		case CR_DEFAULT:
-		default:
-			*tmp_32 = this_cr_node->alloc_lps;
-			break;
-		}
-		break;
-	}
-	default:
-		error("select_g_get_select_nodeinfo info %d invalid", dinfo);
-		rc = SLURM_ERROR;
-		break;
-	}
-	return rc;
-=======
 extern int select_p_update_block (update_part_msg_t *part_desc_ptr)
 {
 	return SLURM_SUCCESS;
->>>>>>> a23ccbf6
 }
 
 extern int select_p_update_sub_node (update_part_msg_t *part_desc_ptr)
@@ -2741,37 +1470,6 @@
 }
 
 
-<<<<<<< HEAD
-	switch (info) {
-	case SELECT_USED_CPUS:
-		iterator = list_iterator_create(select_cr_job_list);
-		while ((job = (struct select_cr_job *) list_next(iterator)) 
-		       != NULL) {
-			if (job->job_id != job_id)
-				continue;
-			if (job->state & CR_JOB_STATE_SUSPENDED)
-				nodes = 0;
-			else
-				nodes = job->nhosts;
-			for (i = 0; i < nodes; i++) {
-   			        struct node_cr_record *this_node;
-     		                this_node = _find_cr_node_record (job->host[i]);
-				if (this_node == NULL) {
-				        error(" cons_res: could not find node %s",
-					      job->host[i]);
-					rc = SLURM_ERROR;
-					goto cleanup;
-				}
-
-                                /* Updating this node's allocated resources */
- 			        this_node->alloc_lps     += job->alloc_lps[i];
- 			        this_node->alloc_sockets += job->alloc_sockets[i];
-				
-                                /* Remove debug only */
-				debug("cons_res %u update_nodeinfo (+) node %s alloc_ lps %d sockets %d ",
-				      job->job_id, this_node->node_ptr->name, this_node->alloc_lps, 
-				      this_node->alloc_sockets);
-=======
 /* Helper function for _synchronize_bitmap().  Check
  * if the given node has at least one available CPU */
 static uint16_t _is_node_avail(struct part_res_record *p_ptr, uint32_t node_i)
@@ -2800,7 +1498,6 @@
 			for (i = cpu_begin; i < cpu_end; i++) {
 				if (bit_test(s_ptr->row[0].row_bitmap, i))
 					return (uint16_t) 0;
->>>>>>> a23ccbf6
 			}
 		}
 		return (uint16_t) 1;
@@ -2894,11 +1591,7 @@
 		bitstr_t **bitmap = (bitstr_t **) data;
 		bitstr_t *tmp_bitmap = NULL;
 		
-<<<<<<< HEAD
-		rc = _synchronize_bitmaps(&tmp_bitmap);
-=======
 		rc = _synchronize_bitmaps(job_ptr, &tmp_bitmap);
->>>>>>> a23ccbf6
 		if (rc != SLURM_SUCCESS) {
 			FREE_NULL_BITMAP(tmp_bitmap);
 			return rc;
@@ -2932,8 +1625,6 @@
 extern int select_p_alter_node_cnt(enum select_node_cnt type, void *data)
 {
 	return SLURM_SUCCESS;
-<<<<<<< HEAD
-=======
 }
 
 extern int select_p_reconfigure(void)
@@ -2963,5 +1654,4 @@
 	list_iterator_destroy(job_iterator);
 
 	return SLURM_SUCCESS;
->>>>>>> a23ccbf6
 }