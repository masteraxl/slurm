/*****************************************************************************\
 *  select_linear.c - node selection plugin for simple one-dimensional 
 *  address space. Selects nodes for a job so as to minimize the number 
 *  of sets of consecutive nodes using a best-fit algorithm.
 *
 *  $Id$
 *****************************************************************************
 *  Copyright (C) 2004-2006 The Regents of the University of California.
 *  Produced at Lawrence Livermore National Laboratory (cf, DISCLAIMER).
 *  Written by Morris Jette <jette1@llnl.gov>
 *  UCRL-CODE-226842.
 *  
 *  This file is part of SLURM, a resource management program.
 *  For details, see <http://www.llnl.gov/linux/slurm/>.
 *  
 *  SLURM is free software; you can redistribute it and/or modify it under
 *  the terms of the GNU General Public License as published by the Free
 *  Software Foundation; either version 2 of the License, or (at your option)
 *  any later version.
 *
 *  In addition, as a special exception, the copyright holders give permission 
 *  to link the code of portions of this program with the OpenSSL library under
 *  certain conditions as described in each individual source file, and 
 *  distribute linked combinations including the two. You must obey the GNU 
 *  General Public License in all respects for all of the code used other than 
 *  OpenSSL. If you modify file(s) with this exception, you may extend this 
 *  exception to your version of the file(s), but you are not obligated to do 
 *  so. If you do not wish to do so, delete this exception statement from your
 *  version.  If you delete this exception statement from all source files in 
 *  the program, then also delete it here.
 *  
 *  SLURM is distributed in the hope that it will be useful, but WITHOUT ANY
 *  WARRANTY; without even the implied warranty of MERCHANTABILITY or FITNESS
 *  FOR A PARTICULAR PURPOSE.  See the GNU General Public License for more
 *  details.
 *  
 *  You should have received a copy of the GNU General Public License along
 *  with SLURM; if not, write to the Free Software Foundation, Inc.,
 *  51 Franklin Street, Fifth Floor, Boston, MA 02110-1301  USA.
\*****************************************************************************/

#ifdef HAVE_CONFIG_H
#  include "config.h"
#  if HAVE_STDINT_H
#    include <stdint.h>
#  endif
#  if HAVE_INTTYPES_H
#    include <inttypes.h>
#  endif
#endif

#include <stdio.h>
#include <sys/types.h>
#include <sys/stat.h>
#include <unistd.h>
#include <slurm/slurm.h>
#include <slurm/slurm_errno.h>

#include "src/common/list.h"
#include "src/common/log.h"
#include "src/common/node_select.h"
#include "src/common/parse_time.h"
#include "src/common/slurm_protocol_api.h"
#include "src/common/slurm_resource_info.h"
#include "src/common/xassert.h"
#include "src/common/xmalloc.h"

#include "src/slurmctld/slurmctld.h"
#include "src/slurmctld/proc_req.h"
#include "src/plugins/select/linear/select_linear.h"

#define SELECT_DEBUG	0
#define NO_SHARE_LIMIT	0xfffe

static int _add_job_to_nodes(struct node_cr_record *node_cr_ptr,
			     struct job_record *job_ptr, char *pre_err, 
			     int suspended);
static void _cr_job_list_del(void *x);
static int  _cr_job_list_sort(void *x, void *y);
static void _dump_node_cr(struct node_cr_record *node_cr_ptr);
static struct node_cr_record *_dup_node_cr(struct node_cr_record *node_cr_ptr);
static int  _find_job_mate(struct job_record *job_ptr, bitstr_t *bitmap,
			   uint32_t min_nodes, uint32_t max_nodes,
			   uint32_t req_nodes);
static void _free_node_cr(struct node_cr_record *node_cr_ptr);
static void _init_node_cr(void);
static int _job_count_bitmap(struct node_cr_record *node_cr_ptr,
			     struct job_record *job_ptr, 
			     bitstr_t * bitmap, bitstr_t * jobmap, int job_cnt);
static int _job_test(struct job_record *job_ptr, bitstr_t *bitmap,
		     uint32_t min_nodes, uint32_t max_nodes, 
		     uint32_t req_nodes);
static int _rm_job_from_nodes(struct node_cr_record *node_cr_ptr,
			      struct job_record *job_ptr, char *pre_err, 
			      int remove_all);
static int _will_run_test(struct job_record *job_ptr, bitstr_t *bitmap,
			  uint32_t min_nodes, uint32_t max_nodes, 
			  int max_share, uint32_t req_nodes);

/*
 * These variables are required by the generic plugin interface.  If they
 * are not found in the plugin, the plugin loader will ignore it.
 *
 * plugin_name - a string giving a human-readable description of the
 * plugin.  There is no maximum length, but the symbol must refer to
 * a valid string.
 *
 * plugin_type - a string suggesting the type of the plugin or its
 * applicability to a particular form of data or method of data handling.
 * If the low-level plugin API is used, the contents of this string are
 * unimportant and may be anything.  SLURM uses the higher-level plugin
 * interface which requires this string to be of the form
 *
 *	<application>/<method>
 *
 * where <application> is a description of the intended application of
 * the plugin (e.g., "select" for SLURM node selection) and <method>
 * is a description of how this plugin satisfies that application.  SLURM will
 * only load select plugins if the plugin_type string has a 
 * prefix of "select/".
 *
 * plugin_version - an unsigned 32-bit integer giving the version number
 * of the plugin.  If major and minor revisions are desired, the major
 * version number may be multiplied by a suitable magnitude constant such
 * as 100 or 1000.  Various SLURM versions will likely require a certain
 * minimum versions for their plugins as the node selection API matures.
 */
const char plugin_name[]       	= "Linear node selection plugin";
const char plugin_type[]       	= "select/linear";
const uint32_t plugin_version	= 90;

static struct node_record *select_node_ptr = NULL;
static int select_node_cnt = 0;
static uint16_t select_fast_schedule;
static uint16_t cr_type;

static struct node_cr_record *node_cr_ptr = NULL;
static pthread_mutex_t cr_mutex = PTHREAD_MUTEX_INITIALIZER;

#ifdef HAVE_XCPU
#define XCPU_POLL_TIME 120
static pthread_t xcpu_thread = 0;
static pthread_mutex_t thread_flag_mutex = PTHREAD_MUTEX_INITIALIZER;
static int agent_fini = 0;

static void *xcpu_agent(void *args)
{
	int i;
	static time_t last_xcpu_test;
	char reason[12], clone_path[128], down_node_list[512];
	struct stat buf;
	time_t now;

	last_xcpu_test = time(NULL) + XCPU_POLL_TIME;
	while (!agent_fini) {
		now = time(NULL);

		if (difftime(now, last_xcpu_test) >= XCPU_POLL_TIME) {
			debug3("Running XCPU node state test");
			down_node_list[0] = '\0';

			for (i=0; i<select_node_cnt; i++) {
				snprintf(clone_path, sizeof(clone_path), 
					"%s/%s/xcpu/clone", XCPU_DIR, 
					select_node_ptr[i].name);
				if (stat(clone_path, &buf) == 0)
					continue;
				error("stat %s: %m", clone_path);
				if ((strlen(select_node_ptr[i].name) +
				     strlen(down_node_list) + 2) <
				    sizeof(down_node_list)) {
					if (down_node_list[0] != '\0')
						strcat(down_node_list,",");
					strcat(down_node_list, 
						select_node_ptr[i].name);
				} else
					error("down_node_list overflow");
			}
			if (down_node_list[0]) {
				char time_str[32];
				slurm_make_time_str(&now, time_str, 	
					sizeof(time_str));
				snprintf(reason, sizeof(reason),
					"select_linear: Can not stat XCPU "
					"[SLURM@%s]", time_str);
				slurm_drain_nodes(down_node_list, reason);
			}
			last_xcpu_test = now;
		}

		sleep(1);
	}
	return NULL;
}

static int _init_status_pthread(void)
{
	pthread_attr_t attr;

	slurm_mutex_lock( &thread_flag_mutex );
	if ( xcpu_thread ) {
		debug2("XCPU thread already running, not starting "
			"another");
		slurm_mutex_unlock( &thread_flag_mutex );
		return SLURM_ERROR;
	}

	slurm_attr_init( &attr );
	pthread_attr_setdetachstate( &attr, PTHREAD_CREATE_DETACHED );
	pthread_create( &xcpu_thread, &attr, xcpu_agent, NULL);
	slurm_mutex_unlock( &thread_flag_mutex );
	slurm_attr_destroy( &attr );

	return SLURM_SUCCESS;
}

static int _fini_status_pthread(void)
{
	int i, rc = SLURM_SUCCESS;

	slurm_mutex_lock( &thread_flag_mutex );
	if ( xcpu_thread ) {
		agent_fini = 1;
		for (i=0; i<4; i++) {
			if (pthread_kill(xcpu_thread, 0)) {
				xcpu_thread = 0;
				break;
			}
			sleep(1);
		}
		if ( xcpu_thread ) {
			error("could not kill XCPU agent thread");
			rc = SLURM_ERROR;
		}
	}
	slurm_mutex_unlock( &thread_flag_mutex );
	return rc;
}
#endif

static bool _enough_nodes(int avail_nodes, int rem_nodes, 
		uint32_t min_nodes, uint32_t req_nodes)
{
	int needed_nodes;

	if (req_nodes > min_nodes)
		needed_nodes = rem_nodes + min_nodes - req_nodes;
	else
		needed_nodes = rem_nodes;

	return(avail_nodes >= needed_nodes);
}

/*
 * init() is called when the plugin is loaded, before any other functions
 * are called.  Put global initialization here.
 */
extern int init ( void )
{
	int rc = SLURM_SUCCESS;
#ifdef HAVE_XCPU
	rc = _init_status_pthread();
#endif
#ifdef HAVE_BG
<<<<<<< HEAD
	fatal("%s is incompatable with BlueGene.\n"
	      "  Use SelectType=select/bluegene", plugin_name);
=======
	error("%s is incompatable with BlueGene", plugin_name);
	fatal("Use SelectType=select/bluegene");
>>>>>>> 2f52945f
#endif
	cr_type = (select_type_plugin_info_t)
			slurmctld_conf.select_type_param;
	return rc;
}

extern int fini ( void )
{
	int rc = SLURM_SUCCESS;
#ifdef HAVE_XCPU
	rc = _fini_status_pthread();
#endif
	slurm_mutex_lock(&cr_mutex);
	_free_node_cr(node_cr_ptr);
	node_cr_ptr = NULL;
	slurm_mutex_unlock(&cr_mutex);
	return rc;
}

/*
 * The remainder of this file implements the standard SLURM 
 * node selection API.
 */

extern int select_p_state_save(char *dir_name)
{
	return SLURM_SUCCESS;
}

extern int select_p_state_restore(char *dir_name)
{
	return SLURM_SUCCESS;
}

extern int select_p_job_init(List job_list)
{
	return SLURM_SUCCESS;
}

extern int select_p_node_init(struct node_record *node_ptr, int node_cnt)
{
	if (node_ptr == NULL) {
		error("select_p_node_init: node_ptr == NULL");
		return SLURM_ERROR;
	}

	if (node_cnt < 0) {
		error("select_p_node_init: node_cnt < 0");
		return SLURM_ERROR;
	}

	/* NOTE: We free the consumable resources info here, but
	 * can't rebuild it since the partition and node structures
	 * have not yet had node bitmaps reset. */
	slurm_mutex_lock(&cr_mutex);
	_free_node_cr(node_cr_ptr);
	node_cr_ptr = NULL;
	slurm_mutex_unlock(&cr_mutex);

	select_node_ptr = node_ptr;
	select_node_cnt = node_cnt;
	select_fast_schedule = slurm_get_fast_schedule();

	return SLURM_SUCCESS;
}

extern int select_p_block_init(List part_list)
{
	return SLURM_SUCCESS;
}

/*
 * _get_avail_cpus - Get the number of "available" cpus on a node
 *	given this number given the number of cpus_per_task and
 *	maximum sockets, cores, threads.  Note that the value of
 *	cpus is the lowest-level logical processor (LLLP).
 * IN job_ptr - pointer to job being scheduled
 * IN index - index of node's configuration information in select_node_ptr
 */
static uint16_t _get_avail_cpus(struct job_record *job_ptr, int index)
{
	struct node_record *node_ptr;
	uint16_t avail_cpus;
	uint16_t cpus, sockets, cores, threads;
	uint16_t cpus_per_task = 1;
	uint16_t ntasks_per_node = 0, ntasks_per_socket = 0, ntasks_per_core = 0;
	uint16_t max_sockets = 0xffff, max_cores = 0xffff, max_threads = 0xffff;
	multi_core_data_t *mc_ptr = NULL;
	int min_sockets = 0, min_cores = 0;

	if (job_ptr->details == NULL)
		return (uint16_t) 0;

	if (job_ptr->details->cpus_per_task)
		cpus_per_task = job_ptr->details->cpus_per_task;
	if (job_ptr->details->ntasks_per_node)
		ntasks_per_node = job_ptr->details->ntasks_per_node;
	if ((mc_ptr = job_ptr->details->mc_ptr)) {
		max_sockets       = mc_ptr->max_sockets;
		max_cores         = mc_ptr->max_cores;
		max_threads       = mc_ptr->max_threads;
		ntasks_per_socket = mc_ptr->ntasks_per_socket;
		ntasks_per_core   = mc_ptr->ntasks_per_core;
	}

	node_ptr = &(select_node_ptr[index]);
	if (select_fast_schedule) { /* don't bother checking each node */
		cpus    = node_ptr->config_ptr->cpus;
		sockets = node_ptr->config_ptr->sockets;
		cores   = node_ptr->config_ptr->cores;
		threads = node_ptr->config_ptr->threads;
	} else {
		cpus    = node_ptr->cpus;
		sockets = node_ptr->sockets;
		cores   = node_ptr->cores;
		threads = node_ptr->threads;
	}

#if 0
	info("host %s User_ sockets %u cores %u threads %u ", 
	     node_ptr->name, max_sockets, max_cores, max_threads);

	info("host %s HW_ cpus %u sockets %u cores %u threads %u ", 
	     node_ptr->name, cpus, sockets, cores, threads);
#endif

	avail_cpus = slurm_get_avail_procs(
			max_sockets, max_cores, max_threads, 
			min_sockets, min_cores, cpus_per_task,
			ntasks_per_node, ntasks_per_socket, ntasks_per_core,
	    		&cpus, &sockets, &cores, &threads, NULL, 
			SELECT_TYPE_INFO_NONE,
			job_ptr->job_id, node_ptr->name);

#if 0
	debug3("avail_cpus index %d = %d (out of %d %d %d %d)",
				index, avail_cpus,
				cpus, sockets, cores, threads);
#endif
	return(avail_cpus);
}

/*
 * select_p_job_test - Given a specification of scheduling requirements, 
 *	identify the nodes which "best" satisfy the request.
 * 	"best" is defined as either single set of consecutive nodes satisfying 
 *	the request and leaving the minimum number of unused nodes OR 
 *	the fewest number of consecutive node sets
 * IN/OUT job_ptr - pointer to job being considered for initiation,
 *                  set's start_time when job expected to start
 * IN/OUT bitmap - usable nodes are set on input, nodes not required to 
 *	satisfy the request are cleared, other left set
 * IN min_nodes - minimum count of nodes
 * IN req_nodes - requested (or desired) count of nodes
 * IN max_nodes - maximum count of nodes (0==don't care)
 * IN mode - SELECT_MODE_RUN_NOW: try to schedule job now
 *           SELECT_MODE_TEST_ONLY: test if job can ever run
 *           SELECT_MODE_WILL_RUN: determine when and where job can run
 * RET zero on success, EINVAL otherwise
 * globals (passed via select_p_node_init): 
 *	node_record_count - count of nodes configured
 *	node_record_table_ptr - pointer to global node table
 * NOTE: the job information that is considered for scheduling includes:
 *	req_node_bitmap: bitmap of specific nodes required by the job
 *	contiguous: allocated nodes must be sequentially located
 *	num_procs: minimum number of processors required by the job
 * NOTE: bitmap must be a superset of the job's required at the time that 
 *	select_p_job_test is called
 */
extern int select_p_job_test(struct job_record *job_ptr, bitstr_t *bitmap,
			uint32_t min_nodes, uint32_t max_nodes, 
			uint32_t req_nodes, int mode)
{
	bitstr_t *orig_map;
	int i, j, rc = EINVAL, prev_cnt = -1;
	int min_share = 0, max_share = 0;
	uint32_t save_mem = 0;

	xassert(bitmap);
	if (job_ptr->details == NULL)
		return EINVAL;

	slurm_mutex_lock(&cr_mutex);
	if (node_cr_ptr == NULL) {
		_init_node_cr();
		if (node_cr_ptr == NULL) {
			slurm_mutex_unlock(&cr_mutex);
			error("select_p_job_test: node_cr_ptr not initialized");
			return SLURM_ERROR;
		}
	}

	if (bit_set_count(bitmap) < min_nodes) {
		slurm_mutex_unlock(&cr_mutex);
		return EINVAL;
	}

	if (mode != SELECT_MODE_TEST_ONLY) {
		if (job_ptr->details->shared == 1) {
			max_share = job_ptr->part_ptr->max_share & 
					~SHARED_FORCE;
		} else	/* ((shared == 0) || (shared == (uint16_t) NO_VAL)) */
			max_share = 0;
	}

	if (mode == SELECT_MODE_WILL_RUN) {
		rc = _will_run_test(job_ptr, bitmap, min_nodes, max_nodes,
				    max_share, req_nodes);
		slurm_mutex_unlock(&cr_mutex);
		return rc;
	} else if (mode == SELECT_MODE_TEST_ONLY) {
		min_share = max_share = NO_SHARE_LIMIT;
		save_mem = job_ptr->details->job_min_memory;
		job_ptr->details->job_min_memory = 0;
	}

	orig_map = bit_copy(bitmap);
	for (i=min_share; i<=max_share; i++) {
		j = _job_count_bitmap(node_cr_ptr, job_ptr, orig_map, bitmap, i);
		if ((j == prev_cnt) || (j < min_nodes))
			continue;
		prev_cnt = j;
		if ((mode == SELECT_MODE_RUN_NOW) && (i > 0)) {
			/* We need to share. 
			 * Try to find suitable job to share nodes with. */
			rc = _find_job_mate(job_ptr, bitmap, 
					    min_nodes, max_nodes, req_nodes);
			if (rc == SLURM_SUCCESS)
				break;
		}
		rc = _job_test(job_ptr, bitmap, min_nodes, max_nodes, 
			       req_nodes);
		if (rc == SLURM_SUCCESS)
			break;
		continue;
	}
	bit_free(orig_map);
	slurm_mutex_unlock(&cr_mutex);
	if (save_mem)
		job_ptr->details->job_min_memory = save_mem;
	return rc;
}

/*
 * Set the bits in 'jobmap' that correspond to bits in the 'bitmap'
 * that are running 'job_cnt' jobs or less, and clear the rest.
 */
static int _job_count_bitmap(struct node_cr_record *node_cr_ptr,
			     struct job_record *job_ptr, 
			     bitstr_t * bitmap, bitstr_t * jobmap, int job_cnt)
{
	int i, count = 0, total_jobs;
	struct part_cr_record *part_cr_ptr;
	uint32_t job_memory = 0;

	xassert(node_cr_ptr);
	if ((job_ptr->details->job_min_memory != NO_VAL) &&
	    (cr_type == CR_MEMORY))
		job_memory = job_ptr->details->job_min_memory;

	for (i = 0; i < node_record_count; i++) {
		if (!bit_test(bitmap, i)) {
			bit_clear(jobmap, i);
			continue;
		}

		if (select_fast_schedule) {
			if ((node_cr_ptr[i].alloc_memory + job_memory) >
			     node_record_table_ptr[i].config_ptr->real_memory) {
				bit_clear(jobmap, i);
				continue;
			}
		} else {
			if ((node_cr_ptr[i].alloc_memory + job_memory) >
			     node_record_table_ptr[i].real_memory) {
				bit_clear(jobmap, i);
				continue;
			}
		}

		if ((job_cnt != NO_SHARE_LIMIT) &&
		    (node_cr_ptr[i].exclusive_jobid != 0)) {
			/* already reserved by some exclusive job */
			bit_clear(jobmap, i);
			continue;
		}

		total_jobs = 0;
		part_cr_ptr = node_cr_ptr[i].parts;
		while (part_cr_ptr) {
			if (job_cnt == 0)
				total_jobs += part_cr_ptr->run_job_cnt;
			else if (part_cr_ptr->part_ptr == job_ptr->part_ptr) {
				total_jobs += part_cr_ptr->run_job_cnt;
				break;
			}
			part_cr_ptr = part_cr_ptr->next;
		}
		if ((job_cnt != 0) && (part_cr_ptr == NULL)) {
			error("_job_count_bitmap: could not find "
				"partition %s for node %s",
				job_ptr->part_ptr->name,
				node_record_table_ptr[i].name);
		}
		if (total_jobs <= job_cnt) {
			bit_set(jobmap, i);
			count++;
		} else {
			bit_clear(jobmap, i);
		}

	}
	return count;
}

/* _find_job_mate - does most of the real work for select_p_job_test(), 
 *	in trying to find a suitable job to mate this one with. This is 
 *	a pretty simple algorithm now, but could try to match the job 
 *	with multiple jobs that add up to the proper size or a single 
 *	job plus a few idle nodes. */
static int _find_job_mate(struct job_record *job_ptr, bitstr_t *bitmap,
			  uint32_t min_nodes, uint32_t max_nodes,
			  uint32_t req_nodes)
{
	ListIterator job_iterator;
	struct job_record *job_scan_ptr;

	job_iterator = list_iterator_create(job_list);
	while ((job_scan_ptr = (struct job_record *) list_next(job_iterator))) {
		if ((job_scan_ptr->part_ptr == job_ptr->part_ptr) &&
		    (job_scan_ptr->job_state == JOB_RUNNING) &&
		    (job_scan_ptr->node_cnt == req_nodes) &&
		    (job_scan_ptr->total_procs >= job_ptr->num_procs) &&
		    bit_super_set(job_scan_ptr->node_bitmap, bitmap)) {
			bit_and(bitmap, job_scan_ptr->node_bitmap);
			return SLURM_SUCCESS;
		}
	}
	list_iterator_destroy(job_iterator);
	return EINVAL;
}

/* _job_test - does most of the real work for select_p_job_test(), which 
 *	pretty much just handles load-leveling and max_share logic */
static int _job_test(struct job_record *job_ptr, bitstr_t *bitmap,
			uint32_t min_nodes, uint32_t max_nodes, 
			uint32_t req_nodes)
{
	int i, index, error_code = EINVAL, sufficient;
	int *consec_nodes;	/* how many nodes we can add from this 
				 * consecutive set of nodes */
	int *consec_cpus;	/* how many nodes we can add from this 
				 * consecutive set of nodes */
	int *consec_start;	/* where this consecutive set starts (index) */
	int *consec_end;	/* where this consecutive set ends (index) */
	int *consec_req;	/* are nodes from this set required 
				 * (in req_bitmap) */
	int consec_index, consec_size;
	int rem_cpus, rem_nodes;	/* remaining resources desired */
	int best_fit_nodes, best_fit_cpus, best_fit_req;
	int best_fit_location = 0, best_fit_sufficient;
	int avail_cpus;

	if ((job_ptr->details->req_node_bitmap) &&
	    (!bit_super_set(job_ptr->details->req_node_bitmap, bitmap)))
		return error_code;

	consec_index = 0;
	consec_size  = 50;	/* start allocation for 50 sets of 
				 * consecutive nodes */
	consec_cpus  = xmalloc(sizeof(int) * consec_size);
	consec_nodes = xmalloc(sizeof(int) * consec_size);
	consec_start = xmalloc(sizeof(int) * consec_size);
	consec_end   = xmalloc(sizeof(int) * consec_size);
	consec_req   = xmalloc(sizeof(int) * consec_size);


	/* Build table with information about sets of consecutive nodes */
	consec_cpus[consec_index] = consec_nodes[consec_index] = 0;
	consec_req[consec_index] = -1;	/* no required nodes here by default */
	rem_cpus = job_ptr->num_procs;
	if (req_nodes > min_nodes)
		rem_nodes = req_nodes;
	else
		rem_nodes = min_nodes;

	for (index = 0; index < select_node_cnt; index++) {
		if (bit_test(bitmap, index)) {
			if (consec_nodes[consec_index] == 0)
				consec_start[consec_index] = index;

			avail_cpus = _get_avail_cpus(job_ptr, index);

			if (job_ptr->details->req_node_bitmap
			&&  bit_test(job_ptr->details->req_node_bitmap, index)
			&&  (max_nodes > 0)) {
				if (consec_req[consec_index] == -1) {
					/* first required node in set */
					consec_req[consec_index] = index;
				}
				rem_cpus -= avail_cpus;
				rem_nodes--;
				max_nodes--;
			} else {	 /* node not required (yet) */
				bit_clear(bitmap, index); 
				consec_cpus[consec_index] += avail_cpus;
				consec_nodes[consec_index]++;
			}
		} else if (consec_nodes[consec_index] == 0) {
			consec_req[consec_index] = -1;
			/* already picked up any required nodes */
			/* re-use this record */
		} else {
			consec_end[consec_index] = index - 1;
			if (++consec_index >= consec_size) {
				consec_size *= 2;
				xrealloc(consec_cpus,
					 sizeof(int) * consec_size);
				xrealloc(consec_nodes,
					 sizeof(int) * consec_size);
				xrealloc(consec_start,
					 sizeof(int) * consec_size);
				xrealloc(consec_end,
					 sizeof(int) * consec_size);
				xrealloc(consec_req,
					 sizeof(int) * consec_size);
			}
			consec_cpus[consec_index] = 0;
			consec_nodes[consec_index] = 0;
			consec_req[consec_index] = -1;
		}
	}
	if (consec_nodes[consec_index] != 0)
		consec_end[consec_index++] = index - 1;

#if SELECT_DEBUG
	/* don't compile this, slows things down too much */
	debug3("rem_cpus=%d, rem_nodes=%d", rem_cpus, rem_nodes);
	for (i = 0; i < consec_index; i++) {
		if (consec_req[i] != -1)
			debug3
			    ("start=%s, end=%s, nodes=%d, cpus=%d, req=%s",
			     select_node_ptr[consec_start[i]].name,
			     select_node_ptr[consec_end[i]].name,
			     consec_nodes[i], consec_cpus[i],
			     select_node_ptr[consec_req[i]].name);
		else
			debug3("start=%s, end=%s, nodes=%d, cpus=%d",
			       select_node_ptr[consec_start[i]].name,
			       select_node_ptr[consec_end[i]].name,
			       consec_nodes[i], consec_cpus[i]);
	}
#endif

	/* accumulate nodes from these sets of consecutive nodes until */
	/*   sufficient resources have been accumulated */
	while (consec_index && (max_nodes > 0)) {
		best_fit_cpus = best_fit_nodes = best_fit_sufficient = 0;
		best_fit_req = -1;	/* first required node, -1 if none */
		for (i = 0; i < consec_index; i++) {
			if (consec_nodes[i] == 0)
				continue;
			sufficient = (consec_cpus[i] >= rem_cpus)
			&& _enough_nodes(consec_nodes[i], rem_nodes,
					 min_nodes, req_nodes);

			/* if first possibility OR */
			/* contains required nodes OR */
			/* first set large enough for request OR */
			/* tightest fit (less resource waste) OR */
			/* nothing yet large enough, but this is biggest */
			if ((best_fit_nodes == 0) ||	
			    ((best_fit_req == -1) && (consec_req[i] != -1)) ||
			    (sufficient && (best_fit_sufficient == 0)) ||
			    (sufficient && (consec_cpus[i] < best_fit_cpus)) ||	
			    ((sufficient == 0) && 
			     (consec_cpus[i] > best_fit_cpus))) {
				best_fit_cpus = consec_cpus[i];
				best_fit_nodes = consec_nodes[i];
				best_fit_location = i;
				best_fit_req = consec_req[i];
				best_fit_sufficient = sufficient;
			}
		}
		if (best_fit_nodes == 0)
			break;
		if (job_ptr->details->contiguous && 
		    ((best_fit_cpus < rem_cpus) ||
		     (!_enough_nodes(best_fit_nodes, rem_nodes, 
				     min_nodes, req_nodes))))
			break;	/* no hole large enough */
		if (best_fit_req != -1) {
			/* This collection of nodes includes required ones
			 * select nodes from this set, first working up
			 * then down from the required nodes */
			for (i = best_fit_req;
			     i <= consec_end[best_fit_location]; i++) {
				if ((max_nodes <= 0)
				||  ((rem_nodes <= 0) && (rem_cpus <= 0)))
					break;
				if (bit_test(bitmap, i))
					continue;
				bit_set(bitmap, i);
				rem_nodes--;
				max_nodes--;
				avail_cpus = _get_avail_cpus(job_ptr, i);
				rem_cpus -= avail_cpus;
			}
			for (i = (best_fit_req - 1);
			     i >= consec_start[best_fit_location]; i--) {
				if ((max_nodes <= 0)
				||  ((rem_nodes <= 0) && (rem_cpus <= 0)))
					break;
				if (bit_test(bitmap, i)) 
					continue;
				bit_set(bitmap, i);
				rem_nodes--;
				max_nodes--;
				avail_cpus = _get_avail_cpus(job_ptr, i);
				rem_cpus -= avail_cpus;
			}
		} else {
			for (i = consec_start[best_fit_location];
			     i <= consec_end[best_fit_location]; i++) {
				if ((max_nodes <= 0)
				||  ((rem_nodes <= 0) && (rem_cpus <= 0)))
					break;
				if (bit_test(bitmap, i))
					continue;
				bit_set(bitmap, i);
				rem_nodes--;
				max_nodes--;
				avail_cpus = _get_avail_cpus(job_ptr, i);
				rem_cpus -= avail_cpus;
			}
		}
		if (job_ptr->details->contiguous || 
		    ((rem_nodes <= 0) && (rem_cpus <= 0))) {
			error_code = SLURM_SUCCESS;
			break;
		}
		consec_cpus[best_fit_location] = 0;
		consec_nodes[best_fit_location] = 0;
	}

	if (error_code && (rem_cpus <= 0)
	&&  _enough_nodes(0, rem_nodes, min_nodes, req_nodes)) {
		error_code = SLURM_SUCCESS;
	}

	xfree(consec_cpus);
	xfree(consec_nodes);
	xfree(consec_start);
	xfree(consec_end);
	xfree(consec_req);
	return error_code;
}

extern int select_p_job_begin(struct job_record *job_ptr)
{
	int rc = SLURM_SUCCESS;
#ifdef HAVE_XCPU
	int i;
	char clone_path[128];

	xassert(job_ptr);
	xassert(job_ptr->node_bitmap);

	for (i=0; i<select_node_cnt; i++) {
		if (bit_test(job_ptr->node_bitmap, i) == 0)
			continue;
		snprintf(clone_path, sizeof(clone_path), 
			"%s/%s/xcpu/clone", XCPU_DIR, 
			select_node_ptr[i].name);
		if (chown(clone_path, (uid_t)job_ptr->user_id, 
				(gid_t)job_ptr->group_id)) {
			error("chown %s: %m", clone_path);
			rc = SLURM_ERROR;
		} else {
			debug("chown %s to %u", clone_path, 
				job_ptr->user_id);
		}
	}
#endif
	slurm_mutex_lock(&cr_mutex);
	if (node_cr_ptr == NULL)
		_init_node_cr();
	_add_job_to_nodes(node_cr_ptr, job_ptr, "select_p_job_begin", 1);
	slurm_mutex_unlock(&cr_mutex);
	return rc;
}

extern int select_p_job_fini(struct job_record *job_ptr)
{
	int rc = SLURM_SUCCESS;
#ifdef HAVE_XCPU
	int i;
	char clone_path[128];

	for (i=0; i<select_node_cnt; i++) {
		if (bit_test(job_ptr->node_bitmap, i) == 0)
			continue;
		snprintf(clone_path, sizeof(clone_path), 
			"%s/%s/xcpu/clone", XCPU_DIR, 
			select_node_ptr[i].name);
		if (chown(clone_path, (uid_t)0, (gid_t)0)) {
			error("chown %s: %m", clone_path);
			rc = SLURM_ERROR;
		} else {
			debug("chown %s to 0", clone_path);
		}
	}
#endif
	slurm_mutex_lock(&cr_mutex);
	if (node_cr_ptr == NULL)
		_init_node_cr();
	_rm_job_from_nodes(node_cr_ptr, job_ptr, "select_p_job_fini", 1);
	slurm_mutex_unlock(&cr_mutex);
	return rc;
}

extern int select_p_job_suspend(struct job_record *job_ptr)
{
	slurm_mutex_lock(&cr_mutex);
	if (node_cr_ptr == NULL)
		_init_node_cr();
	_rm_job_from_nodes(node_cr_ptr, job_ptr, "select_p_job_suspend", 0);
	slurm_mutex_unlock(&cr_mutex);
	return SLURM_SUCCESS;
}

extern int select_p_job_resume(struct job_record *job_ptr)
{
	slurm_mutex_lock(&cr_mutex);
	if (node_cr_ptr == NULL)
		_init_node_cr();
	_add_job_to_nodes(node_cr_ptr, job_ptr, "select_p_job_resume", 0);
	slurm_mutex_unlock(&cr_mutex);
	return SLURM_SUCCESS;
}

extern int select_p_job_ready(struct job_record *job_ptr)
{
	if (job_ptr->job_state != JOB_RUNNING)
		return 0;

	return 1;
}

extern int select_p_pack_node_info(time_t last_query_time, Buf *buffer_ptr)
{
	/* This function is always invalid on normal Linux clusters */
	return SLURM_ERROR;
}

extern int select_p_get_select_nodeinfo (struct node_record *node_ptr, 
                                         enum select_data_info info,
                                         void *data)
{
       return SLURM_SUCCESS;
}

extern int select_p_update_nodeinfo (struct job_record *job_ptr)
{
       return SLURM_SUCCESS;
}

extern int select_p_update_block (update_part_msg_t *part_desc_ptr)
{
	return SLURM_SUCCESS;
}

extern int select_p_update_sub_node (update_part_msg_t *part_desc_ptr)
{
	return SLURM_SUCCESS;
}
extern int select_p_get_extra_jobinfo (struct node_record *node_ptr, 
                                       struct job_record *job_ptr, 
                                       enum select_data_info info,
                                       void *data)
{
	int rc = SLURM_SUCCESS;
	uint16_t *tmp_16;

	xassert(job_ptr);
	xassert(job_ptr->magic == JOB_MAGIC);

	switch (info) {
	case SELECT_AVAIL_CPUS:
		tmp_16 = (uint16_t *) data;

		if ((job_ptr->details->cpus_per_task > 1)
		||  (job_ptr->details->mc_ptr)) {
			int index = (node_ptr - node_record_table_ptr);
			*tmp_16 = _get_avail_cpus(job_ptr, index);
		} else {
			if (slurmctld_conf.fast_schedule) {
				*tmp_16 = node_ptr->config_ptr->cpus;
			} else {
				*tmp_16 = node_ptr->cpus;
			}
		}
		break;
	default:
		error("select_g_get_extra_jobinfo info %d invalid", info);
		rc = SLURM_ERROR;
		break;
	}
	
	return rc;
}

extern int select_p_get_info_from_plugin (enum select_data_info info,
					  void *data)
{
	return SLURM_SUCCESS;
}

extern int select_p_update_node_state (int index, uint16_t state)
{
	return SLURM_SUCCESS;
}

extern int select_p_alter_node_cnt(enum select_node_cnt type, void *data)
{
	return SLURM_SUCCESS;
}

extern int select_p_reconfigure(void)
{
	slurm_mutex_lock(&cr_mutex);
	_free_node_cr(node_cr_ptr);
	node_cr_ptr = NULL;
	_init_node_cr();
	slurm_mutex_unlock(&cr_mutex);

	return SLURM_SUCCESS;
}

/*
 * deallocate resources that were assigned to this job 
 *
 * if remove_all = 0: the job has been suspended, so just deallocate CPUs
 * if remove_all = 1: deallocate all resources
 */
static int _rm_job_from_nodes(struct node_cr_record *node_cr_ptr,
			      struct job_record *job_ptr, char *pre_err, 
			      int remove_all)
{
	int i, rc = SLURM_SUCCESS;
	struct part_cr_record *part_cr_ptr;
	uint32_t job_memory = 0;

	if (node_cr_ptr == NULL) {
		error("%s: node_cr_ptr not initialized", pre_err);
		return SLURM_ERROR;
	}

	if (remove_all && job_ptr->details && 
	    (job_ptr->details->job_min_memory != NO_VAL) &&
	    (cr_type == CR_MEMORY))
		job_memory = job_ptr->details->job_min_memory;

	for (i = 0; i < select_node_cnt; i++) {
		if (bit_test(job_ptr->node_bitmap, i) == 0)
			continue;
		if (node_cr_ptr[i].alloc_memory >= job_memory)
			node_cr_ptr[i].alloc_memory -= job_memory;
		else {
			node_cr_ptr[i].alloc_memory = 0;
			error("%s: memory underflow for node %s",
				pre_err, node_record_table_ptr[i].name);
		}
		if (node_cr_ptr[i].exclusive_jobid == job_ptr->job_id)
			node_cr_ptr[i].exclusive_jobid = 0;
		part_cr_ptr = node_cr_ptr[i].parts;
		while (part_cr_ptr) {
			if (part_cr_ptr->part_ptr != job_ptr->part_ptr) {
				part_cr_ptr = part_cr_ptr->next;
				continue;
			}
			if (part_cr_ptr->run_job_cnt > 0)
				part_cr_ptr->run_job_cnt--;
			else {
				error("%s: run_job_cnt underflow for node %s",
					pre_err, node_record_table_ptr[i].name);
			}
			if (remove_all) {
				if (part_cr_ptr->tot_job_cnt > 0)
					part_cr_ptr->tot_job_cnt--;
				else {
					error("%s: tot_job_cnt underflow "
						"for node %s",
						node_record_table_ptr[i].name);
				}
				if ((part_cr_ptr->tot_job_cnt == 0) &&
				    (part_cr_ptr->run_job_cnt)) {
					part_cr_ptr->run_job_cnt = 0;
					error("%s: run_job_count out of sync "
						"for node %s",
						node_record_table_ptr[i].name);
				}
			}
			break;
		}
		if (part_cr_ptr == NULL) {
			error("%s: could not find partition %s for node %s",
				pre_err, job_ptr->part_ptr->name,
				node_record_table_ptr[i].name);
			rc = SLURM_ERROR;
		}
	}

	return rc;
}

/*
 * allocate resources to the given job
 *
 * if alloc_all = 0: the job has been suspended, so just re-allocate CPUs
 * if alloc_all = 1: allocate all resources (CPUs and memory)
 */
static int _add_job_to_nodes(struct node_cr_record *node_cr_ptr,
			     struct job_record *job_ptr, char *pre_err, 
			     int alloc_all)
{
	int i, rc = SLURM_SUCCESS, exclusive = 0;
	struct part_cr_record *part_cr_ptr;
	uint32_t job_memory = 0;

	if (node_cr_ptr == NULL) {
		error("%s: node_cr_ptr not initialized", pre_err);
		return SLURM_ERROR;
	}

	if (alloc_all && job_ptr->details && 
	    (job_ptr->details->job_min_memory != NO_VAL) &&
	    (cr_type == CR_MEMORY))
		job_memory = job_ptr->details->job_min_memory;
	if (job_ptr->details->shared == 0)
		exclusive = 1;

	for (i = 0; i < select_node_cnt; i++) {
		if (bit_test(job_ptr->node_bitmap, i) == 0)
			continue;
		node_cr_ptr[i].alloc_memory += job_memory;
		if (exclusive) {
			if (node_cr_ptr[i].exclusive_jobid) {
				error("select/linear: conflicting exclusive "
				      "jobs %u and %u on %s",
				      job_ptr->job_id, 
				      node_cr_ptr[i].exclusive_jobid,
				      node_record_table_ptr[i].name);
			}
			node_cr_ptr[i].exclusive_jobid = job_ptr->job_id;
		}

		part_cr_ptr = node_cr_ptr[i].parts;
		while (part_cr_ptr) {
			if (part_cr_ptr->part_ptr != job_ptr->part_ptr) {
				part_cr_ptr = part_cr_ptr->next;
				continue;
			}
			if (alloc_all)
				part_cr_ptr->tot_job_cnt++;
			part_cr_ptr->run_job_cnt++;
			break;
		}
		if (part_cr_ptr == NULL) {
			error("%s: could not find partition %s for node %s",
				pre_err, job_ptr->part_ptr->name,
				node_record_table_ptr[i].name);
			rc = SLURM_ERROR;
		}
	}

	return rc;
}

static void _free_node_cr(struct node_cr_record *node_cr_ptr)
{
	int i;
	struct part_cr_record *part_cr_ptr1, *part_cr_ptr2;

	if (node_cr_ptr == NULL)
		return;

	for (i = 0; i < select_node_cnt; i++) {
		part_cr_ptr1 = node_cr_ptr[i].parts;
		while (part_cr_ptr1) {
			part_cr_ptr2 = part_cr_ptr1->next;
			xfree(part_cr_ptr1);
			part_cr_ptr1 = part_cr_ptr2;
		}
	}
	xfree(node_cr_ptr);
}

static inline void _dump_node_cr(struct node_cr_record *node_cr_ptr)
{
#if SELECT_DEBUG
	int i;
	struct part_cr_record *part_cr_ptr;

	if (node_cr_ptr == NULL)
		return;

	for (i = 0; i < select_node_cnt; i++) {
		part_cr_ptr = node_cr_ptr[i].parts;
		while (part_cr_ptr) {
			info("Node:%s exclusive:%u part:%s run:%u tot:%u", 
				node_record_table_ptr[i].name,
				node_cr_ptr[i].exclusive_jobid,
				part_cr_ptr->part_ptr->name,
				part_cr_ptr->run_job_cnt,
				part_cr_ptr->tot_job_cnt);
			part_cr_ptr = part_cr_ptr->next;
		}
	}
#endif
}

static struct node_cr_record *_dup_node_cr(struct node_cr_record *node_cr_ptr)
{
	int i;
	struct node_cr_record *new_node_cr_ptr;
	struct part_cr_record *part_cr_ptr, *new_part_cr_ptr;

	if (node_cr_ptr == NULL)
		return NULL;

	new_node_cr_ptr = xmalloc(select_node_cnt * 
				  sizeof(struct node_cr_record));

	for (i = 0; i < select_node_cnt; i++) {
		new_node_cr_ptr[i].alloc_memory = node_cr_ptr[i].alloc_memory;
		new_node_cr_ptr[i].exclusive_jobid = 
				node_cr_ptr[i].exclusive_jobid;
		part_cr_ptr = node_cr_ptr[i].parts;
		while (part_cr_ptr) {
			new_part_cr_ptr = xmalloc(sizeof(struct part_cr_record));
			new_part_cr_ptr->part_ptr    = part_cr_ptr->part_ptr;
			new_part_cr_ptr->run_job_cnt = part_cr_ptr->run_job_cnt;
			new_part_cr_ptr->tot_job_cnt = part_cr_ptr->tot_job_cnt;
			new_part_cr_ptr->next 	     = new_node_cr_ptr[i].parts;
			new_node_cr_ptr[i].parts     = new_part_cr_ptr;
			part_cr_ptr = part_cr_ptr->next;
		}
	}
	return new_node_cr_ptr;
}

static void _init_node_cr(void)
{
	struct part_record *part_ptr;
	struct part_cr_record *part_cr_ptr;
	ListIterator part_iterator;
	struct job_record *job_ptr;
	ListIterator job_iterator;
	uint32_t job_memory;
	int exclusive, i;

	if (node_cr_ptr)
		return;

	node_cr_ptr = xmalloc(select_node_cnt * sizeof(struct node_cr_record));

	/* build partition records */
	part_iterator = list_iterator_create(part_list);
	while ((part_ptr = (struct part_record *) list_next(part_iterator))) {
		for (i = 0; i < select_node_cnt; i++) {
			if (part_ptr->node_bitmap == NULL)
				break;
			if (!bit_test(part_ptr->node_bitmap, i))
				continue;
			part_cr_ptr = xmalloc(sizeof(struct part_cr_record));
			part_cr_ptr->next = node_cr_ptr[i].parts;
			part_cr_ptr->part_ptr = part_ptr;
			node_cr_ptr[i].parts = part_cr_ptr;
		}
		
	}
	list_iterator_destroy(part_iterator);

	/* record running and suspended jobs in node_cr_records */
	job_iterator = list_iterator_create(job_list);
	while ((job_ptr = (struct job_record *) list_next(job_iterator))) {
		if ((job_ptr->job_state != JOB_RUNNING) &&
		    (job_ptr->job_state != JOB_SUSPENDED))
			continue;

		if (job_ptr->details && 
		    (job_ptr->details->job_min_memory != NO_VAL) &&
		    (cr_type == CR_MEMORY))
			job_memory = job_ptr->details->job_min_memory;
		else
			job_memory = 0;
		if (job_ptr->details->shared == 0)
			exclusive = 1;
		else
			exclusive = 0;

		for (i = 0; i < select_node_cnt; i++) {
			if (job_ptr->node_bitmap == NULL)
				break;
			if (!bit_test(job_ptr->node_bitmap, i))
				continue;
			if (exclusive) {
				if (node_cr_ptr[i].exclusive_jobid) {
					error("select/linear: conflicting "
				 	      "exclusive jobs %u and %u on %s",
				 	      job_ptr->job_id, 
				 	      node_cr_ptr[i].exclusive_jobid,
				 	      node_record_table_ptr[i].name);
				}
				node_cr_ptr[i].exclusive_jobid = job_ptr->job_id;
			}
			node_cr_ptr[i].alloc_memory = job_memory;
			part_cr_ptr = node_cr_ptr[i].parts;
			while (part_cr_ptr) {
				if (part_cr_ptr->part_ptr != job_ptr->part_ptr) {
					part_cr_ptr = part_cr_ptr->next;
					continue;
				}
				part_cr_ptr->tot_job_cnt++;
				if (job_ptr->job_state == JOB_RUNNING)
					part_cr_ptr->run_job_cnt++;
				break;
			}
			if (part_cr_ptr == NULL) {
				error("_init_node_cr: could not find "
					"partition %s for node %s",
					job_ptr->part_ptr->name,
					node_record_table_ptr[i].name);
			}
		}
	}
	list_iterator_destroy(job_iterator);
	_dump_node_cr(node_cr_ptr);
}

/* Determine where and when the job at job_ptr can begin execution by updating 
 * a scratch node_cr_record structure to reflect each job terminating at the 
 * end of its time limit and use this to show where and when the job at job_ptr 
 * will begin execution. Used by Moab for backfill scheduling. */
static int _will_run_test(struct job_record *job_ptr, bitstr_t *bitmap,
			  uint32_t min_nodes, uint32_t max_nodes, 
			  int max_share, uint32_t req_nodes)
{
	struct node_cr_record *exp_node_cr;
	struct job_record *tmp_job_ptr, **tmp_job_pptr;
	List cr_job_list;
	ListIterator job_iterator;
	bitstr_t *orig_map;
	int i, rc = SLURM_ERROR;

	orig_map = bit_copy(bitmap);

	/* Try to run with currently available nodes */
	i = _job_count_bitmap(node_cr_ptr, job_ptr, orig_map, bitmap, max_share);
	if (i >= min_nodes) {
		rc = _job_test(job_ptr, bitmap, min_nodes, max_nodes, 
			       req_nodes);
		if (rc == SLURM_SUCCESS) {
			bit_free(orig_map);
			job_ptr->start_time = time(NULL);
			return SLURM_SUCCESS;
		}
	}

	/* Job is still pending. Simulate termination of jobs one at a time 
	 * to determine when and where the job can start. */
	exp_node_cr = _dup_node_cr(node_cr_ptr);
	if (exp_node_cr == NULL) {
		bit_free(orig_map);
		return SLURM_ERROR;
	}

	/* Build list of running jobs */
	cr_job_list = list_create(_cr_job_list_del);
	job_iterator = list_iterator_create(job_list);
	while ((tmp_job_ptr = (struct job_record *) list_next(job_iterator))) {
		if (tmp_job_ptr->job_state != JOB_RUNNING)
			continue;
		if (tmp_job_ptr->end_time == 0) {
			error("Job %u has zero end_time", tmp_job_ptr->job_id);
			continue;
		}
		tmp_job_pptr = xmalloc(sizeof(struct job_record *));
		*tmp_job_pptr = tmp_job_ptr;
		list_append(cr_job_list, tmp_job_pptr);
	}
	list_iterator_destroy(job_iterator);
	list_sort(cr_job_list, _cr_job_list_sort);

	/* Remove the running jobs one at a time from exp_node_cr and try
	 * scheduling the pending job after each one */
	job_iterator = list_iterator_create(cr_job_list);
	while ((tmp_job_pptr = (struct job_record **) list_next(job_iterator))) {
		tmp_job_ptr = *tmp_job_pptr;
		_rm_job_from_nodes(exp_node_cr, tmp_job_ptr,
				   "_will_run_test", 1);
		i = _job_count_bitmap(exp_node_cr, job_ptr, orig_map, bitmap, 
				      max_share);
		if (i < min_nodes)
			continue;
		rc = _job_test(job_ptr, bitmap, min_nodes, max_nodes, 
			       req_nodes);
		if (rc != SLURM_SUCCESS)
			continue;
		job_ptr->start_time = tmp_job_ptr->end_time;
		break;
	}
	list_iterator_destroy(job_iterator);
	list_destroy(cr_job_list);
	_free_node_cr(exp_node_cr);
	bit_free(orig_map);
	return rc;
}

static void _cr_job_list_del(void *x)
{
	xfree(x);
}
static int  _cr_job_list_sort(void *x, void *y)
{
	struct job_record **job1_pptr = (struct job_record **) x;
	struct job_record **job2_pptr = (struct job_record **) y;
	return (int) difftime(job1_pptr[0]->end_time, job2_pptr[0]->end_time);
}<|MERGE_RESOLUTION|>--- conflicted
+++ resolved
@@ -262,13 +262,8 @@
 	rc = _init_status_pthread();
 #endif
 #ifdef HAVE_BG
-<<<<<<< HEAD
-	fatal("%s is incompatable with BlueGene.\n"
-	      "  Use SelectType=select/bluegene", plugin_name);
-=======
 	error("%s is incompatable with BlueGene", plugin_name);
 	fatal("Use SelectType=select/bluegene");
->>>>>>> 2f52945f
 #endif
 	cr_type = (select_type_plugin_info_t)
 			slurmctld_conf.select_type_param;
