/*****************************************************************************\
 *  select_linear.c - node selection plugin for simple one-dimensional 
 *  address space. Selects nodes for a job so as to minimize the number 
 *  of sets of consecutive nodes using a best-fit algorithm.
 *****************************************************************************
 *  Copyright (C) 2004-2007 The Regents of the University of California.
 *  Copyright (C) 2008 Lawrence Livermore National Security.
 *  Produced at Lawrence Livermore National Laboratory (cf, DISCLAIMER).
 *  Written by Morris Jette <jette1@llnl.gov>
 *  LLNL-CODE-402394.
 *  
 *  This file is part of SLURM, a resource management program.
 *  For details, see <http://www.llnl.gov/linux/slurm/>.
 *  
 *  SLURM is free software; you can redistribute it and/or modify it under
 *  the terms of the GNU General Public License as published by the Free
 *  Software Foundation; either version 2 of the License, or (at your option)
 *  any later version.
 *
 *  In addition, as a special exception, the copyright holders give permission 
 *  to link the code of portions of this program with the OpenSSL library under
 *  certain conditions as described in each individual source file, and 
 *  distribute linked combinations including the two. You must obey the GNU 
 *  General Public License in all respects for all of the code used other than 
 *  OpenSSL. If you modify file(s) with this exception, you may extend this 
 *  exception to your version of the file(s), but you are not obligated to do 
 *  so. If you do not wish to do so, delete this exception statement from your
 *  version.  If you delete this exception statement from all source files in 
 *  the program, then also delete it here.
 *  
 *  SLURM is distributed in the hope that it will be useful, but WITHOUT ANY
 *  WARRANTY; without even the implied warranty of MERCHANTABILITY or FITNESS
 *  FOR A PARTICULAR PURPOSE.  See the GNU General Public License for more
 *  details.
 *  
 *  You should have received a copy of the GNU General Public License along
 *  with SLURM; if not, write to the Free Software Foundation, Inc.,
 *  51 Franklin Street, Fifth Floor, Boston, MA 02110-1301  USA.
\*****************************************************************************/

#ifdef HAVE_CONFIG_H
#  include "config.h"
#  if HAVE_STDINT_H
#    include <stdint.h>
#  endif
#  if HAVE_INTTYPES_H
#    include <inttypes.h>
#  endif
#endif

#include <stdio.h>
#include <sys/types.h>
#include <sys/stat.h>
#include <unistd.h>
#include <slurm/slurm.h>
#include <slurm/slurm_errno.h>

#include "src/common/list.h"
#include "src/common/log.h"
#include "src/common/node_select.h"
#include "src/common/parse_time.h"
#include "src/common/select_job_res.h"
#include "src/common/slurm_protocol_api.h"
#include "src/common/slurm_resource_info.h"
#include "src/common/xassert.h"
#include "src/common/xmalloc.h"

<<<<<<< HEAD
#include "src/common/slurm_resource_info.h"

=======
>>>>>>> a23ccbf6
#include "src/slurmctld/slurmctld.h"
#include "src/slurmctld/proc_req.h"
#include "src/plugins/select/linear/select_linear.h"

#define SELECT_DEBUG	0
#define NO_SHARE_LIMIT	0xfffe

static int  _add_job_to_nodes(struct node_cr_record *node_cr_ptr,
			      struct job_record *job_ptr, char *pre_err, 
			      int suspended);
static void _build_select_struct(struct job_record *job_ptr, bitstr_t *bitmap);
static void _cr_job_list_del(void *x);
static int  _cr_job_list_sort(void *x, void *y);
static void _dump_node_cr(struct node_cr_record *node_cr_ptr);
static struct node_cr_record *_dup_node_cr(struct node_cr_record *node_cr_ptr);
static int  _find_job_mate(struct job_record *job_ptr, bitstr_t *bitmap,
			   uint32_t min_nodes, uint32_t max_nodes,
			   uint32_t req_nodes);
static void _free_node_cr(struct node_cr_record *node_cr_ptr);
static void _init_node_cr(void);
static int _job_count_bitmap(struct node_cr_record *node_cr_ptr,
			     struct job_record *job_ptr, 
			     bitstr_t * bitmap, bitstr_t * jobmap, 
			     int run_job_cnt, int tot_job_cnt);
static int _job_test(struct job_record *job_ptr, bitstr_t *bitmap,
		     uint32_t min_nodes, uint32_t max_nodes, 
		     uint32_t req_nodes);
static int _rm_job_from_nodes(struct node_cr_record *node_cr_ptr,
			      struct job_record *job_ptr, char *pre_err, 
			      int remove_all);
static int _will_run_test(struct job_record *job_ptr, bitstr_t *bitmap,
			  uint32_t min_nodes, uint32_t max_nodes, 
			  int max_share, uint32_t req_nodes);

/*
 * These variables are required by the generic plugin interface.  If they
 * are not found in the plugin, the plugin loader will ignore it.
 *
 * plugin_name - a string giving a human-readable description of the
 * plugin.  There is no maximum length, but the symbol must refer to
 * a valid string.
 *
 * plugin_type - a string suggesting the type of the plugin or its
 * applicability to a particular form of data or method of data handling.
 * If the low-level plugin API is used, the contents of this string are
 * unimportant and may be anything.  SLURM uses the higher-level plugin
 * interface which requires this string to be of the form
 *
 *	<application>/<method>
 *
 * where <application> is a description of the intended application of
 * the plugin (e.g., "select" for SLURM node selection) and <method>
 * is a description of how this plugin satisfies that application.  SLURM will
 * only load select plugins if the plugin_type string has a 
 * prefix of "select/".
 *
 * plugin_version - an unsigned 32-bit integer giving the version number
 * of the plugin.  If major and minor revisions are desired, the major
 * version number may be multiplied by a suitable magnitude constant such
 * as 100 or 1000.  Various SLURM versions will likely require a certain
 * minimum versions for their plugins as the node selection API matures.
 */
const char plugin_name[]       	= "Linear node selection plugin";
const char plugin_type[]       	= "select/linear";
const uint32_t plugin_version	= 90;

static struct node_record *select_node_ptr = NULL;
static int select_node_cnt = 0;
static uint16_t select_fast_schedule;
static uint16_t cr_type;

static struct node_cr_record *node_cr_ptr = NULL;
static pthread_mutex_t cr_mutex = PTHREAD_MUTEX_INITIALIZER;
static List step_cr_list = NULL;

#ifdef HAVE_XCPU
#define XCPU_POLL_TIME 120
static pthread_t xcpu_thread = 0;
static pthread_mutex_t thread_flag_mutex = PTHREAD_MUTEX_INITIALIZER;
static int agent_fini = 0;

static void *xcpu_agent(void *args)
{
	int i;
	static time_t last_xcpu_test;
	char reason[12], clone_path[128], down_node_list[512];
	struct stat buf;
	time_t now;

	last_xcpu_test = time(NULL) + XCPU_POLL_TIME;
	while (!agent_fini) {
		now = time(NULL);

		if (difftime(now, last_xcpu_test) >= XCPU_POLL_TIME) {
			debug3("Running XCPU node state test");
			down_node_list[0] = '\0';

			for (i=0; i<select_node_cnt; i++) {
				snprintf(clone_path, sizeof(clone_path), 
					"%s/%s/xcpu/clone", XCPU_DIR, 
					select_node_ptr[i].name);
				if (stat(clone_path, &buf) == 0)
					continue;
				error("stat %s: %m", clone_path);
				if ((strlen(select_node_ptr[i].name) +
				     strlen(down_node_list) + 2) <
				    sizeof(down_node_list)) {
					if (down_node_list[0] != '\0')
						strcat(down_node_list,",");
					strcat(down_node_list, 
						select_node_ptr[i].name);
				} else
					error("down_node_list overflow");
			}
			if (down_node_list[0]) {
				char time_str[32];
				slurm_make_time_str(&now, time_str, 	
					sizeof(time_str));
				snprintf(reason, sizeof(reason),
					"select_linear: Can not stat XCPU "
					"[SLURM@%s]", time_str);
				slurm_drain_nodes(down_node_list, reason);
			}
			last_xcpu_test = now;
		}

		sleep(1);
	}
	return NULL;
}

static int _init_status_pthread(void)
{
	pthread_attr_t attr;

	slurm_mutex_lock( &thread_flag_mutex );
	if ( xcpu_thread ) {
		debug2("XCPU thread already running, not starting another");
		slurm_mutex_unlock( &thread_flag_mutex );
		return SLURM_ERROR;
	}

	slurm_attr_init( &attr );
	pthread_attr_setdetachstate( &attr, PTHREAD_CREATE_DETACHED );
	pthread_create( &xcpu_thread, &attr, xcpu_agent, NULL);
	slurm_mutex_unlock( &thread_flag_mutex );
	slurm_attr_destroy( &attr );

	return SLURM_SUCCESS;
}

static int _fini_status_pthread(void)
{
	int i, rc = SLURM_SUCCESS;

	slurm_mutex_lock( &thread_flag_mutex );
	if ( xcpu_thread ) {
		agent_fini = 1;
		for (i=0; i<4; i++) {
			sleep(1);
			if (pthread_kill(xcpu_thread, 0)) {
				xcpu_thread = 0;
				break;
			}
		}
		if ( xcpu_thread ) {
			error("could not kill XCPU agent thread");
			rc = SLURM_ERROR;
		}
	}
	slurm_mutex_unlock( &thread_flag_mutex );
	return rc;
}
#endif

static bool _enough_nodes(int avail_nodes, int rem_nodes, 
		uint32_t min_nodes, uint32_t req_nodes)
{
	int needed_nodes;

	if (req_nodes > min_nodes)
		needed_nodes = rem_nodes + min_nodes - req_nodes;
	else
		needed_nodes = rem_nodes;

	return(avail_nodes >= needed_nodes);
}

/*
 * init() is called when the plugin is loaded, before any other functions
 * are called.  Put global initialization here.
 */
extern int init ( void )
{
	int rc = SLURM_SUCCESS;
#ifdef HAVE_XCPU
	rc = _init_status_pthread();
#endif
#ifdef HAVE_BG
	error("%s is incompatable with BlueGene", plugin_name);
	fatal("Use SelectType=select/bluegene");
#endif
	cr_type = (select_type_plugin_info_t)
			slurmctld_conf.select_type_param;
	return rc;
}

extern int fini ( void )
{
	int rc = SLURM_SUCCESS;
#ifdef HAVE_XCPU
	rc = _fini_status_pthread();
#endif
	slurm_mutex_lock(&cr_mutex);
	_free_node_cr(node_cr_ptr);
	node_cr_ptr = NULL;
	if (step_cr_list)
		list_destroy(step_cr_list);
	step_cr_list = NULL;
	slurm_mutex_unlock(&cr_mutex);
	return rc;
}

/*
 * The remainder of this file implements the standard SLURM 
 * node selection API.
 */

extern int select_p_state_save(char *dir_name)
{
	return SLURM_SUCCESS;
}

extern int select_p_state_restore(char *dir_name)
{
	return SLURM_SUCCESS;
}

extern int select_p_job_init(List job_list)
{
	return SLURM_SUCCESS;
}

extern int select_p_node_init(struct node_record *node_ptr, int node_cnt)
{
	if (node_ptr == NULL) {
		error("select_p_node_init: node_ptr == NULL");
		return SLURM_ERROR;
	}

	if (node_cnt < 0) {
		error("select_p_node_init: node_cnt < 0");
		return SLURM_ERROR;
	}

	/* NOTE: We free the consumable resources info here, but
	 * can't rebuild it since the partition and node structures
	 * have not yet had node bitmaps reset. */
	slurm_mutex_lock(&cr_mutex);
	_free_node_cr(node_cr_ptr);
	node_cr_ptr = NULL;
	if (step_cr_list)
		list_destroy(step_cr_list);
	step_cr_list = NULL;
	slurm_mutex_unlock(&cr_mutex);

	select_node_ptr = node_ptr;
	select_node_cnt = node_cnt;
	select_fast_schedule = slurm_get_fast_schedule();

	return SLURM_SUCCESS;
}

extern int select_p_block_init(List part_list)
{
	return SLURM_SUCCESS;
}

/*
<<<<<<< HEAD
 * get_avail_cpus - Get the number of "available" cpus on a node
=======
 * _get_avail_cpus - Get the number of "available" cpus on a node
>>>>>>> a23ccbf6
 *	given this number given the number of cpus_per_task and
 *	maximum sockets, cores, threads.  Note that the value of
 *	cpus is the lowest-level logical processor (LLLP).
 * IN job_ptr - pointer to job being scheduled
 * IN index - index of node's configuration information in select_node_ptr
 */
<<<<<<< HEAD
int get_avail_cpus(struct job_record *job_ptr, int index)
{
	struct node_record *node_ptr;
	int avail_cpus;
	int cpus, sockets, cores, threads;
	int cpus_per_task = 0;
	int max_sockets = 0, max_cores = 0, max_threads = 0;

	node_ptr = &(select_node_ptr[index]);

	if (job_ptr->details && job_ptr->details->cpus_per_task)
		cpus_per_task = job_ptr->details->cpus_per_task;
	if (job_ptr->details && job_ptr->details->max_sockets)
		max_sockets = job_ptr->details->max_sockets;
	if (job_ptr->details && job_ptr->details->max_cores)
		max_cores = job_ptr->details->max_cores;
	if (job_ptr->details && job_ptr->details->max_threads)
		max_threads = job_ptr->details->max_threads;

        /* pick defaults for any unspecified items */
	if (cpus_per_task <= 0)
		cpus_per_task = 1;
	if (max_sockets <= 0)
		max_sockets = INT_MAX;
	if (max_cores <= 0)
		max_cores = INT_MAX;
	if (max_threads <= 0)
		max_threads = INT_MAX;

=======
static uint16_t _get_avail_cpus(struct job_record *job_ptr, int index)
{
	struct node_record *node_ptr;
	uint16_t avail_cpus;
	uint16_t cpus, sockets, cores, threads;
	uint16_t cpus_per_task = 1;
	uint16_t ntasks_per_node = 0, ntasks_per_socket = 0, ntasks_per_core = 0;
	uint16_t max_sockets = 0xffff, max_cores = 0xffff, max_threads = 0xffff;
	multi_core_data_t *mc_ptr = NULL;
	int min_sockets = 0, min_cores = 0;

	if (job_ptr->details == NULL)
		return (uint16_t) 0;

	if (job_ptr->details->cpus_per_task)
		cpus_per_task = job_ptr->details->cpus_per_task;
	if (job_ptr->details->ntasks_per_node)
		ntasks_per_node = job_ptr->details->ntasks_per_node;
	if ((mc_ptr = job_ptr->details->mc_ptr)) {
		max_sockets       = mc_ptr->max_sockets;
		max_cores         = mc_ptr->max_cores;
		max_threads       = mc_ptr->max_threads;
		ntasks_per_socket = mc_ptr->ntasks_per_socket;
		ntasks_per_core   = mc_ptr->ntasks_per_core;
	}

	node_ptr = &(select_node_ptr[index]);
>>>>>>> a23ccbf6
	if (select_fast_schedule) { /* don't bother checking each node */
		cpus    = node_ptr->config_ptr->cpus;
		sockets = node_ptr->config_ptr->sockets;
		cores   = node_ptr->config_ptr->cores;
		threads = node_ptr->config_ptr->threads;
	} else {
		cpus    = node_ptr->cpus;
		sockets = node_ptr->sockets;
		cores   = node_ptr->cores;
		threads = node_ptr->threads;
	}

<<<<<<< HEAD
	info(" SMB5  host %s User_ sockets %d cores %d threads %d ", 
	     node_ptr->name, max_sockets, max_cores, max_threads);

	info(" SMB5  host %s HW_ cpus %d sockets %d cores %d threads %d ", 
	     node_ptr->name, cpus, sockets, cores, threads);


	avail_cpus = slurm_get_avail_procs(
			max_sockets, max_cores, max_threads, cpus_per_task,
	    		&cpus, &sockets, &cores, &threads, 
			0, 0, SELECT_TYPE_INFO_NONE);
=======
#if 0
	info("host %s User_ sockets %u cores %u threads %u ", 
	     node_ptr->name, max_sockets, max_cores, max_threads);

	info("host %s HW_ cpus %u sockets %u cores %u threads %u ", 
	     node_ptr->name, cpus, sockets, cores, threads);
#endif

	avail_cpus = slurm_get_avail_procs(
			max_sockets, max_cores, max_threads, 
			min_sockets, min_cores, cpus_per_task,
			ntasks_per_node, ntasks_per_socket, ntasks_per_core,
	    		&cpus, &sockets, &cores, &threads, NULL, 
			SELECT_TYPE_INFO_NONE,
			job_ptr->job_id, node_ptr->name);
>>>>>>> a23ccbf6

#if 0
	debug3("avail_cpus index %d = %d (out of %d %d %d %d)",
				index, avail_cpus,
				cpus, sockets, cores, threads);
#endif
	return(avail_cpus);
}

<<<<<<< HEAD
=======
/* Build the full select_job_res_t structure for a job based upon the nodes
 *	allocated to it (the bitmap) and the job's memory requirement */
static void _build_select_struct(struct job_record *job_ptr, bitstr_t *bitmap)
{
	int i, j, k;
	int first_bit, last_bit;
	uint32_t node_cpus, total_cpus = 0, node_cnt;
	struct node_record *node_ptr;
	uint32_t job_memory_cpu = 0, job_memory_node = 0;
	bool memory_info = false;
	select_job_res_t select_ptr;

	if (job_ptr->details->job_min_memory  && (cr_type == CR_MEMORY)) {
		if (job_ptr->details->job_min_memory & MEM_PER_CPU) {
			job_memory_cpu = job_ptr->details->job_min_memory &
					 (~MEM_PER_CPU);
			memory_info = true;
		} else {
			job_memory_node = job_ptr->details->job_min_memory;
			memory_info = true;
		}
	}

	if (job_ptr->select_job) {
		error("_build_select_struct: already have select_job");
		free_select_job_res(&job_ptr->select_job);
	}

	node_cnt = bit_set_count(bitmap);
	job_ptr->select_job = select_ptr = create_select_job_res();
	select_ptr->cpu_array_reps = xmalloc(sizeof(uint32_t) * node_cnt);
	select_ptr->cpu_array_value = xmalloc(sizeof(uint16_t) * node_cnt);
	select_ptr->cpus = xmalloc(sizeof(uint16_t) * node_cnt);
	select_ptr->cpus_used = xmalloc(sizeof(uint16_t) * node_cnt);
	select_ptr->memory_allocated = xmalloc(sizeof(uint32_t) * node_cnt);
	select_ptr->memory_used = xmalloc(sizeof(uint32_t) * node_cnt);
	select_ptr->nhosts = node_cnt;
	select_ptr->node_bitmap = bit_copy(bitmap);
	if (select_ptr->node_bitmap == NULL)
		fatal("bit_copy malloc failure");
	select_ptr->nprocs = job_ptr->total_procs;
	if (build_select_job_res(select_ptr, (void *)select_node_ptr,
				 select_fast_schedule))
		error("_build_select_struct: build_select_job_res: %m");

	first_bit = bit_ffs(bitmap);
	last_bit  = bit_fls(bitmap);
	for (i=first_bit, j=0, k=-1; i<=last_bit; i++) {
		if (!bit_test(bitmap, i))
			continue;
		node_ptr = &(select_node_ptr[i]);
		if (select_fast_schedule)
			node_cpus = node_ptr->config_ptr->cpus;
		else
			node_cpus = node_ptr->cpus;
		select_ptr->cpus[j] = node_cpus;
		if ((k == -1) || 
		    (select_ptr->cpu_array_value[k] != node_cpus)) {
			select_ptr->cpu_array_cnt++;
			select_ptr->cpu_array_reps[++k] = 1;
			select_ptr->cpu_array_value[k] = node_cpus;
		} else
			select_ptr->cpu_array_reps[k]++;
		total_cpus += node_cpus;

		if (!memory_info)
			;
		else if (job_memory_node)
			select_ptr->memory_allocated[j] = job_memory_node;
		else if (job_memory_cpu) {
			select_ptr->memory_allocated[j] = 
					job_memory_cpu * node_cpus;
		}

		if (set_select_job_res_node(select_ptr, j)) {
			error("_build_select_struct: set_select_job_res_node: "
			      "%m");
		}
		j++;
	}
	if (select_ptr->nprocs != total_cpus) {
		error("_build_select_struct: nprocs mismatch %u != %u",
		      select_ptr->nprocs, total_cpus);
	}
}

>>>>>>> a23ccbf6
/*
 * select_p_job_test - Given a specification of scheduling requirements, 
 *	identify the nodes which "best" satisfy the request.
 * 	"best" is defined as either single set of consecutive nodes satisfying 
 *	the request and leaving the minimum number of unused nodes OR 
 *	the fewest number of consecutive node sets
 * IN/OUT job_ptr - pointer to job being considered for initiation,
 *                  set's start_time when job expected to start
 * IN/OUT bitmap - usable nodes are set on input, nodes not required to 
 *	satisfy the request are cleared, other left set
 * IN min_nodes - minimum count of nodes
 * IN req_nodes - requested (or desired) count of nodes
 * IN max_nodes - maximum count of nodes (0==don't care)
 * IN mode - SELECT_MODE_RUN_NOW: try to schedule job now
 *           SELECT_MODE_TEST_ONLY: test if job can ever run
 *           SELECT_MODE_WILL_RUN: determine when and where job can run
 * RET zero on success, EINVAL otherwise
 * globals (passed via select_p_node_init): 
 *	node_record_count - count of nodes configured
 *	node_record_table_ptr - pointer to global node table
 * NOTE: the job information that is considered for scheduling includes:
 *	req_node_bitmap: bitmap of specific nodes required by the job
 *	contiguous: allocated nodes must be sequentially located
 *	num_procs: minimum number of processors required by the job
 * NOTE: bitmap must be a superset of the job's required at the time that 
 *	select_p_job_test is called
 */
extern int select_p_job_test(struct job_record *job_ptr, bitstr_t *bitmap,
			uint32_t min_nodes, uint32_t max_nodes, 
			uint32_t req_nodes, int mode)
{
	bitstr_t *orig_map;
	int max_run_job, j, sus_jobs, rc = EINVAL, prev_cnt = -1;
	int min_share = 0, max_share = 0;
	uint32_t save_mem = 0;

	xassert(bitmap);
	if (job_ptr->details == NULL)
		return EINVAL;

	slurm_mutex_lock(&cr_mutex);
	if (node_cr_ptr == NULL) {
		_init_node_cr();
		if (node_cr_ptr == NULL) {
			slurm_mutex_unlock(&cr_mutex);
			error("select_p_job_test: node_cr_ptr not initialized");
			return SLURM_ERROR;
		}
	}

	if (bit_set_count(bitmap) < min_nodes) {
		slurm_mutex_unlock(&cr_mutex);
		return EINVAL;
	}

	if (mode != SELECT_MODE_TEST_ONLY) {
		if (job_ptr->details->shared == 1) {
			max_share = job_ptr->part_ptr->max_share & 
					~SHARED_FORCE;
		} else	/* ((shared == 0) || (shared == (uint16_t) NO_VAL)) */
			max_share = 1;
	}

	if (mode == SELECT_MODE_WILL_RUN) {
		rc = _will_run_test(job_ptr, bitmap, min_nodes, max_nodes,
				    max_share, req_nodes);
		slurm_mutex_unlock(&cr_mutex);
		return rc;
	} else if (mode == SELECT_MODE_TEST_ONLY) {
		min_share = NO_SHARE_LIMIT;
		max_share = min_share + 1;
		save_mem = job_ptr->details->job_min_memory;
		job_ptr->details->job_min_memory = 0;
	}

	orig_map = bit_copy(bitmap);
	for (max_run_job=min_share; max_run_job<max_share; max_run_job++) {
		bool last_iteration = (max_run_job == (max_share -1));
		for (sus_jobs=0; ((sus_jobs<5) && (rc != SLURM_SUCCESS)); 
		     sus_jobs++) {
			if (last_iteration)
				sus_jobs = NO_SHARE_LIMIT;
			j = _job_count_bitmap(node_cr_ptr, job_ptr, 
					      orig_map, bitmap, 
					      max_run_job, 
					      max_run_job + sus_jobs);
			if ((j == prev_cnt) || (j < min_nodes))
				continue;
			prev_cnt = j;
			if ((mode == SELECT_MODE_RUN_NOW) && (max_run_job > 0)) {
				/* We need to share. Try to find 
				 * suitable job to share nodes with */
				rc = _find_job_mate(job_ptr, bitmap, min_nodes, 
						    max_nodes, req_nodes);
				if (rc == SLURM_SUCCESS)
					break;
			}
			rc = _job_test(job_ptr, bitmap, min_nodes, max_nodes, 
				       req_nodes);
			if (rc == SLURM_SUCCESS)
				break;
			continue;
		}
	}
	bit_free(orig_map);
	slurm_mutex_unlock(&cr_mutex);
	if ((rc == SLURM_SUCCESS) && (mode == SELECT_MODE_RUN_NOW))
		_build_select_struct(job_ptr, bitmap);
	if (save_mem)
		job_ptr->details->job_min_memory = save_mem;
	return rc;
}

/*
 * select_p_job_list_test - Given a list of select_will_run_t's in
 *	accending priority order we will see if we can start and
 *	finish all the jobs without increasing the start times of the
 *	jobs specified and fill in the est_start of requests with no
 *	est_start.  If you are looking to see if one job will ever run
 *	then use select_p_job_test instead.
 * IN/OUT req_list - list of select_will_run_t's in asscending
 *	             priority order on success of placement fill in
 *	             est_start of request with time.
 * RET zero on success, EINVAL otherwise
 */
extern int select_p_job_list_test(List req_list)
{
	/* not currently supported */
	return EINVAL;
}

/*
 * Set the bits in 'jobmap' that correspond to bits in the 'bitmap'
 * that are running 'run_job_cnt' jobs or less, and clear the rest.
 */
static int _job_count_bitmap(struct node_cr_record *node_cr_ptr,
			     struct job_record *job_ptr, 
			     bitstr_t * bitmap, bitstr_t * jobmap, 
			     int run_job_cnt, int tot_job_cnt)
{
	int i, count = 0, total_jobs, total_run_jobs;
	struct part_cr_record *part_cr_ptr;
	uint32_t job_memory_cpu = 0, job_memory_node = 0;
	bool exclusive;

	xassert(node_cr_ptr);

	/* Jobs submitted to a partition with 
	 * Shared=FORCE:1 may share resources with jobs in other partitions
	 * Shared=NO  may not share resources with jobs in other partitions */
	if (run_job_cnt || (job_ptr->part_ptr->max_share & SHARED_FORCE))
		exclusive = false;
	else
		exclusive = true;

	if (job_ptr->details->job_min_memory  && (cr_type == CR_MEMORY)) {
		if (job_ptr->details->job_min_memory & MEM_PER_CPU) {
			job_memory_cpu = job_ptr->details->job_min_memory &
					 (~MEM_PER_CPU);
		} else
			job_memory_node = job_ptr->details->job_min_memory;
	}

	for (i = 0; i < node_record_count; i++) {
		if (!bit_test(bitmap, i)) {
			bit_clear(jobmap, i);
			continue;
		}
		if (job_memory_cpu || job_memory_node) {
			uint32_t alloc_mem, job_mem, avail_mem;
			alloc_mem = node_cr_ptr[i].alloc_memory;
			if (select_fast_schedule) {
				avail_mem = node_record_table_ptr[i].
					    config_ptr->real_memory;
				if (job_memory_cpu) {
					job_mem = job_memory_cpu *
						  node_record_table_ptr[i].
						  config_ptr->cpus;
				} else
					job_mem = job_memory_node;
			} else {
				avail_mem = node_record_table_ptr[i].
					    real_memory;
				if (job_memory_cpu) {
					job_mem = job_memory_cpu *
						  node_record_table_ptr[i].
						  cpus;
				} else
					job_mem = job_memory_node;
			}
			if ((alloc_mem + job_mem) >avail_mem) {
				bit_clear(jobmap, i);
				continue;
			}
		}

		if ((run_job_cnt != NO_SHARE_LIMIT) &&
		    (node_cr_ptr[i].exclusive_jobid != 0)) {
			/* already reserved by some exclusive job */
			bit_clear(jobmap, i);
			continue;
		}

		total_jobs = 0;
		total_run_jobs = 0;
		part_cr_ptr = node_cr_ptr[i].parts;
		while (part_cr_ptr) {
			if (exclusive) {      /* count jobs in all partitions */
				total_run_jobs += part_cr_ptr->run_job_cnt;
				total_jobs     += part_cr_ptr->tot_job_cnt;
			} else if (part_cr_ptr->part_ptr == job_ptr->part_ptr) {
				total_run_jobs += part_cr_ptr->run_job_cnt;
				total_jobs     += part_cr_ptr->tot_job_cnt; 
				break;
			}
			part_cr_ptr = part_cr_ptr->next;
		}
		if ((run_job_cnt != 0) && (part_cr_ptr == NULL)) {
			error("_job_count_bitmap: could not find "
				"partition %s for node %s",
				job_ptr->part_ptr->name,
				node_record_table_ptr[i].name);
		}
		if ((total_run_jobs <= run_job_cnt) &&
		    (total_jobs     <= tot_job_cnt)) {
			bit_set(jobmap, i);
			count++;
		} else {
			bit_clear(jobmap, i);
		}

	}
	return count;
}

/* _find_job_mate - does most of the real work for select_p_job_test(), 
 *	in trying to find a suitable job to mate this one with. This is 
 *	a pretty simple algorithm now, but could try to match the job 
 *	with multiple jobs that add up to the proper size or a single 
 *	job plus a few idle nodes. */
static int _find_job_mate(struct job_record *job_ptr, bitstr_t *bitmap,
			  uint32_t min_nodes, uint32_t max_nodes,
			  uint32_t req_nodes)
{
	ListIterator job_iterator;
	struct job_record *job_scan_ptr;

	job_iterator = list_iterator_create(job_list);
	while ((job_scan_ptr = (struct job_record *) list_next(job_iterator))) {
		if ((job_scan_ptr->part_ptr == job_ptr->part_ptr) &&
		    (job_scan_ptr->job_state == JOB_RUNNING) &&
		    (job_scan_ptr->node_cnt == req_nodes) &&
		    (job_scan_ptr->total_procs >= job_ptr->num_procs) &&
		    bit_super_set(job_scan_ptr->node_bitmap, bitmap)) {
			bit_and(bitmap, job_scan_ptr->node_bitmap);
			job_ptr->total_procs = job_scan_ptr->total_procs;
			return SLURM_SUCCESS;
		}
	}
	list_iterator_destroy(job_iterator);
	return EINVAL;
}

/* _job_test - does most of the real work for select_p_job_test(), which 
 *	pretty much just handles load-leveling and max_share logic */
static int _job_test(struct job_record *job_ptr, bitstr_t *bitmap,
			uint32_t min_nodes, uint32_t max_nodes, 
			uint32_t req_nodes)
{
	int i, index, error_code = EINVAL, sufficient;
	int *consec_nodes;	/* how many nodes we can add from this 
				 * consecutive set of nodes */
	int *consec_cpus;	/* how many nodes we can add from this 
				 * consecutive set of nodes */
	int *consec_start;	/* where this consecutive set starts (index) */
	int *consec_end;	/* where this consecutive set ends (index) */
	int *consec_req;	/* are nodes from this set required 
				 * (in req_bitmap) */
	int consec_index, consec_size;
	int rem_cpus, rem_nodes;	/* remaining resources desired */
	int best_fit_nodes, best_fit_cpus, best_fit_req;
	int best_fit_location = 0, best_fit_sufficient;
<<<<<<< HEAD
	int avail_cpus;

	xassert(bitmap);
	debug3("job min-[max]: -N %d-[%d]:%d-[%d]:%d-[%d]:%d-[%d]",
		job_ptr->details->min_nodes,   job_ptr->details->max_nodes,
		job_ptr->details->min_sockets, job_ptr->details->max_sockets,
		job_ptr->details->min_cores,   job_ptr->details->max_cores,
		job_ptr->details->min_threads, job_ptr->details->max_threads);
=======
	int avail_cpus, alloc_cpus = 0;

	if ((job_ptr->details->req_node_bitmap) &&
	    (!bit_super_set(job_ptr->details->req_node_bitmap, bitmap)))
		return error_code;
>>>>>>> a23ccbf6

	consec_index = 0;
	consec_size  = 50;	/* start allocation for 50 sets of 
				 * consecutive nodes */
	consec_cpus  = xmalloc(sizeof(int) * consec_size);
	consec_nodes = xmalloc(sizeof(int) * consec_size);
	consec_start = xmalloc(sizeof(int) * consec_size);
	consec_end   = xmalloc(sizeof(int) * consec_size);
	consec_req   = xmalloc(sizeof(int) * consec_size);


	/* Build table with information about sets of consecutive nodes */
	consec_cpus[consec_index] = consec_nodes[consec_index] = 0;
	consec_req[consec_index] = -1;	/* no required nodes here by default */
	rem_cpus = job_ptr->num_procs;
	if (req_nodes > min_nodes)
		rem_nodes = req_nodes;
	else
		rem_nodes = min_nodes;

	for (index = 0; index < select_node_cnt; index++) {
		if (bit_test(bitmap, index)) {
			if (consec_nodes[consec_index] == 0)
				consec_start[consec_index] = index;

<<<<<<< HEAD
			avail_cpus = get_avail_cpus(job_ptr, index);
=======
			avail_cpus = _get_avail_cpus(job_ptr, index);
>>>>>>> a23ccbf6

			if (job_ptr->details->req_node_bitmap
			&&  bit_test(job_ptr->details->req_node_bitmap, index)
			&&  (max_nodes > 0)) {
				if (consec_req[consec_index] == -1) {
					/* first required node in set */
					consec_req[consec_index] = index;
				}
				rem_cpus   -= avail_cpus;
				alloc_cpus += avail_cpus;
				rem_nodes--;
				max_nodes--;
			} else {	 /* node not required (yet) */
				bit_clear(bitmap, index); 
				consec_cpus[consec_index] += avail_cpus;
				consec_nodes[consec_index]++;
			}
		} else if (consec_nodes[consec_index] == 0) {
			consec_req[consec_index] = -1;
			/* already picked up any required nodes */
			/* re-use this record */
		} else {
			consec_end[consec_index] = index - 1;
			if (++consec_index >= consec_size) {
				consec_size *= 2;
				xrealloc(consec_cpus,
					 sizeof(int) * consec_size);
				xrealloc(consec_nodes,
					 sizeof(int) * consec_size);
				xrealloc(consec_start,
					 sizeof(int) * consec_size);
				xrealloc(consec_end,
					 sizeof(int) * consec_size);
				xrealloc(consec_req,
					 sizeof(int) * consec_size);
			}
			consec_cpus[consec_index] = 0;
			consec_nodes[consec_index] = 0;
			consec_req[consec_index] = -1;
		}
	}
	if (consec_nodes[consec_index] != 0)
		consec_end[consec_index++] = index - 1;

#if SELECT_DEBUG
	/* don't compile this, slows things down too much */
	debug3("rem_cpus=%d, rem_nodes=%d", rem_cpus, rem_nodes);
	for (i = 0; i < consec_index; i++) {
		if (consec_req[i] != -1)
			debug3
			    ("start=%s, end=%s, nodes=%d, cpus=%d, req=%s",
			     select_node_ptr[consec_start[i]].name,
			     select_node_ptr[consec_end[i]].name,
			     consec_nodes[i], consec_cpus[i],
			     select_node_ptr[consec_req[i]].name);
		else
			debug3("start=%s, end=%s, nodes=%d, cpus=%d",
			       select_node_ptr[consec_start[i]].name,
			       select_node_ptr[consec_end[i]].name,
			       consec_nodes[i], consec_cpus[i]);
	}
#endif

	/* accumulate nodes from these sets of consecutive nodes until */
	/*   sufficient resources have been accumulated */
	while (consec_index && (max_nodes > 0)) {
		best_fit_cpus = best_fit_nodes = best_fit_sufficient = 0;
		best_fit_req = -1;	/* first required node, -1 if none */
		for (i = 0; i < consec_index; i++) {
			if (consec_nodes[i] == 0)
				continue;
			sufficient = (consec_cpus[i] >= rem_cpus)
			&& _enough_nodes(consec_nodes[i], rem_nodes,
					 min_nodes, req_nodes);

			/* if first possibility OR */
			/* contains required nodes OR */
			/* first set large enough for request OR */
			/* tightest fit (less resource waste) OR */
			/* nothing yet large enough, but this is biggest */
			if ((best_fit_nodes == 0) ||	
			    ((best_fit_req == -1) && (consec_req[i] != -1)) ||
			    (sufficient && (best_fit_sufficient == 0)) ||
			    (sufficient && (consec_cpus[i] < best_fit_cpus)) ||	
			    ((sufficient == 0) && 
			     (consec_cpus[i] > best_fit_cpus))) {
				best_fit_cpus = consec_cpus[i];
				best_fit_nodes = consec_nodes[i];
				best_fit_location = i;
				best_fit_req = consec_req[i];
				best_fit_sufficient = sufficient;
			}
		}
		if (best_fit_nodes == 0)
			break;
		if (job_ptr->details->contiguous && 
		    ((best_fit_cpus < rem_cpus) ||
		     (!_enough_nodes(best_fit_nodes, rem_nodes, 
				     min_nodes, req_nodes))))
			break;	/* no hole large enough */
		if (best_fit_req != -1) {
			/* This collection of nodes includes required ones
			 * select nodes from this set, first working up
			 * then down from the required nodes */
			for (i = best_fit_req;
			     i <= consec_end[best_fit_location]; i++) {
				if ((max_nodes <= 0)
				||  ((rem_nodes <= 0) && (rem_cpus <= 0)))
					break;
				if (bit_test(bitmap, i))
					continue;
				bit_set(bitmap, i);
				rem_nodes--;
				max_nodes--;
<<<<<<< HEAD
				avail_cpus = get_avail_cpus(job_ptr, i);
				rem_cpus -= avail_cpus;
=======
				avail_cpus = _get_avail_cpus(job_ptr, i);
				rem_cpus   -= avail_cpus;
				alloc_cpus += avail_cpus;
>>>>>>> a23ccbf6
			}
			for (i = (best_fit_req - 1);
			     i >= consec_start[best_fit_location]; i--) {
				if ((max_nodes <= 0)
				||  ((rem_nodes <= 0) && (rem_cpus <= 0)))
					break;
				if (bit_test(bitmap, i)) 
					continue;
				bit_set(bitmap, i);
				rem_nodes--;
				max_nodes--;
<<<<<<< HEAD
				avail_cpus = get_avail_cpus(job_ptr, i);
				rem_cpus -= avail_cpus;
=======
				avail_cpus = _get_avail_cpus(job_ptr, i);
				rem_cpus   -= avail_cpus;
				alloc_cpus += avail_cpus;
>>>>>>> a23ccbf6
			}
		} else {
			for (i = consec_start[best_fit_location];
			     i <= consec_end[best_fit_location]; i++) {
				if ((max_nodes <= 0)
				||  ((rem_nodes <= 0) && (rem_cpus <= 0)))
					break;
				if (bit_test(bitmap, i))
					continue;
				bit_set(bitmap, i);
				rem_nodes--;
				max_nodes--;
<<<<<<< HEAD
				avail_cpus = get_avail_cpus(job_ptr, i);
				rem_cpus -= avail_cpus;
=======
				avail_cpus = _get_avail_cpus(job_ptr, i);
				rem_cpus   -= avail_cpus;
				alloc_cpus += avail_cpus;
>>>>>>> a23ccbf6
			}
		}
		if (job_ptr->details->contiguous || 
		    ((rem_nodes <= 0) && (rem_cpus <= 0))) {
			error_code = SLURM_SUCCESS;
			break;
		}
		consec_cpus[best_fit_location] = 0;
		consec_nodes[best_fit_location] = 0;
	}

	if (error_code && (rem_cpus <= 0)
	&&  _enough_nodes(0, rem_nodes, min_nodes, req_nodes)) {
		error_code = SLURM_SUCCESS;
	}
	if (error_code == SLURM_SUCCESS) {
		/* job's total_procs is needed for SELECT_MODE_WILL_RUN */
		job_ptr->total_procs = alloc_cpus;
	}

	xfree(consec_cpus);
	xfree(consec_nodes);
	xfree(consec_start);
	xfree(consec_end);
	xfree(consec_req);
	return error_code;
}

extern int select_p_job_begin(struct job_record *job_ptr)
{
	int rc = SLURM_SUCCESS;
#ifdef HAVE_XCPU
	int i;
	char clone_path[128];

	xassert(job_ptr);
	xassert(job_ptr->node_bitmap);

	for (i=0; i<select_node_cnt; i++) {
		if (bit_test(job_ptr->node_bitmap, i) == 0)
			continue;
		snprintf(clone_path, sizeof(clone_path), 
			"%s/%s/xcpu/clone", XCPU_DIR, 
			select_node_ptr[i].name);
		if (chown(clone_path, (uid_t)job_ptr->user_id, 
				(gid_t)job_ptr->group_id)) {
			error("chown %s: %m", clone_path);
			rc = SLURM_ERROR;
		} else {
			debug("chown %s to %u", clone_path, 
				job_ptr->user_id);
		}
	}
#endif
	slurm_mutex_lock(&cr_mutex);
	if (node_cr_ptr == NULL)
		_init_node_cr();
	_add_job_to_nodes(node_cr_ptr, job_ptr, "select_p_job_begin", 1);
	slurm_mutex_unlock(&cr_mutex);
	return rc;
}

extern int select_p_job_fini(struct job_record *job_ptr)
{
	int rc = SLURM_SUCCESS;
#ifdef HAVE_XCPU
	int i;
	char clone_path[128];

	for (i=0; i<select_node_cnt; i++) {
		if (bit_test(job_ptr->node_bitmap, i) == 0)
			continue;
		snprintf(clone_path, sizeof(clone_path), 
			"%s/%s/xcpu/clone", XCPU_DIR, 
			select_node_ptr[i].name);
		if (chown(clone_path, (uid_t)0, (gid_t)0)) {
			error("chown %s: %m", clone_path);
			rc = SLURM_ERROR;
		} else {
			debug("chown %s to 0", clone_path);
		}
	}
#endif
	slurm_mutex_lock(&cr_mutex);
	if (node_cr_ptr == NULL)
		_init_node_cr();
	_rm_job_from_nodes(node_cr_ptr, job_ptr, "select_p_job_fini", 1);
	slurm_mutex_unlock(&cr_mutex);
	return rc;
}

extern int select_p_job_suspend(struct job_record *job_ptr)
{
	slurm_mutex_lock(&cr_mutex);
	if (node_cr_ptr == NULL)
		_init_node_cr();
	_rm_job_from_nodes(node_cr_ptr, job_ptr, "select_p_job_suspend", 0);
	slurm_mutex_unlock(&cr_mutex);
	return SLURM_SUCCESS;
}

extern int select_p_job_resume(struct job_record *job_ptr)
{
	slurm_mutex_lock(&cr_mutex);
	if (node_cr_ptr == NULL)
		_init_node_cr();
	_add_job_to_nodes(node_cr_ptr, job_ptr, "select_p_job_resume", 0);
	slurm_mutex_unlock(&cr_mutex);
	return SLURM_SUCCESS;
}

extern int select_p_job_ready(struct job_record *job_ptr)
{
	if (job_ptr->job_state != JOB_RUNNING)
		return 0;

	return 1;
}

extern int select_p_pack_node_info(time_t last_query_time, Buf *buffer_ptr)
{
	/* This function is always invalid on normal Linux clusters */
	return SLURM_ERROR;
}

extern int select_p_get_select_nodeinfo (struct node_record *node_ptr, 
                                         enum select_data_info info,
                                         void *data)
{
       return SLURM_SUCCESS;
}

extern int select_p_update_nodeinfo (struct job_record *job_ptr)
{
	xassert(job_ptr);

	slurm_mutex_lock(&cr_mutex);
	if (node_cr_ptr == NULL)
		_init_node_cr();
	slurm_mutex_unlock(&cr_mutex);

	return SLURM_SUCCESS;
}

extern int select_p_update_block (update_part_msg_t *part_desc_ptr)
{
	return SLURM_SUCCESS;
}

<<<<<<< HEAD
extern int select_p_get_extra_jobinfo (struct node_record *node_ptr, 
                                       struct job_record *job_ptr, 
                                       enum select_data_info info,
                                       void *data)
{
	int rc = SLURM_SUCCESS;

	xassert(job_ptr);
	xassert(job_ptr->magic == JOB_MAGIC);

	switch (info) {
	case SELECT_USABLE_CPUS:
	{
		uint32_t *tmp_32 = (uint32_t *) data;
                /* change this to something else Performance issue? SMB Fixme */
		if ((job_ptr->details->cpus_per_task > 1) || 
		    (job_ptr->details->max_sockets > 1) ||
		    (job_ptr->details->max_cores > 1) ||
		    (job_ptr->details->max_threads > 1)) {
			int index;
			/* Replace with a hash-table lookup before releasing SMB Fixme  */
			for (index = 0; index < select_node_cnt; index++) {
				if (strcmp(node_ptr->name, select_node_ptr[index].name) == 0) {
					*tmp_32 = get_avail_cpus(job_ptr, index);
				}
			}
		} else {
			if (slurmctld_conf.fast_schedule) {
				*tmp_32 = node_ptr->config_ptr->cpus;
			} else {
				*tmp_32 = node_ptr->cpus;
			}
		}
		break;
	}
	default:
		error("select_g_get_extra_jobinfo info %d invalid", info);
		rc = SLURM_ERROR;
		break;
	}
	
	return rc;
=======
extern int select_p_update_sub_node (update_part_msg_t *part_desc_ptr)
{
	return SLURM_SUCCESS;
>>>>>>> a23ccbf6
}

extern int select_p_get_info_from_plugin (enum select_data_info info,
					  struct job_record *job_ptr,
					  void *data)
{
	return SLURM_SUCCESS;
<<<<<<< HEAD
=======
}

extern int select_p_update_node_state (int index, uint16_t state)
{
	return SLURM_SUCCESS;
>>>>>>> a23ccbf6
}

extern int select_p_alter_node_cnt(enum select_node_cnt type, void *data)
{
	return SLURM_SUCCESS;
}

extern int select_p_reconfigure(void)
{
	slurm_mutex_lock(&cr_mutex);
	_free_node_cr(node_cr_ptr);
	node_cr_ptr = NULL;
	if (step_cr_list)
		list_destroy(step_cr_list);
	step_cr_list = NULL;
	_init_node_cr();
	slurm_mutex_unlock(&cr_mutex);

	return SLURM_SUCCESS;
}

/*
 * deallocate resources that were assigned to this job 
 *
 * if remove_all = 0: the job has been suspended, so just deallocate CPUs
 * if remove_all = 1: deallocate all resources
 */
static int _rm_job_from_nodes(struct node_cr_record *node_cr_ptr,
			      struct job_record *job_ptr, char *pre_err, 
			      int remove_all)
{
	int i, rc = SLURM_SUCCESS;
	struct part_cr_record *part_cr_ptr;
	uint32_t job_memory, job_memory_cpu = 0, job_memory_node = 0;

	if (node_cr_ptr == NULL) {
		error("%s: node_cr_ptr not initialized", pre_err);
		return SLURM_ERROR;
	}

	if (remove_all && job_ptr->details && 
	    job_ptr->details->job_min_memory && (cr_type == CR_MEMORY)) {
		if (job_ptr->details->job_min_memory & MEM_PER_CPU) {
			job_memory_cpu = job_ptr->details->job_min_memory &
					 (~MEM_PER_CPU);
		} else
			job_memory_node = job_ptr->details->job_min_memory;
	}

	for (i = 0; i < select_node_cnt; i++) {
		if (bit_test(job_ptr->node_bitmap, i) == 0)
			continue;
		if (job_memory_cpu == 0)
			job_memory = job_memory_node;
		else if (select_fast_schedule) {
			job_memory = job_memory_cpu *
				     node_record_table_ptr[i].
				     config_ptr->cpus;
		} else {
			job_memory = job_memory_cpu *
				     node_record_table_ptr[i].cpus;
		}
		if (node_cr_ptr[i].alloc_memory >= job_memory)
			node_cr_ptr[i].alloc_memory -= job_memory;
		else {
			node_cr_ptr[i].alloc_memory = 0;
			error("%s: memory underflow for node %s",
				pre_err, node_record_table_ptr[i].name);
		}
		if (node_cr_ptr[i].exclusive_jobid == job_ptr->job_id)
			node_cr_ptr[i].exclusive_jobid = 0;
		part_cr_ptr = node_cr_ptr[i].parts;
		while (part_cr_ptr) {
			if (part_cr_ptr->part_ptr != job_ptr->part_ptr) {
				part_cr_ptr = part_cr_ptr->next;
				continue;
			}
			if (part_cr_ptr->run_job_cnt > 0)
				part_cr_ptr->run_job_cnt--;
			else {
				error("%s: run_job_cnt underflow for node %s",
					pre_err, node_record_table_ptr[i].name);
			}
			if (remove_all) {
				if (part_cr_ptr->tot_job_cnt > 0)
					part_cr_ptr->tot_job_cnt--;
				else {
					error("%s: tot_job_cnt underflow "
						"for node %s", pre_err,
						node_record_table_ptr[i].name);
				}
				if ((part_cr_ptr->tot_job_cnt == 0) &&
				    (part_cr_ptr->run_job_cnt)) {
					part_cr_ptr->run_job_cnt = 0;
					error("%s: run_job_count out of sync "
						"for node %s", pre_err,
						node_record_table_ptr[i].name);
				}
			}
			break;
		}
		if (part_cr_ptr == NULL) {
			error("%s: could not find partition %s for node %s",
				pre_err, job_ptr->part_ptr->name,
				node_record_table_ptr[i].name);
			rc = SLURM_ERROR;
		}
	}

	return rc;
}

/*
 * allocate resources to the given job
 *
 * if alloc_all = 0: the job has been suspended, so just re-allocate CPUs
 * if alloc_all = 1: allocate all resources (CPUs and memory)
 */
static int _add_job_to_nodes(struct node_cr_record *node_cr_ptr,
			     struct job_record *job_ptr, char *pre_err, 
			     int alloc_all)
{
	int i, rc = SLURM_SUCCESS, exclusive = 0;
	struct part_cr_record *part_cr_ptr;
	uint32_t job_memory_cpu = 0, job_memory_node = 0;

	if (node_cr_ptr == NULL) {
		error("%s: node_cr_ptr not initialized", pre_err);
		return SLURM_ERROR;
	}

	if (alloc_all && job_ptr->details && 
	    job_ptr->details->job_min_memory && (cr_type == CR_MEMORY)) {
		if (job_ptr->details->job_min_memory & MEM_PER_CPU) {
			job_memory_cpu = job_ptr->details->job_min_memory &
					 (~MEM_PER_CPU);
		} else
			job_memory_node = job_ptr->details->job_min_memory;
	}

	if (job_ptr->details->shared == 0)
		exclusive = 1;

	for (i = 0; i < select_node_cnt; i++) {
		if (bit_test(job_ptr->node_bitmap, i) == 0)
			continue;
		if (job_memory_cpu == 0)
			node_cr_ptr[i].alloc_memory += job_memory_node;
		else if (select_fast_schedule) {
			node_cr_ptr[i].alloc_memory += 
					job_memory_cpu *
					node_record_table_ptr[i].
					config_ptr->cpus;
		} else {
			node_cr_ptr[i].alloc_memory += 
					job_memory_cpu *
					node_record_table_ptr[i].cpus;
		}
		if (exclusive) {
			if (node_cr_ptr[i].exclusive_jobid) {
				error("select/linear: conflicting exclusive "
				      "jobs %u and %u on %s",
				      job_ptr->job_id, 
				      node_cr_ptr[i].exclusive_jobid,
				      node_record_table_ptr[i].name);
			}
			node_cr_ptr[i].exclusive_jobid = job_ptr->job_id;
		}

		part_cr_ptr = node_cr_ptr[i].parts;
		while (part_cr_ptr) {
			if (part_cr_ptr->part_ptr != job_ptr->part_ptr) {
				part_cr_ptr = part_cr_ptr->next;
				continue;
			}
			if (alloc_all)
				part_cr_ptr->tot_job_cnt++;
			part_cr_ptr->run_job_cnt++;
			break;
		}
		if (part_cr_ptr == NULL) {
			error("%s: could not find partition %s for node %s",
				pre_err, job_ptr->part_ptr->name,
				node_record_table_ptr[i].name);
			rc = SLURM_ERROR;
		}
	}

	return rc;
}

static void _free_node_cr(struct node_cr_record *node_cr_ptr)
{
	int i;
	struct part_cr_record *part_cr_ptr1, *part_cr_ptr2;

	if (node_cr_ptr == NULL)
		return;

	for (i = 0; i < select_node_cnt; i++) {
		part_cr_ptr1 = node_cr_ptr[i].parts;
		while (part_cr_ptr1) {
			part_cr_ptr2 = part_cr_ptr1->next;
			xfree(part_cr_ptr1);
			part_cr_ptr1 = part_cr_ptr2;
		}
	}
	xfree(node_cr_ptr);
}

static inline void _dump_node_cr(struct node_cr_record *node_cr_ptr)
{
#if SELECT_DEBUG
	int i;
	struct part_cr_record *part_cr_ptr;

	if (node_cr_ptr == NULL)
		return;

	for (i = 0; i < select_node_cnt; i++) {
		info("Node:%s exclusive:%u alloc_mem:%u", 
			node_record_table_ptr[i].name,
			node_cr_ptr[i].exclusive_jobid,
			node_cr_ptr[i].alloc_memory);

		part_cr_ptr = node_cr_ptr[i].parts;
		while (part_cr_ptr) {
			info("  Part:%s run:%u tot:%u", 
				part_cr_ptr->part_ptr->name,
				part_cr_ptr->run_job_cnt,
				part_cr_ptr->tot_job_cnt);
			part_cr_ptr = part_cr_ptr->next;
		}
	}
#endif
}

static struct node_cr_record *_dup_node_cr(struct node_cr_record *node_cr_ptr)
{
	int i;
	struct node_cr_record *new_node_cr_ptr;
	struct part_cr_record *part_cr_ptr, *new_part_cr_ptr;

	if (node_cr_ptr == NULL)
		return NULL;

	new_node_cr_ptr = xmalloc(select_node_cnt * 
				  sizeof(struct node_cr_record));

	for (i = 0; i < select_node_cnt; i++) {
		new_node_cr_ptr[i].alloc_memory = node_cr_ptr[i].alloc_memory;
		new_node_cr_ptr[i].exclusive_jobid = 
				node_cr_ptr[i].exclusive_jobid;
		part_cr_ptr = node_cr_ptr[i].parts;
		while (part_cr_ptr) {
			new_part_cr_ptr = xmalloc(sizeof(struct part_cr_record));
			new_part_cr_ptr->part_ptr    = part_cr_ptr->part_ptr;
			new_part_cr_ptr->run_job_cnt = part_cr_ptr->run_job_cnt;
			new_part_cr_ptr->tot_job_cnt = part_cr_ptr->tot_job_cnt;
			new_part_cr_ptr->next 	     = new_node_cr_ptr[i].parts;
			new_node_cr_ptr[i].parts     = new_part_cr_ptr;
			part_cr_ptr = part_cr_ptr->next;
		}
	}
	return new_node_cr_ptr;
}

static void _init_node_cr(void)
{
	struct part_record *part_ptr;
	struct part_cr_record *part_cr_ptr;
	ListIterator part_iterator;
	struct job_record *job_ptr;
	ListIterator job_iterator;
	uint32_t job_memory_cpu, job_memory_node;
	int exclusive, i;

	if (node_cr_ptr)
		return;

	node_cr_ptr = xmalloc(select_node_cnt * sizeof(struct node_cr_record));

	/* build partition records */
	part_iterator = list_iterator_create(part_list);
	while ((part_ptr = (struct part_record *) list_next(part_iterator))) {
		for (i = 0; i < select_node_cnt; i++) {
			if (part_ptr->node_bitmap == NULL)
				break;
			if (!bit_test(part_ptr->node_bitmap, i))
				continue;
			part_cr_ptr = xmalloc(sizeof(struct part_cr_record));
			part_cr_ptr->next = node_cr_ptr[i].parts;
			part_cr_ptr->part_ptr = part_ptr;
			node_cr_ptr[i].parts = part_cr_ptr;
		}
		
	}
	list_iterator_destroy(part_iterator);

	/* record running and suspended jobs in node_cr_records */
	job_iterator = list_iterator_create(job_list);
	while ((job_ptr = (struct job_record *) list_next(job_iterator))) {
		if ((job_ptr->job_state != JOB_RUNNING) &&
		    (job_ptr->job_state != JOB_SUSPENDED))
			continue;

		job_memory_cpu  = 0;
		job_memory_node = 0;
		if (job_ptr->details && 
		    job_ptr->details->job_min_memory && (cr_type == CR_MEMORY)) {
			if (job_ptr->details->job_min_memory & MEM_PER_CPU) {
				job_memory_cpu = job_ptr->details->
						 job_min_memory &
						 (~MEM_PER_CPU);
			} else {
				job_memory_node = job_ptr->details->
						  job_min_memory;
			}
		}
		if (job_ptr->details->shared == 0)
			exclusive = 1;
		else
			exclusive = 0;

		for (i = 0; i < select_node_cnt; i++) {
			if (job_ptr->node_bitmap == NULL)
				break;
			if (!bit_test(job_ptr->node_bitmap, i))
				continue;
			if (exclusive) {
				if (node_cr_ptr[i].exclusive_jobid) {
					error("select/linear: conflicting "
				 	      "exclusive jobs %u and %u on %s",
				 	      job_ptr->job_id, 
				 	      node_cr_ptr[i].exclusive_jobid,
				 	      node_record_table_ptr[i].name);
				}
				node_cr_ptr[i].exclusive_jobid = job_ptr->job_id;
			}
			if (job_memory_cpu == 0)
				node_cr_ptr[i].alloc_memory += job_memory_node;
			else if (select_fast_schedule) {
				node_cr_ptr[i].alloc_memory += 
						job_memory_cpu *
						node_record_table_ptr[i].
						config_ptr->cpus;
			} else {
				node_cr_ptr[i].alloc_memory += 
						job_memory_cpu *
						node_record_table_ptr[i].cpus;
			}
			part_cr_ptr = node_cr_ptr[i].parts;
			while (part_cr_ptr) {
				if (part_cr_ptr->part_ptr != job_ptr->part_ptr) {
					part_cr_ptr = part_cr_ptr->next;
					continue;
				}
				part_cr_ptr->tot_job_cnt++;
				if (job_ptr->job_state == JOB_RUNNING)
					part_cr_ptr->run_job_cnt++;
				break;
			}
			if (part_cr_ptr == NULL) {
				error("_init_node_cr: could not find "
					"partition %s for node %s",
					job_ptr->part_ptr->name,
					node_record_table_ptr[i].name);
			}
		}
	}
	list_iterator_destroy(job_iterator);
	_dump_node_cr(node_cr_ptr);
}

/* Determine where and when the job at job_ptr can begin execution by updating 
 * a scratch node_cr_record structure to reflect each job terminating at the 
 * end of its time limit and use this to show where and when the job at job_ptr 
 * will begin execution. Used by Moab for backfill scheduling. */
static int _will_run_test(struct job_record *job_ptr, bitstr_t *bitmap,
			  uint32_t min_nodes, uint32_t max_nodes, 
			  int max_share, uint32_t req_nodes)
{
	struct node_cr_record *exp_node_cr;
	struct job_record *tmp_job_ptr, **tmp_job_pptr;
	List cr_job_list;
	ListIterator job_iterator;
	bitstr_t *orig_map;
	int i, rc = SLURM_ERROR;
	int max_run_jobs = max_share - 1;	/* exclude this job */
	time_t now = time(NULL);

	orig_map = bit_copy(bitmap);

	/* Try to run with currently available nodes */
	i = _job_count_bitmap(node_cr_ptr, job_ptr, orig_map, bitmap, 
			      max_run_jobs, NO_SHARE_LIMIT);
	if (i >= min_nodes) {
		rc = _job_test(job_ptr, bitmap, min_nodes, max_nodes, 
			       req_nodes);
		if (rc == SLURM_SUCCESS) {
			bit_free(orig_map);
			job_ptr->start_time = time(NULL);
			return SLURM_SUCCESS;
		}
	}

	/* Job is still pending. Simulate termination of jobs one at a time 
	 * to determine when and where the job can start. */
	exp_node_cr = _dup_node_cr(node_cr_ptr);
	if (exp_node_cr == NULL) {
		bit_free(orig_map);
		return SLURM_ERROR;
	}

	/* Build list of running jobs */
	cr_job_list = list_create(_cr_job_list_del);
	if (!cr_job_list)
		fatal("list_create: memory allocation failure");
	job_iterator = list_iterator_create(job_list);
	while ((tmp_job_ptr = (struct job_record *) list_next(job_iterator))) {
		if (tmp_job_ptr->job_state != JOB_RUNNING)
			continue;
		if (tmp_job_ptr->end_time == 0) {
			error("Job %u has zero end_time", tmp_job_ptr->job_id);
			continue;
		}
		tmp_job_pptr = xmalloc(sizeof(struct job_record *));
		*tmp_job_pptr = tmp_job_ptr;
		list_append(cr_job_list, tmp_job_pptr);
	}
	list_iterator_destroy(job_iterator);
	list_sort(cr_job_list, _cr_job_list_sort);

	/* Remove the running jobs one at a time from exp_node_cr and try
	 * scheduling the pending job after each one */
	job_iterator = list_iterator_create(cr_job_list);
	while ((tmp_job_pptr = (struct job_record **) list_next(job_iterator))) {
		tmp_job_ptr = *tmp_job_pptr;
		_rm_job_from_nodes(exp_node_cr, tmp_job_ptr,
				   "_will_run_test", 1);
		i = _job_count_bitmap(exp_node_cr, job_ptr, orig_map, bitmap, 
				      max_run_jobs, NO_SHARE_LIMIT);
		if (i < min_nodes)
			continue;
		rc = _job_test(job_ptr, bitmap, min_nodes, max_nodes, 
			       req_nodes);
		if (rc != SLURM_SUCCESS)
			continue;
		if (tmp_job_ptr->end_time <= now)
			job_ptr->start_time = now + 1;
		else
			job_ptr->start_time = tmp_job_ptr->end_time;
		break;
	}
	list_iterator_destroy(job_iterator);
	list_destroy(cr_job_list);
	_free_node_cr(exp_node_cr);
	bit_free(orig_map);
	return rc;
}

static void _cr_job_list_del(void *x)
{
	xfree(x);
}

static int  _cr_job_list_sort(void *x, void *y)
{
	struct job_record **job1_pptr = (struct job_record **) x;
	struct job_record **job2_pptr = (struct job_record **) y;
	return (int) difftime(job1_pptr[0]->end_time, job2_pptr[0]->end_time);
}<|MERGE_RESOLUTION|>--- conflicted
+++ resolved
@@ -65,11 +65,6 @@
 #include "src/common/xassert.h"
 #include "src/common/xmalloc.h"
 
-<<<<<<< HEAD
-#include "src/common/slurm_resource_info.h"
-
-=======
->>>>>>> a23ccbf6
 #include "src/slurmctld/slurmctld.h"
 #include "src/slurmctld/proc_req.h"
 #include "src/plugins/select/linear/select_linear.h"
@@ -349,48 +344,13 @@
 }
 
 /*
-<<<<<<< HEAD
- * get_avail_cpus - Get the number of "available" cpus on a node
-=======
  * _get_avail_cpus - Get the number of "available" cpus on a node
->>>>>>> a23ccbf6
  *	given this number given the number of cpus_per_task and
  *	maximum sockets, cores, threads.  Note that the value of
  *	cpus is the lowest-level logical processor (LLLP).
  * IN job_ptr - pointer to job being scheduled
  * IN index - index of node's configuration information in select_node_ptr
  */
-<<<<<<< HEAD
-int get_avail_cpus(struct job_record *job_ptr, int index)
-{
-	struct node_record *node_ptr;
-	int avail_cpus;
-	int cpus, sockets, cores, threads;
-	int cpus_per_task = 0;
-	int max_sockets = 0, max_cores = 0, max_threads = 0;
-
-	node_ptr = &(select_node_ptr[index]);
-
-	if (job_ptr->details && job_ptr->details->cpus_per_task)
-		cpus_per_task = job_ptr->details->cpus_per_task;
-	if (job_ptr->details && job_ptr->details->max_sockets)
-		max_sockets = job_ptr->details->max_sockets;
-	if (job_ptr->details && job_ptr->details->max_cores)
-		max_cores = job_ptr->details->max_cores;
-	if (job_ptr->details && job_ptr->details->max_threads)
-		max_threads = job_ptr->details->max_threads;
-
-        /* pick defaults for any unspecified items */
-	if (cpus_per_task <= 0)
-		cpus_per_task = 1;
-	if (max_sockets <= 0)
-		max_sockets = INT_MAX;
-	if (max_cores <= 0)
-		max_cores = INT_MAX;
-	if (max_threads <= 0)
-		max_threads = INT_MAX;
-
-=======
 static uint16_t _get_avail_cpus(struct job_record *job_ptr, int index)
 {
 	struct node_record *node_ptr;
@@ -418,7 +378,6 @@
 	}
 
 	node_ptr = &(select_node_ptr[index]);
->>>>>>> a23ccbf6
 	if (select_fast_schedule) { /* don't bother checking each node */
 		cpus    = node_ptr->config_ptr->cpus;
 		sockets = node_ptr->config_ptr->sockets;
@@ -431,19 +390,6 @@
 		threads = node_ptr->threads;
 	}
 
-<<<<<<< HEAD
-	info(" SMB5  host %s User_ sockets %d cores %d threads %d ", 
-	     node_ptr->name, max_sockets, max_cores, max_threads);
-
-	info(" SMB5  host %s HW_ cpus %d sockets %d cores %d threads %d ", 
-	     node_ptr->name, cpus, sockets, cores, threads);
-
-
-	avail_cpus = slurm_get_avail_procs(
-			max_sockets, max_cores, max_threads, cpus_per_task,
-	    		&cpus, &sockets, &cores, &threads, 
-			0, 0, SELECT_TYPE_INFO_NONE);
-=======
 #if 0
 	info("host %s User_ sockets %u cores %u threads %u ", 
 	     node_ptr->name, max_sockets, max_cores, max_threads);
@@ -459,7 +405,6 @@
 	    		&cpus, &sockets, &cores, &threads, NULL, 
 			SELECT_TYPE_INFO_NONE,
 			job_ptr->job_id, node_ptr->name);
->>>>>>> a23ccbf6
 
 #if 0
 	debug3("avail_cpus index %d = %d (out of %d %d %d %d)",
@@ -469,8 +414,6 @@
 	return(avail_cpus);
 }
 
-<<<<<<< HEAD
-=======
 /* Build the full select_job_res_t structure for a job based upon the nodes
  *	allocated to it (the bitmap) and the job's memory requirement */
 static void _build_select_struct(struct job_record *job_ptr, bitstr_t *bitmap)
@@ -557,7 +500,6 @@
 	}
 }
 
->>>>>>> a23ccbf6
 /*
  * select_p_job_test - Given a specification of scheduling requirements, 
  *	identify the nodes which "best" satisfy the request.
@@ -840,22 +782,11 @@
 	int rem_cpus, rem_nodes;	/* remaining resources desired */
 	int best_fit_nodes, best_fit_cpus, best_fit_req;
 	int best_fit_location = 0, best_fit_sufficient;
-<<<<<<< HEAD
-	int avail_cpus;
-
-	xassert(bitmap);
-	debug3("job min-[max]: -N %d-[%d]:%d-[%d]:%d-[%d]:%d-[%d]",
-		job_ptr->details->min_nodes,   job_ptr->details->max_nodes,
-		job_ptr->details->min_sockets, job_ptr->details->max_sockets,
-		job_ptr->details->min_cores,   job_ptr->details->max_cores,
-		job_ptr->details->min_threads, job_ptr->details->max_threads);
-=======
 	int avail_cpus, alloc_cpus = 0;
 
 	if ((job_ptr->details->req_node_bitmap) &&
 	    (!bit_super_set(job_ptr->details->req_node_bitmap, bitmap)))
 		return error_code;
->>>>>>> a23ccbf6
 
 	consec_index = 0;
 	consec_size  = 50;	/* start allocation for 50 sets of 
@@ -881,11 +812,7 @@
 			if (consec_nodes[consec_index] == 0)
 				consec_start[consec_index] = index;
 
-<<<<<<< HEAD
-			avail_cpus = get_avail_cpus(job_ptr, index);
-=======
 			avail_cpus = _get_avail_cpus(job_ptr, index);
->>>>>>> a23ccbf6
 
 			if (job_ptr->details->req_node_bitmap
 			&&  bit_test(job_ptr->details->req_node_bitmap, index)
@@ -1000,14 +927,9 @@
 				bit_set(bitmap, i);
 				rem_nodes--;
 				max_nodes--;
-<<<<<<< HEAD
-				avail_cpus = get_avail_cpus(job_ptr, i);
-				rem_cpus -= avail_cpus;
-=======
 				avail_cpus = _get_avail_cpus(job_ptr, i);
 				rem_cpus   -= avail_cpus;
 				alloc_cpus += avail_cpus;
->>>>>>> a23ccbf6
 			}
 			for (i = (best_fit_req - 1);
 			     i >= consec_start[best_fit_location]; i--) {
@@ -1019,14 +941,9 @@
 				bit_set(bitmap, i);
 				rem_nodes--;
 				max_nodes--;
-<<<<<<< HEAD
-				avail_cpus = get_avail_cpus(job_ptr, i);
-				rem_cpus -= avail_cpus;
-=======
 				avail_cpus = _get_avail_cpus(job_ptr, i);
 				rem_cpus   -= avail_cpus;
 				alloc_cpus += avail_cpus;
->>>>>>> a23ccbf6
 			}
 		} else {
 			for (i = consec_start[best_fit_location];
@@ -1039,14 +956,9 @@
 				bit_set(bitmap, i);
 				rem_nodes--;
 				max_nodes--;
-<<<<<<< HEAD
-				avail_cpus = get_avail_cpus(job_ptr, i);
-				rem_cpus -= avail_cpus;
-=======
 				avail_cpus = _get_avail_cpus(job_ptr, i);
 				rem_cpus   -= avail_cpus;
 				alloc_cpus += avail_cpus;
->>>>>>> a23ccbf6
 			}
 		}
 		if (job_ptr->details->contiguous || 
@@ -1196,54 +1108,9 @@
 	return SLURM_SUCCESS;
 }
 
-<<<<<<< HEAD
-extern int select_p_get_extra_jobinfo (struct node_record *node_ptr, 
-                                       struct job_record *job_ptr, 
-                                       enum select_data_info info,
-                                       void *data)
-{
-	int rc = SLURM_SUCCESS;
-
-	xassert(job_ptr);
-	xassert(job_ptr->magic == JOB_MAGIC);
-
-	switch (info) {
-	case SELECT_USABLE_CPUS:
-	{
-		uint32_t *tmp_32 = (uint32_t *) data;
-                /* change this to something else Performance issue? SMB Fixme */
-		if ((job_ptr->details->cpus_per_task > 1) || 
-		    (job_ptr->details->max_sockets > 1) ||
-		    (job_ptr->details->max_cores > 1) ||
-		    (job_ptr->details->max_threads > 1)) {
-			int index;
-			/* Replace with a hash-table lookup before releasing SMB Fixme  */
-			for (index = 0; index < select_node_cnt; index++) {
-				if (strcmp(node_ptr->name, select_node_ptr[index].name) == 0) {
-					*tmp_32 = get_avail_cpus(job_ptr, index);
-				}
-			}
-		} else {
-			if (slurmctld_conf.fast_schedule) {
-				*tmp_32 = node_ptr->config_ptr->cpus;
-			} else {
-				*tmp_32 = node_ptr->cpus;
-			}
-		}
-		break;
-	}
-	default:
-		error("select_g_get_extra_jobinfo info %d invalid", info);
-		rc = SLURM_ERROR;
-		break;
-	}
-	
-	return rc;
-=======
 extern int select_p_update_sub_node (update_part_msg_t *part_desc_ptr)
 {
 	return SLURM_SUCCESS;
->>>>>>> a23ccbf6
 }
 
 extern int select_p_get_info_from_plugin (enum select_data_info info,
@@ -1251,14 +1118,11 @@
 					  void *data)
 {
 	return SLURM_SUCCESS;
-<<<<<<< HEAD
-=======
 }
 
 extern int select_p_update_node_state (int index, uint16_t state)
 {
 	return SLURM_SUCCESS;
->>>>>>> a23ccbf6
 }
 
 extern int select_p_alter_node_cnt(enum select_node_cnt type, void *data)
