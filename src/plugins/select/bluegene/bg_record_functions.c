/*****************************************************************************\
 *  bg_record_functions.c - header for creating blocks in a static environment.
 *
 *  $Id: bg_record_functions.c 12954 2008-01-04 20:37:49Z da $
 *****************************************************************************
 *  Copyright (C) 2008 Lawrence Livermore National Security.
 *  Produced at Lawrence Livermore National Laboratory (cf, DISCLAIMER).
 *  Written by Danny Auble <da@llnl.gov>
 *
 *  This file is part of SLURM, a resource management program.
 *  For details, see <https://computing.llnl.gov/linux/slurm/>.
 *  Please also read the included file: DISCLAIMER.
 *
 *  SLURM is free software; you can redistribute it and/or modify it under
 *  the terms of the GNU General Public License as published by the Free
 *  Software Foundation; either version 2 of the License, or (at your option)
 *  any later version.
 *
 *  In addition, as a special exception, the copyright holders give permission
 *  to link the code of portions of this program with the OpenSSL library under
 *  certain conditions as described in each individual source file, and
 *  distribute linked combinations including the two. You must obey the GNU
 *  General Public License in all respects for all of the code used other than
 *  OpenSSL. If you modify file(s) with this exception, you may extend this
 *  exception to your version of the file(s), but you are not obligated to do
 *  so. If you do not wish to do so, delete this exception statement from your
 *  version.  If you delete this exception statement from all source files in
 *  the program, then also delete it here.
 *
 *  SLURM is distributed in the hope that it will be useful, but WITHOUT ANY
 *  WARRANTY; without even the implied warranty of MERCHANTABILITY or FITNESS
 *  FOR A PARTICULAR PURPOSE.  See the GNU General Public License for more
 *  details.
 *
 *  You should have received a copy of the GNU General Public License along
 *  with SLURM; if not, write to the Free Software Foundation, Inc.,
 *  51 Franklin Street, Fifth Floor, Boston, MA 02110-1301  USA.
\*****************************************************************************/

#include "bg_core.h"
#include "bg_dynamic_block.h"

#include "src/common/uid.h"
#include "src/common/slurm_accounting_storage.h"
#include "src/slurmctld/trigger_mgr.h"
#include "src/slurmctld/locks.h"

/* some local functions */
static int _set_block_nodes_accounting(bg_record_t *bg_record, char *reason);
static void _addto_mp_list(bg_record_t *bg_record,
			   uint16_t *start, uint16_t *end);
static int _ba_mp_cmpf_inc(ba_mp_t *node_a, ba_mp_t *node_b);

extern void print_bg_record(bg_record_t* bg_record)
{
	if (!bg_record) {
		error("print_bg_record, record given is null");
		return;
	}
#if _DEBUG
	info(" bg_record: ");
	if (bg_record->bg_block_id)
		info("\tbg_block_id: %s", bg_record->bg_block_id);
	info("\tnodes: %s", bg_record->mp_str);
	info("\tsize: %d MPs %u Nodes %d cpus",
	     bg_record->mp_count,
	     bg_record->cnode_cnt,
	     bg_record->cpu_cnt);
	info("\tgeo: %ux%ux%u", bg_record->geo[X], bg_record->geo[Y],
	     bg_record->geo[Z]);
	info("\tconn_type: %s", conn_type_string(bg_record->conn_type[0]));
#ifdef HAVE_BGL
	info("\tnode_use: %s", node_use_string(bg_record->node_use));
#endif
	if (bg_record->bitmap) {
		char bitstring[BITSIZE];
		bit_fmt(bitstring, BITSIZE, bg_record->bitmap);
		info("\tbitmap: %s", bitstring);
	}
#else
	{
		char tmp_char[256];
		format_node_name(bg_record, tmp_char, sizeof(tmp_char));
		info("Record: BlockID:%s Nodes:%s Conn:%s",
		     bg_record->bg_block_id, tmp_char,
		     conn_type_string(bg_record->conn_type[0]));
	}
#endif
}

extern void destroy_bg_record(void *object)
{
	bg_record_t* bg_record = (bg_record_t*) object;

	if (bg_record) {
		bg_record->magic = 0;
		if (bg_record->ba_mp_list) {
			list_destroy(bg_record->ba_mp_list);
			bg_record->ba_mp_list = NULL;
		}
		xfree(bg_record->bg_block_id);
		FREE_NULL_BITMAP(bg_record->bitmap);
		xfree(bg_record->blrtsimage);
		FREE_NULL_BITMAP(bg_record->cnodes_used_bitmap);
		xfree(bg_record->ionode_str);
		FREE_NULL_BITMAP(bg_record->ionode_bitmap);

		if (bg_record->job_list) {
			list_destroy(bg_record->job_list);
			bg_record->job_list = NULL;
		}

		xfree(bg_record->linuximage);
		xfree(bg_record->mloaderimage);
		xfree(bg_record->mp_str);
		xfree(bg_record->ramdiskimage);
		xfree(bg_record->reason);
		xfree(bg_record->target_name);
		xfree(bg_record->user_name);

		xfree(bg_record);
	}
}

extern void process_nodes(bg_record_t *bg_record, bool startup)
{
	int j=0;
	int diff=0;
	int largest_diff=-1;
	uint16_t best_start[SYSTEM_DIMENSIONS];
	uint16_t start[SYSTEM_DIMENSIONS];
	uint16_t end[SYSTEM_DIMENSIONS];
	bool start_set=0;
	ListIterator itr;
	ba_mp_t* ba_mp = NULL;
	int dim;
	static char tmp_char[SYSTEM_DIMENSIONS+1],
		tmp_char2[SYSTEM_DIMENSIONS+1];
	static int *cluster_dims = NULL;

	if (!cluster_dims) {
		/* do some initing that only needs to happen once. */
		cluster_dims = select_g_ba_get_dims();
		memset(tmp_char, 0, sizeof(tmp_char));
		memset(tmp_char2, 0, sizeof(tmp_char2));
	}

	if (!bg_record->ba_mp_list || !list_count(bg_record->ba_mp_list)) {
		char *nodes = bg_record->mp_str;

		if (!bg_record->ba_mp_list)
			bg_record->ba_mp_list = list_create(destroy_ba_mp);

		memset(&best_start, 0, sizeof(best_start));
		//bg_record->mp_count = 0;
		if ((bg_record->conn_type[0] >= SELECT_SMALL) && (!startup))
			error("process_nodes: "
			      "We shouldn't be here there could be some "
			      "badness if we use this logic %s",
			      bg_record->mp_str);
		while (nodes[j] != '\0') {
			int mid = j   + SYSTEM_DIMENSIONS + 1;
			int fin = mid + SYSTEM_DIMENSIONS + 1;
			if (((nodes[j] == '[')   || (nodes[j] == ','))   &&
			    ((nodes[mid] == 'x') || (nodes[mid] == '-')) &&
			    ((nodes[fin] == ']') || (nodes[fin] == ','))) {
				j++;	/* Skip leading '[' or ',' */
				for (dim = 0; dim < SYSTEM_DIMENSIONS;
				     dim++, j++)
					start[dim] = select_char2coord(nodes[j]);
				j++;	/* Skip middle 'x' or '-' */
				for (dim = 0; dim < SYSTEM_DIMENSIONS;
				     dim++, j++)
					end[dim] = select_char2coord(nodes[j]);
				diff = end[0]-start[0];
				if (diff > largest_diff) {
					memcpy(best_start, start,
					       sizeof(best_start));
					for (dim = 0; dim < SYSTEM_DIMENSIONS;
					     dim++)
						tmp_char[dim] = alpha_num[
							best_start[dim]];

					debug3("process_nodes: start is now %s",
					       tmp_char);
					largest_diff = diff;
				}
				//bg_record->mp_count += _addto_mp_list(
				_addto_mp_list(bg_record, start, end);
				if (bg_record->nodes[j] != ',')
					break;
				j--;
			} else if ((nodes[j] >= '0'&& nodes[j] <= '9')
				   || (nodes[j] >= 'A' && nodes[j] <= 'Z')) {
				for (dim = 0; dim < SYSTEM_DIMENSIONS;
				     dim++, j++)
					start[dim] = select_char2coord(nodes[j]);
				diff = 0;
				if (diff > largest_diff) {
					memcpy(best_start, start,
					       sizeof(best_start));
					for (dim = 0; dim < SYSTEM_DIMENSIONS;
					     dim++)
						tmp_char[dim] = alpha_num[
							best_start[dim]];
					debug3("process_nodes: start is now %s",
					       tmp_char);
					largest_diff = diff;
				}
				//bg_record->mp_count += _addto_mp_list(
				_addto_mp_list(bg_record, start, start);
				if (bg_record->nodes[j] != ',')
					break;
				j--;
			}
<<<<<<< HEAD
			j++;
=======
			if (bg_record->mp_str[j] != ',')
				break;

>>>>>>> 4a61e5e7
		}
		if (largest_diff == -1)
			fatal("No hostnames given here");

		memcpy(bg_record->start, best_start, sizeof(bg_record->start));
		start_set = 1;
		for (dim = 0; dim < SYSTEM_DIMENSIONS; dim++) {
			tmp_char[dim] = alpha_num[best_start[dim]];
			tmp_char2[dim] = alpha_num[bg_record->start[dim]];
		}
		debug3("process_nodes: start is %s %s", tmp_char, tmp_char2);
	}

	memset(bg_record->geo, 0, sizeof(bg_record->geo));
	for (dim = 0; dim < SYSTEM_DIMENSIONS; dim++) {
		end[dim] = (int16_t)-1;
		if (!start_set)
			bg_record->start[dim] = HOSTLIST_BASE;
	}

	list_sort(bg_record->ba_mp_list, (ListCmpF) _ba_mp_cmpf_inc);

	bg_record->mp_count = 0;
	itr = list_iterator_create(bg_record->ba_mp_list);
	while ((ba_mp = list_next(itr))) {
		if (!ba_mp->used)
			continue;
		bg_record->mp_count++;
		debug3("process_nodes: %s is included in this block",
		       ba_mp->coord_str);

		for (dim = 0; dim < SYSTEM_DIMENSIONS; dim++) {
			if ((int16_t)ba_mp->coord[dim] > (int16_t)end[dim]) {
				bg_record->geo[dim]++;
				end[dim] = ba_mp->coord[dim];
			}
			if (!start_set && ((int16_t)ba_mp->coord[dim] <
					   (int16_t)bg_record->start[dim]))
				bg_record->start[dim] =	ba_mp->coord[dim];
		}
	}
	list_iterator_destroy(itr);
	for (dim = 0; dim < SYSTEM_DIMENSIONS; dim++) {
		tmp_char[dim] = alpha_num[bg_record->geo[dim]];
		tmp_char2[dim] = alpha_num[bg_record->start[dim]];
	}
	debug3("process_nodes: geo = %s mp count is %d start is %s",
	       tmp_char, bg_record->mp_count, tmp_char2);
	/* This check is for sub midplane systems to figure out what
	   the largest block can be.
	*/
	for (dim = 0; dim < SYSTEM_DIMENSIONS; dim++) {
		if (cluster_dims[dim] > 1)
			break;
	}
	if (dim < SYSTEM_DIMENSIONS) {
		/* means we have more than 1 base partition */
		for (dim = 0; dim < SYSTEM_DIMENSIONS; dim++) {
			if (bg_record->geo[dim] != cluster_dims[dim])
				break;
		}
		if (dim == SYSTEM_DIMENSIONS)
			bg_record->full_block = 1;
	} else if (bg_record->cnode_cnt == bg_conf->mp_cnode_cnt)
		bg_record->full_block = 1;

	if (node_name2bitmap(bg_record->mp_str,
			     false,
			     &bg_record->bitmap)) {
<<<<<<< HEAD
		fatal("process_nodes: "
		      "1 Unable to convert nodes %s to bitmap",
		      bg_record->nodes);
=======
		fatal("process_nodes: Unable to convert nodes %s to bitmap",
		      bg_record->mp_str);
>>>>>>> 4a61e5e7
	}
	return;
}

/*
 * NOTE: This function does not do a mutex lock so if you are copying the
 * main bg_list you need to lock 'block_state_mutex' before calling
 */
extern List copy_bg_list(List in_list)
{
	bg_record_t *bg_record = NULL;
	bg_record_t *new_record = NULL;
	List out_list = list_create(destroy_bg_record);
	ListIterator itr = list_iterator_create(in_list);

	while ((bg_record = (bg_record_t *) list_next(itr))) {
		if (bg_record->magic != BLOCK_MAGIC) {
			error("trying to copy a bad record");
			continue;
		}
		/* we don't care about blocks being freed */
		if (bg_record->free_cnt)
			continue;

		new_record = xmalloc(sizeof(bg_record_t));
		new_record->original = bg_record;
		copy_bg_record(bg_record, new_record);
		list_append(out_list, new_record);
	}

	list_iterator_destroy(itr);

	return out_list;
}

extern void copy_bg_record(bg_record_t *fir_record, bg_record_t *sec_record)
{
	int i;
	ListIterator itr = NULL;
	ba_mp_t *ba_mp = NULL, *new_ba_mp = NULL;

	if (!fir_record || !sec_record) {
		error("copy_bg_record: "
		      "given a null for either first record or second record");
		return;
	}

	xfree(sec_record->bg_block_id);
	sec_record->bg_block_id = xstrdup(fir_record->bg_block_id);

	if (sec_record->ba_mp_list)
		list_destroy(sec_record->ba_mp_list);
	sec_record->ba_mp_list = list_create(destroy_ba_mp);
	if (fir_record->ba_mp_list) {
		itr = list_iterator_create(fir_record->ba_mp_list);
		while ((ba_mp = list_next(itr))) {
			new_ba_mp = ba_copy_mp(ba_mp);
			list_append(sec_record->ba_mp_list, new_ba_mp);
		}
		list_iterator_destroy(itr);
	}

	FREE_NULL_BITMAP(sec_record->bitmap);
	if (fir_record->bitmap
	    && (sec_record->bitmap = bit_copy(fir_record->bitmap)) == NULL) {
		error("Unable to copy bitmap for %s", fir_record->mp_str);
		sec_record->bitmap = NULL;
	}

	sec_record->boot_state = fir_record->boot_state;
	sec_record->boot_count = fir_record->boot_count;

	FREE_NULL_BITMAP(sec_record->cnodes_used_bitmap);
	if (fir_record->cnodes_used_bitmap
	    && (sec_record->cnodes_used_bitmap
		= bit_copy(fir_record->cnodes_used_bitmap)) == NULL) {
		error("Unable to copy cnodes_used_bitmap for %s",
		      fir_record->mp_str);
		sec_record->cnodes_used_bitmap = NULL;
	}
	sec_record->cnode_cnt = fir_record->cnode_cnt;

	memcpy(sec_record->conn_type, fir_record->conn_type,
	       sizeof(sec_record->conn_type));
	sec_record->cpu_cnt = fir_record->cpu_cnt;
	sec_record->free_cnt = fir_record->free_cnt;
	sec_record->full_block = fir_record->full_block;

	for(i=0;i<SYSTEM_DIMENSIONS;i++) {
		sec_record->geo[i] = fir_record->geo[i];
		sec_record->start[i] = fir_record->start[i];
	}

	xfree(sec_record->ionode_str);
	sec_record->ionode_str = xstrdup(fir_record->ionode_str);

	FREE_NULL_BITMAP(sec_record->ionode_bitmap);
	if (fir_record->ionode_bitmap
	    && (sec_record->ionode_bitmap
		= bit_copy(fir_record->ionode_bitmap)) == NULL) {
		error("Unable to copy ionode_bitmap for %s",
		      fir_record->mp_str);
		sec_record->ionode_bitmap = NULL;
	}

	sec_record->job_ptr = fir_record->job_ptr;
	sec_record->job_running = fir_record->job_running;

	sec_record->magic = fir_record->magic;

	xfree(sec_record->blrtsimage);
	sec_record->blrtsimage = xstrdup(fir_record->blrtsimage);

	xfree(sec_record->linuximage);
	sec_record->linuximage = xstrdup(fir_record->linuximage);

	xfree(sec_record->mloaderimage);
	sec_record->mloaderimage = xstrdup(fir_record->mloaderimage);

	xfree(sec_record->ramdiskimage);
	sec_record->ramdiskimage = xstrdup(fir_record->ramdiskimage);

	sec_record->modifying = fir_record->modifying;

	sec_record->mp_count = fir_record->mp_count;

	xfree(sec_record->mp_str);
	sec_record->mp_str = xstrdup(fir_record->mp_str);

#ifdef HAVE_BGL
	sec_record->node_use = fir_record->node_use;
#endif
	/* Don't set the original, only in bg_copy_list does it happen
	 * for a reason. */
	/* sec_record->original = fir_record; */

	xfree(sec_record->reason);
	sec_record->reason = xstrdup(fir_record->reason);

	sec_record->state = fir_record->state;

	xfree(sec_record->target_name);
	sec_record->target_name = xstrdup(fir_record->target_name);
	xfree(sec_record->user_name);
	sec_record->user_name = xstrdup(fir_record->user_name);

	sec_record->user_uid = fir_record->user_uid;
}

/*
 * Comparator used for sorting blocks smallest to largest
 *
 * returns: -1: rec_a > rec_b   0: rec_a == rec_b   1: rec_a < rec_b
 *
 */
extern int bg_record_cmpf_inc(bg_record_t* rec_a, bg_record_t* rec_b)
{
	int size_a = rec_a->cnode_cnt;
	int size_b = rec_b->cnode_cnt;

	/* We only look at this if we are ordering blocks larger than
	 * a midplane, order of ionodes is how we order otherwise. */
	if ((size_a >= bg_conf->mp_cnode_cnt)
	    || (size_b >= bg_conf->mp_cnode_cnt)) {
		if (size_a < size_b)
			return -1;
		else if (size_a > size_b)
			return 1;
	}

	if (rec_a->mp_str && rec_b->mp_str) {
		size_a = strcmp(rec_a->mp_str, rec_b->mp_str);
		if (size_a < 0)
			return -1;
		else if (size_a > 0)
			return 1;
	}

	if (!rec_a->ionode_bitmap || !rec_b->ionode_bitmap)
		return 0;

	if (bit_ffs(rec_a->ionode_bitmap) < bit_ffs(rec_b->ionode_bitmap))
		return -1;
	else
		return 1;

	return 0;
}

/*
 * Comparator used for sorting blocks from earliest avaliable to lastest
 *
 * returns: -1: rec_a < rec_b   0: rec_a == rec_b   1: rec_a > rec_b
 *
 */
extern int bg_record_sort_aval_inc(bg_record_t* rec_a, bg_record_t* rec_b)
{
	if ((rec_a->job_running == BLOCK_ERROR_STATE)
	    && (rec_b->job_running != BLOCK_ERROR_STATE))
		return 1;
	else if ((rec_a->job_running != BLOCK_ERROR_STATE)
		 && (rec_b->job_running == BLOCK_ERROR_STATE))
		return -1;
	else if (!rec_a->job_ptr && rec_b->job_ptr)
		return -1;
	else if (rec_a->job_ptr && !rec_b->job_ptr)
		return 1;
	else if (rec_a->job_ptr && rec_b->job_ptr) {
		if (rec_a->job_ptr->end_time > rec_b->job_ptr->end_time)
			return 1;
		else if (rec_a->job_ptr->end_time < rec_b->job_ptr->end_time)
			return -1;
	}

	return bg_record_cmpf_inc(rec_a, rec_b);
}

/* All changes to the bg_list target_name must
   be done before this function is called.
   also slurm_conf_lock() must be called before calling this
   function along with slurm_conf_unlock() afterwards.
*/
extern int update_block_user(bg_record_t *bg_record, int set)
{
	int rc=0;

	if (!bg_record->target_name) {
		error("Must set target_name to run update_block_user.");
		return -1;
	}
	if (!bg_record->user_name) {
		error("No user_name");
		bg_record->user_name = xstrdup(bg_conf->slurm_user_name);
	}

	if (set) {
		if ((rc = bridge_block_remove_all_users(
			     bg_record, bg_record->target_name))
		    == REMOVE_USER_ERR) {
			error("1 Something happened removing "
			      "users from block %s",
			      bg_record->bg_block_id);
			return -1;
		} else if (rc == REMOVE_USER_NONE) {
			if (strcmp(bg_record->target_name,
				   bg_conf->slurm_user_name)) {
				info("Adding user %s to Block %s",
				     bg_record->target_name,
				     bg_record->bg_block_id);

				if ((rc = bridge_block_add_user(
					     bg_record,
					     bg_record->target_name))
				    != SLURM_SUCCESS) {
					error("bridge_add_block_user"
					      "(%s,%s): %s",
					      bg_record->bg_block_id,
					      bg_record->target_name,
					      bg_err_str(rc));
					return -1;
				}
			}
		}
	}

	if (strcmp(bg_record->target_name, bg_record->user_name)) {
		uid_t pw_uid;
		xfree(bg_record->user_name);
		bg_record->user_name = xstrdup(bg_record->target_name);
		if (uid_from_string (bg_record->user_name, &pw_uid) < 0) {
			error("No such user: %s", bg_record->user_name);
			return -1;
		} else {
			bg_record->user_uid = pw_uid;
		}
		return 1;
	}

	return 0;
}

extern int set_block_user(bg_record_t *bg_record)
{
	int rc = 0;
	if (bg_conf->slurm_debug_flags & DEBUG_FLAG_SELECT_TYPE)
		info("resetting the boot state flag and "
		     "counter for block %s.",
		     bg_record->bg_block_id);
	bg_record->boot_state = BG_BLOCK_FREE;
	bg_record->boot_count = 0;

	if ((rc = update_block_user(bg_record, 1)) == 1) {
		last_bg_update = time(NULL);
		rc = SLURM_SUCCESS;
	} else if (rc == -1) {
		error("Unable to add user name to block %s. "
		      "Cancelling job.",
		      bg_record->bg_block_id);
		rc = SLURM_ERROR;
	}
	xfree(bg_record->target_name);
	bg_record->target_name = xstrdup(bg_conf->slurm_user_name);

	return rc;
}

/* Try to requeue job running on block and put block in an error state.
 * block_state_mutex must be unlocked before calling this.
 */
extern void requeue_and_error(bg_record_t *bg_record, char *reason)
{

	int rc;
	if (bg_record->magic != BLOCK_MAGIC) {
		error("requeue_and_error: magic was bad");
		return;
	}

	if (bg_record->job_running > NO_JOB_RUNNING)
		bg_requeue_job(bg_record->job_running, 0);

	slurm_mutex_lock(&block_state_mutex);
	rc = block_ptr_exist_in_list(bg_lists->main, bg_record);
	slurm_mutex_unlock(&block_state_mutex);

	if (rc)
		put_block_in_error_state(bg_record, BLOCK_ERROR_STATE, reason);
	else
		error("requeue_and_error: block disappeared");

	return;
}

/* block_state_mutex must be locked before calling this. */
extern int add_bg_record(List records, List *used_nodes,
			 select_ba_request_t *blockreq,
			 bool no_check, bitoff_t io_start)
{
	bg_record_t *bg_record = NULL;
	ba_mp_t *ba_mp = NULL;
	ListIterator itr;
	uid_t pw_uid;
	int i, len;
	int small_count = 0;

	xassert(bg_conf->slurm_user_name);

	if (!records) {
		fatal("add_bg_record: no records list given");
	}
	bg_record = (bg_record_t*) xmalloc(sizeof(bg_record_t));

	bg_record->magic = BLOCK_MAGIC;

	bg_record->user_name = xstrdup(bg_conf->slurm_user_name);
	bg_record->target_name = xstrdup(bg_conf->slurm_user_name);

	if (uid_from_string (bg_record->user_name, &pw_uid) < 0)
		error("add_bg_record: No such user: %s", bg_record->user_name);
	else
		bg_record->user_uid = pw_uid;

	if (used_nodes && *used_nodes) {
#ifdef HAVE_BGQ
		bg_record->ba_mp_list = *used_nodes;
		*used_nodes = NULL;
#else
		bg_record->ba_mp_list = list_create(destroy_ba_mp);
		if (copy_node_path(*used_nodes, &bg_record->ba_mp_list)
		    == SLURM_ERROR)
			error("add_bg_record: "
			      "couldn't copy the path for the allocation");
#endif
	} else
		bg_record->ba_mp_list = list_create(destroy_ba_mp);

	/* bg_record->boot_state = 0; 	Implicit */
	bg_record->state = BG_BLOCK_FREE;

#ifdef HAVE_BGL
	if (bg_conf->slurm_debug_flags & DEBUG_FLAG_BG_PICK)
		info("add_bg_record: asking for %s %d %d %s",
		     blockreq->save_name, blockreq->small32, blockreq->small128,
		     conn_type_string(blockreq->conn_type[0]));
#else
	if (bg_conf->slurm_debug_flags & DEBUG_FLAG_BG_PICK)
		info("add_bg_record: asking for %s %d %d %d %d %d %s",
		     blockreq->save_name, blockreq->small256,
		     blockreq->small128, blockreq->small64,
		     blockreq->small32, blockreq->small16,
		     conn_type_string(blockreq->conn_type[0]));
#endif
	/* Set the bitmap blank here if it is a full node we don't
	   want anything set we also don't want the bg_record->ionode_str set.
	*/
	bg_record->ionode_bitmap = bit_alloc(bg_conf->ionodes_per_mp);
	bg_record->cnodes_used_bitmap = bit_alloc(bg_conf->mp_cnode_cnt);

	len = strlen(blockreq->save_name);
	i=0;
	while (i<len
	       && blockreq->save_name[i] != '['
	       && (blockreq->save_name[i] < '0' || blockreq->save_name[i] > 'Z'
		   || (blockreq->save_name[i] > '9'
		       && blockreq->save_name[i] < 'A')))
		i++;

	if (i<len) {
		len -= i;

		len += strlen(bg_conf->slurm_node_prefix)+1;
		bg_record->mp_str = xmalloc(len);
		snprintf(bg_record->mp_str, len, "%s%s",
			 bg_conf->slurm_node_prefix, blockreq->save_name+i);
	} else
		fatal("add_bg_record: MPs=%s is in a weird format",
		      blockreq->save_name);

	process_nodes(bg_record, false);

#ifdef HAVE_BGL
	bg_record->node_use = SELECT_COPROCESSOR_MODE;
#endif
	memcpy(bg_record->conn_type, blockreq->conn_type,
	       sizeof(bg_record->conn_type));

	bg_record->cpu_cnt = bg_conf->cpus_per_mp * bg_record->mp_count;
	bg_record->cnode_cnt = bg_conf->mp_cnode_cnt * bg_record->mp_count;
	bg_record->job_running = NO_JOB_RUNNING;

#ifdef HAVE_BGL
	if (blockreq->blrtsimage)
		bg_record->blrtsimage = xstrdup(blockreq->blrtsimage);
	else
		bg_record->blrtsimage = xstrdup(bg_conf->default_blrtsimage);
#endif

#ifdef HAVE_BG_L_P
	if (blockreq->linuximage)
		bg_record->linuximage = xstrdup(blockreq->linuximage);
	else
		bg_record->linuximage = xstrdup(bg_conf->default_linuximage);
	if (blockreq->ramdiskimage)
		bg_record->ramdiskimage = xstrdup(blockreq->ramdiskimage);
	else
		bg_record->ramdiskimage =
			xstrdup(bg_conf->default_ramdiskimage);
#endif
	if (blockreq->mloaderimage)
		bg_record->mloaderimage = xstrdup(blockreq->mloaderimage);
	else
		bg_record->mloaderimage =
			xstrdup(bg_conf->default_mloaderimage);

	if (bg_record->conn_type[0] < SELECT_SMALL) {
		/* this needs to be an append so we keep things in the
		   order we got them, they will be sorted later */
		list_append(records, bg_record);
		/* this isn't a correct list so we need to set it later for
		   now we just used it to be the mp number */
		if (!used_nodes) {
			debug4("add_bg_record: "
			       "we didn't get a request list so we are "
			       "destroying this mp list");
			list_destroy(bg_record->ba_mp_list);
			bg_record->ba_mp_list = NULL;
		}
	} else {
		List ba_mp_list = NULL;

		if (bg_conf->slurm_debug_flags & DEBUG_FLAG_BG_PICK)
			info("add_bg_record: adding a small block");
		if (no_check)
			goto no_check;
		/* if the ionode cnt for small32 is 0 then don't
		   allow a sub quarter allocation
		*/
		if (bg_conf->nodecard_ionode_cnt < 2) {
			if (!bg_conf->nodecard_ionode_cnt && blockreq->small32)
				fatal("add_bg_record: "
				      "There is an error in your "
				      "bluegene.conf file.\n"
				      "Can't create a 32 node block with "
				      "IonodesPerMP=%u. (Try setting it "
				      "to at least 16)",
				      bg_conf->ionodes_per_mp);
#ifndef HAVE_BGL
			if (blockreq->small16)
				fatal("add_bg_record: "
				      "There is an error in your "
				      "bluegene.conf file.\n"
				      "Can't create a 16 node block with "
				      "IonodesPerMP=%u. (Try setting it to "
				      "at least 32)",
				      bg_conf->ionodes_per_mp);
			if ((bg_conf->io_ratio < 0.5) && blockreq->small64)
				fatal("add_bg_record: "
				      "There is an error in your "
				      "bluegene.conf file.\n"
				      "Can't create a 64 node block with "
				      "IonodesPerMP=%u. (Try setting it "
				      "to at least 8)",
				      bg_conf->ionodes_per_mp);
#endif
		}

#ifdef HAVE_BGL
		if (blockreq->small32==0 && blockreq->small128==0) {
			info("add_bg_record: "
			     "No specs given for this small block, "
			     "I am spliting this block into 4 128CnBlocks");
			blockreq->small128=4;
		}

		i = (blockreq->small32*bg_conf->nodecard_cnode_cnt) +
			(blockreq->small128*bg_conf->quarter_cnode_cnt);
		if (i != bg_conf->mp_cnode_cnt)
			fatal("add_bg_record: "
			      "There is an error in your bluegene.conf file.\n"
			      "I am unable to request %d nodes consisting of "
			      "%u 32CnBlocks and\n%u 128CnBlocks in one "
			      "base partition with %u nodes.",
			      i, blockreq->small32, blockreq->small128,
			      bg_conf->mp_cnode_cnt);
		small_count = blockreq->small32+blockreq->small128;
#else
		if (!blockreq->small16 && !blockreq->small32
		    && !blockreq->small64 && !blockreq->small128
		    && !blockreq->small256) {
			info("add_bg_record: "
			     "No specs given for this small block, "
			     "I am spliting this block into 2 256CnBlocks");
			blockreq->small256=2;
		}

		i = (blockreq->small16*16)
			+ (blockreq->small32*32)
			+ (blockreq->small64*64)
			+ (blockreq->small128*128)
			+ (blockreq->small256*256);
		if (i != bg_conf->mp_cnode_cnt)
			fatal("add_bg_record: "
			      "There is an error in your bluegene.conf file.\n"
			      "I am unable to request %d nodes consisting of "
			      "%u 16CNBlocks, %u 32CNBlocks,\n"
			      "%u 64CNBlocks, %u 128CNBlocks, "
			      "and %u 256CNBlocks\n"
			      "in one base partition with %u nodes.",
			      i, blockreq->small16, blockreq->small32,
			      blockreq->small64, blockreq->small128,
			      blockreq->small256, bg_conf->mp_cnode_cnt);
		small_count = blockreq->small16
			+ blockreq->small32
			+ blockreq->small64
			+ blockreq->small128
			+ blockreq->small256;
#endif
	no_check:
		/* Automatically create 2-way split if
		 * conn_type == SELECT_SMALL in bluegene.conf
		 * Here we go through each node listed and do the same thing
		 * for each node.
		 */
		ba_mp_list = bg_record->ba_mp_list;
		bg_record->ba_mp_list = list_create(NULL);
		itr = list_iterator_create(ba_mp_list);
		while ((ba_mp = list_next(itr)) != NULL) {
			xfree(bg_record->mp_str);
			bg_record->mp_str = xstrdup_printf(
				"%s%s",
				bg_conf->slurm_node_prefix,
				ba_mp->coord_str);
			list_append(bg_record->ba_mp_list, ba_mp);
			handle_small_record_request(records, blockreq,
						    bg_record, io_start);
			list_flush(bg_record->ba_mp_list);
		}
		list_iterator_destroy(itr);
		destroy_bg_record(bg_record);
		list_destroy(ba_mp_list);
	}

	return SLURM_SUCCESS;
}

extern int handle_small_record_request(List records,
				       select_ba_request_t *blockreq,
				       bg_record_t *bg_record, bitoff_t start)
{
	bitstr_t *ionodes = bit_alloc(bg_conf->ionodes_per_mp);
	int i=0, ionode_cnt = 0;
	bg_record_t *found_record = NULL;

	xassert(records);
	xassert(blockreq);
	xassert(bg_record);

	xassert(start >= 0);
	xassert(start < bg_conf->ionodes_per_mp);

#ifndef HAVE_BGL
	for(i=0; i<blockreq->small16; i++) {
		bit_nset(ionodes, start, start);
		found_record = create_small_record(bg_record, ionodes, 16);
		/* this needs to be an append so we
		   keep things in the order we got
		   them, they will be sorted later */
		list_append(records, found_record);
		bit_nclear(ionodes, start, start);
		start++;
	}
#endif
	if ((ionode_cnt = bg_conf->nodecard_ionode_cnt))
		ionode_cnt--;
	for(i=0; i<blockreq->small32; i++) {
		bit_nset(ionodes, start, start+ionode_cnt);
		found_record = create_small_record(bg_record, ionodes, 32);
		/* this needs to be an append so we
		   keep things in the order we got
		   them, they will be sorted later */
		list_append(records, found_record);
		bit_nclear(ionodes, start, start+ionode_cnt);
		start+=ionode_cnt+1;
	}

#ifndef HAVE_BGL
	if ((ionode_cnt = bg_conf->nodecard_ionode_cnt * 2))
		ionode_cnt--;
	for(i=0; i<blockreq->small64; i++) {
		bit_nset(ionodes, start, start+ionode_cnt);
		found_record = create_small_record(bg_record, ionodes, 64);
		/* this needs to be an append so we
		   keep things in the order we got
		   them, they will be sorted later */
		list_append(records, found_record);
		bit_nclear(ionodes, start, start+ionode_cnt);
		start+=ionode_cnt+1;
	}
#endif
	if ((ionode_cnt = bg_conf->quarter_ionode_cnt))
		ionode_cnt--;
	for(i=0; i<blockreq->small128; i++) {
		bit_nset(ionodes, start, start+ionode_cnt);
		found_record = create_small_record(bg_record, ionodes, 128);
		/* this needs to be an append so we
		   keep things in the order we got
		   them, they will be sorted later */
		list_append(records, found_record);
		bit_nclear(ionodes, start, start+ionode_cnt);
		start+=ionode_cnt+1;
	}

#ifndef HAVE_BGL
	if ((ionode_cnt = bg_conf->quarter_ionode_cnt * 2))
		ionode_cnt--;
	for(i=0; i<blockreq->small256; i++) {
		bit_nset(ionodes, start, start+ionode_cnt);
		found_record = create_small_record(bg_record, ionodes, 256);
		/* this needs to be an append so we
		   keep things in the order we got
		   them, they will be sorted later */
		list_append(records, found_record);
		bit_nclear(ionodes, start, start+ionode_cnt);
		start+=ionode_cnt+1;
	}
#endif

	FREE_NULL_BITMAP(ionodes);

	return SLURM_SUCCESS;
}

extern int format_node_name(bg_record_t *bg_record, char *buf, int buf_size)
{
	if (bg_record->ionode_str) {
		snprintf(buf, buf_size, "%s[%s]",
			 bg_record->mp_str,
			 bg_record->ionode_str);
	} else {
		snprintf(buf, buf_size, "%s", bg_record->mp_str);
	}
	return SLURM_SUCCESS;
}

/*
 * This could potentially lock the node lock in the slurmctld with
 * slurm_drain_node, or slurm_fail_job so if slurmctld_locked is called we
 * will call the functions without locking the locks again.
 */
extern int down_nodecard(char *mp_name, bitoff_t io_start,
			 bool slurmctld_locked)
{
	List requests = NULL;
	List delete_list = NULL;
	ListIterator itr = NULL;
	bg_record_t *bg_record = NULL, *found_record = NULL, tmp_record;
	bg_record_t *smallest_bg_record = NULL;
	struct node_record *node_ptr = NULL;
	int mp_bit = 0;
	static int io_cnt = NO_VAL;
	static int create_size = NO_VAL;
	static select_ba_request_t blockreq;
	int rc = SLURM_SUCCESS;
	char *reason = "select_bluegene: nodecard down";

	xassert(mp_name);

	if (io_cnt == NO_VAL) {
		io_cnt = 1;
		/* Translate 1 nodecard count to ionode count */
		if ((io_cnt *= bg_conf->io_ratio))
			io_cnt--;

		/* make sure we create something that is able to be
		   created */
		if (bg_conf->smallest_block < bg_conf->nodecard_cnode_cnt)
			create_size = bg_conf->nodecard_cnode_cnt;
		else
			create_size = bg_conf->smallest_block;
	}

	node_ptr = find_node_record(mp_name);
	if (!node_ptr) {
		error ("down_sub_node_blocks: invalid node specified '%s'",
		       mp_name);
		return EINVAL;
	}

	/* this is here for sanity check to make sure we don't core on
	   these bits when we set them below. */
	if (io_start >= bg_conf->ionodes_per_mp
	    || (io_start+io_cnt) >= bg_conf->ionodes_per_mp) {
		debug("io %d-%d not configured on this "
		      "system, only %d ionodes per midplane",
		      io_start, io_start+io_cnt, bg_conf->ionodes_per_mp);
		return EINVAL;
	}
	mp_bit = (node_ptr - node_record_table_ptr);

	memset(&blockreq, 0, sizeof(select_ba_request_t));

	blockreq.conn_type[0] = SELECT_SMALL;
	blockreq.save_name = mp_name;

	debug3("here setting node %d of %d and ionodes %d-%d of %d",
	       mp_bit, node_record_count, io_start,
	       io_start+io_cnt, bg_conf->ionodes_per_mp);

	memset(&tmp_record, 0, sizeof(bg_record_t));
	tmp_record.mp_count = 1;
	tmp_record.cnode_cnt = bg_conf->nodecard_cnode_cnt;
	tmp_record.bitmap = bit_alloc(node_record_count);
	bit_set(tmp_record.bitmap, mp_bit);

	tmp_record.ionode_bitmap = bit_alloc(bg_conf->ionodes_per_mp);
	bit_nset(tmp_record.ionode_bitmap, io_start, io_start+io_cnt);

	slurm_mutex_lock(&block_state_mutex);
	itr = list_iterator_create(bg_lists->main);
	while ((bg_record = list_next(itr))) {
		if (!bit_test(bg_record->bitmap, mp_bit))
			continue;

		if (!blocks_overlap(bg_record, &tmp_record))
			continue;

		if (bg_record->job_running > NO_JOB_RUNNING) {
			if (slurmctld_locked)
				job_fail(bg_record->job_running);
			else
				slurm_fail_job(bg_record->job_running);

		}
		/* If Running Dynamic mode and the the block is
		   smaller than the create size just continue on.
		*/
		if ((bg_conf->layout_mode == LAYOUT_DYNAMIC)
		    && (bg_record->cnode_cnt < create_size)) {
			if (!delete_list)
				delete_list = list_create(NULL);
			list_append(delete_list, bg_record);
			continue;
		}

		/* keep track of the smallest size that is at least
		   the size of create_size. */
		if (!smallest_bg_record ||
		    (smallest_bg_record->cnode_cnt > bg_record->cnode_cnt))
			smallest_bg_record = bg_record;
	}
	list_iterator_destroy(itr);
	slurm_mutex_unlock(&block_state_mutex);

	if (bg_conf->layout_mode != LAYOUT_DYNAMIC) {
		debug3("running non-dynamic mode");
		/* This should never happen, but just in case... */
		if (delete_list)
			list_destroy(delete_list);

		/* If we found a block that is smaller or equal to a
		   midplane we will just mark it in an error state as
		   opposed to draining the node.
		*/
		if (smallest_bg_record
		    && (smallest_bg_record->cnode_cnt < bg_conf->mp_cnode_cnt)){
			if (smallest_bg_record->state & BG_BLOCK_ERROR_FLAG) {
				rc = SLURM_NO_CHANGE_IN_DATA;
				goto cleanup;
			}

			rc = put_block_in_error_state(
				smallest_bg_record, BLOCK_ERROR_STATE, reason);
			goto cleanup;
		}

		debug("No block under 1 midplane available for this nodecard.  "
		      "Draining the whole node.");
		if (!node_already_down(mp_name)) {
			if (slurmctld_locked)
				drain_nodes(mp_name, reason,
					    slurm_get_slurm_user_id());
			else
				slurm_drain_nodes(mp_name, reason,
						  slurm_get_slurm_user_id());
		}
		rc = SLURM_SUCCESS;
		goto cleanup;
	}

	/* below is only for Dynamic mode */

	if (delete_list) {
		int cnt_set = 0;
		bitstr_t *iobitmap = bit_alloc(bg_conf->ionodes_per_mp);
		/* don't lock here since it is handled inside
		   the put_block_in_error_state
		*/
		itr = list_iterator_create(delete_list);
		while ((bg_record = list_next(itr))) {
			debug2("combining smaller than nodecard "
			       "dynamic block %s",
			       bg_record->bg_block_id);
			while (bg_record->job_running > NO_JOB_RUNNING)
				sleep(1);

			bit_or(iobitmap, bg_record->ionode_bitmap);
			cnt_set++;
		}
		list_iterator_destroy(itr);
		list_destroy(delete_list);
		if (!cnt_set) {
			FREE_NULL_BITMAP(iobitmap);
			rc = SLURM_ERROR;
			goto cleanup;
		}
		/* set the start to be the same as the start of the
		   ionode_bitmap.  If no ionodes set (not a small
		   block) set io_start = 0. */
		if ((io_start = bit_ffs(iobitmap)) == -1) {
			io_start = 0;
			if (create_size > bg_conf->nodecard_cnode_cnt)
				blockreq.small128 = 4;
			else
				blockreq.small32 = 16;
		} else if (create_size <= bg_conf->nodecard_cnode_cnt)
			blockreq.small32 = 1;
		else
			/* this should never happen */
			blockreq.small128 = 1;

		FREE_NULL_BITMAP(iobitmap);
	} else if (smallest_bg_record) {
		debug2("smallest dynamic block is %s",
		       smallest_bg_record->bg_block_id);
		if (smallest_bg_record->state & BG_BLOCK_ERROR_FLAG) {
			rc = SLURM_NO_CHANGE_IN_DATA;
			goto cleanup;
		}

		while (smallest_bg_record->job_running > NO_JOB_RUNNING)
			sleep(1);

		if (smallest_bg_record->cnode_cnt == create_size) {
			rc = put_block_in_error_state(
				smallest_bg_record, BLOCK_ERROR_STATE,
				reason);
			goto cleanup;
		}

		if (create_size > smallest_bg_record->cnode_cnt) {
			/* we should never get here.  This means we
			 * have a create_size that is bigger than a
			 * block that is already made.
			 */
			rc = put_block_in_error_state(
				smallest_bg_record, BLOCK_ERROR_STATE, reason);
			goto cleanup;
		}
		debug3("node count is %d", smallest_bg_record->cnode_cnt);
		switch(smallest_bg_record->cnode_cnt) {
#ifndef HAVE_BGL
		case 64:
			blockreq.small32 = 2;
			break;
		case 256:
			blockreq.small32 = 8;
			break;
#endif
		case 128:
			blockreq.small32 = 4;
			break;
		case 512:
		default:
			blockreq.small32 = 16;
			break;
		}

		if (create_size != bg_conf->nodecard_cnode_cnt) {
			blockreq.small128 = blockreq.small32 / 4;
			blockreq.small32 = 0;
			io_start = 0;
		} else if ((io_start =
			    bit_ffs(smallest_bg_record->ionode_bitmap)) == -1)
			/* set the start to be the same as the start of the
			   ionode_bitmap.  If no ionodes set (not a small
			   block) set io_start = 0. */
			io_start = 0;
	} else {
		switch(create_size) {
#ifndef HAVE_BGL
		case 64:
			blockreq.small64 = 8;
			break;
		case 256:
			blockreq.small256 = 2;
#endif
		case 32:
			blockreq.small32 = 16;
			break;
		case 128:
			blockreq.small128 = 4;
			break;
		case 512:
			if (!node_already_down(mp_name)) {
				char *reason = "select_bluegene: nodecard down";
				if (slurmctld_locked)
					drain_nodes(mp_name, reason,
						    slurm_get_slurm_user_id());
				else
					slurm_drain_nodes(
						mp_name, reason,
						slurm_get_slurm_user_id());
			}
			rc = SLURM_SUCCESS;
			goto cleanup;
			break;
		default:
			error("Unknown create size of %d", create_size);
			break;
		}
		/* since we don't have a block in this midplane
		   we need to start at the beginning. */
		io_start = 0;
		/* we also need a bg_block to pretend to be the
		   smallest block that takes up the entire midplane. */
	}


	/* Here we need to add blocks that take up nodecards on this
	   midplane.  Since Slurm only keeps track of midplanes
	   natively this is the only want to handle this case.
	*/
	requests = list_create(destroy_bg_record);
	add_bg_record(requests, NULL, &blockreq, 1, io_start);

	slurm_mutex_lock(&block_state_mutex);
	delete_list = list_create(NULL);
	while ((bg_record = list_pop(requests))) {
		itr = list_iterator_create(bg_lists->main);
		while ((found_record = list_next(itr))) {
			if (!blocks_overlap(bg_record, found_record))
				continue;
			list_push(delete_list, found_record);
			list_remove(itr);
		}
		list_iterator_destroy(itr);

		/* we need to add this record since it doesn't exist */
		if (bridge_block_create(bg_record) == SLURM_ERROR) {
			destroy_bg_record(bg_record);
			error("down_sub_node_blocks: "
			      "unable to configure block in api");
			continue;
		}

		debug("adding block %s to fill in small blocks "
		      "around bad nodecards",
		      bg_record->bg_block_id);
		print_bg_record(bg_record);
		list_append(bg_lists->main, bg_record);
		if (bit_overlap(bg_record->ionode_bitmap,
				tmp_record.ionode_bitmap)) {
			/* here we know the error block doesn't exist
			   so just set the state here */
			slurm_mutex_unlock(&block_state_mutex);
			rc = put_block_in_error_state(
				bg_record, BLOCK_ERROR_STATE, reason);
			slurm_mutex_lock(&block_state_mutex);
		}
	}
	list_destroy(requests);

	if (delete_list) {
		slurm_mutex_unlock(&block_state_mutex);
		free_block_list(NO_VAL, delete_list, 0, 0);
		list_destroy(delete_list);
	}
	slurm_mutex_lock(&block_state_mutex);
	sort_bg_record_inc_size(bg_lists->main);
	slurm_mutex_unlock(&block_state_mutex);
	last_bg_update = time(NULL);

cleanup:
	FREE_NULL_BITMAP(tmp_record.bitmap);
	FREE_NULL_BITMAP(tmp_record.ionode_bitmap);

	return rc;

}

extern int up_nodecard(char *mp_name, bitstr_t *ionode_bitmap)
{
	ListIterator itr = NULL;
	bg_record_t *bg_record = NULL;
	struct node_record *node_ptr = NULL;
	int mp_bit = 0;
	int ret = 0;

	xassert(mp_name);
	xassert(ionode_bitmap);

	node_ptr = find_node_record(mp_name);
	if (!node_ptr) {
		error ("down_sub_node_blocks: invalid node specified %s",
		       mp_name);
		return EINVAL;
	}
	mp_bit = (node_ptr - node_record_table_ptr);

	slurm_mutex_lock(&block_state_mutex);
	itr = list_iterator_create(bg_lists->main);
	while ((bg_record = list_next(itr))) {
		if (bg_record->job_running != BLOCK_ERROR_STATE)
			continue;
		if (!bit_test(bg_record->bitmap, mp_bit))
			continue;

		if (!bit_overlap(bg_record->ionode_bitmap, ionode_bitmap)) {
			continue;
		}
		resume_block(bg_record);
	}
	list_iterator_destroy(itr);
	slurm_mutex_unlock(&block_state_mutex);

	/* FIX ME: This needs to call the opposite of
	   slurm_drain_nodes which does not yet exist.
	*/
	if ((ret = node_already_down(mp_name))) {
		/* means it was drained */
		if (ret == 2) {
			/* debug("node %s put back into service after " */
/* 			      "being in an error state", */
/* 			      mp_name); */
		}
	}

	return SLURM_SUCCESS;
}

/* block_state_mutex must be unlocked before calling this. */
extern int put_block_in_error_state(bg_record_t *bg_record,
				    int state, char *reason)
{
	uid_t pw_uid;

	xassert(bg_record);

	/* Only check this if the blocks are created, meaning this
	   isn't at startup.
	*/
	if (blocks_are_created) {
		/* Since we are putting this block in an error state we need
		   to wait for the job to be removed.  We don't really
		   need to free the block though since we may just
		   want it to be in an error state for some reason. */
		while (bg_record->job_running > NO_JOB_RUNNING) {
			if (bg_record->magic != BLOCK_MAGIC) {
				error("While putting block %s in a error "
				      "state it was destroyed",
				      bg_record->bg_block_id);
				return SLURM_ERROR;
			}
			debug2("block %s is still running job %d",
			       bg_record->bg_block_id, bg_record->job_running);
			sleep(1);
		}
	}

	slurm_mutex_lock(&block_state_mutex);
	if (!block_ptr_exist_in_list(bg_lists->main, bg_record)) {
		slurm_mutex_unlock(&block_state_mutex);
		error("while trying to put block in "
		      "error state it disappeared");
		return SLURM_ERROR;
	}

	info("Setting Block %s to ERROR state. (reason: '%s')",
	     bg_record->bg_block_id, reason);
	/* we add the block to these lists so we don't try to schedule
	   on them. */
	if (!block_ptr_exist_in_list(bg_lists->job_running, bg_record)) {
		list_push(bg_lists->job_running, bg_record);
		num_unused_cpus -= bg_record->cpu_cnt;
	}
	if (!block_ptr_exist_in_list(bg_lists->booted, bg_record))
		list_push(bg_lists->booted, bg_record);

	bg_record->job_running = state;
	bg_record->state |= BG_BLOCK_ERROR_FLAG;

	xfree(bg_record->user_name);
	xfree(bg_record->target_name);
	bg_record->user_name = xstrdup(bg_conf->slurm_user_name);
	bg_record->target_name = xstrdup(bg_conf->slurm_user_name);
	bg_record->reason = xstrdup(reason);

	if (uid_from_string (bg_record->user_name, &pw_uid) < 0)
		error("No such user: %s", bg_record->user_name);
	else
		bg_record->user_uid = pw_uid;

	/* Only send if reason is set.  If it isn't set then
	   accounting should already know about this error state */
	if (reason)
		_set_block_nodes_accounting(bg_record, reason);
	slurm_mutex_unlock(&block_state_mutex);

	trigger_block_error();
	return SLURM_SUCCESS;
}

/* block_state_mutex should be locked before calling */
extern int resume_block(bg_record_t *bg_record)
{
	xassert(bg_record);

	if (bg_record->job_running > NO_JOB_RUNNING)
		return SLURM_SUCCESS;

	if (bg_record->state & BG_BLOCK_ERROR_FLAG) {
		bg_record->state &= (~BG_BLOCK_ERROR_FLAG);
		info("Block %s put back into service after "
		     "being in an error state.",
		     bg_record->bg_block_id);
	}

	if (remove_from_bg_list(bg_lists->job_running, bg_record)
	    == SLURM_SUCCESS)
		num_unused_cpus += bg_record->cpu_cnt;

	if (bg_record->state != BG_BLOCK_INITED)
		remove_from_bg_list(bg_lists->booted, bg_record);
	else if (!block_ptr_exist_in_list(bg_lists->booted, bg_record))
		list_push(bg_lists->booted, bg_record);

	bg_record->job_running = NO_JOB_RUNNING;
	xfree(bg_record->reason);

	last_bg_update = time(NULL);
	_set_block_nodes_accounting(bg_record, NULL);

	return SLURM_SUCCESS;
}

/* block_state_mutex should be locked before calling this function */
extern int bg_reset_block(bg_record_t *bg_record)
{
	int rc = SLURM_SUCCESS;
	if (bg_record) {
		if (bg_record->job_running > NO_JOB_RUNNING) {
			bg_record->job_running = NO_JOB_RUNNING;
			bg_record->job_ptr = NULL;
		}
		/* remove user from list */

		if (bg_record->target_name) {
			if (strcmp(bg_record->target_name,
				  bg_conf->slurm_user_name)) {
				xfree(bg_record->target_name);
				bg_record->target_name =
					xstrdup(bg_conf->slurm_user_name);
			}
			update_block_user(bg_record, 1);
		} else {
			bg_record->target_name =
				xstrdup(bg_conf->slurm_user_name);
		}


		/* Don't reset these (boot_(state/count)), they will be
		   reset when state changes, and needs to outlast a job
		   allocation.
		*/
		/* bg_record->boot_state = 0; */
		/* bg_record->boot_count = 0; */

		last_bg_update = time(NULL);
		/* Only remove from the job_running list if
		   job_running == NO_JOB_RUNNING, since blocks in
		   error state could also be in this list and we don't
		   want to remove them.
		*/
		if (bg_record->job_running == NO_JOB_RUNNING)
			if (remove_from_bg_list(bg_lists->job_running,
					       bg_record)
			   == SLURM_SUCCESS) {
				num_unused_cpus += bg_record->cpu_cnt;
			}
	} else {
		error("No block given to reset");
		rc = SLURM_ERROR;
	}

	return rc;
}

/************************* local functions ***************************/

/* block_state_mutex should be locked before calling */
static int _check_all_blocks_error(int node_inx, time_t event_time,
				   char *reason)
{
	bg_record_t *bg_record = NULL;
	ListIterator itr = NULL;
	struct node_record send_node, *node_ptr;
	struct config_record config_rec;
	int total_cpus = 0;
	int rc = SLURM_SUCCESS;

	xassert(node_inx <= node_record_count);
	node_ptr = &node_record_table_ptr[node_inx];

	/* only do this if the node isn't in the DRAINED state.
	   DRAINING is ok */
	if (IS_NODE_DRAINED(node_ptr))
		return rc;

	memset(&send_node, 0, sizeof(struct node_record));
	memset(&config_rec, 0, sizeof(struct config_record));
	send_node.name = xstrdup(node_ptr->name);
	send_node.config_ptr = &config_rec;

	/* here we need to check if there are any other blocks on this
	   midplane and adjust things correctly */
	itr = list_iterator_create(bg_lists->main);
	while ((bg_record = list_next(itr))) {
		/* only look at other nodes in error state */
		if (!(bg_record->state & BG_BLOCK_ERROR_FLAG))
			continue;
		if (!bit_test(bg_record->bitmap, node_inx))
			continue;
		if (bg_record->cpu_cnt >= bg_conf->cpus_per_mp) {
			total_cpus = bg_conf->cpus_per_mp;
			break;
		} else
			total_cpus += bg_record->cpu_cnt;
	}
	list_iterator_destroy(itr);

	send_node.cpus = total_cpus;
	config_rec.cpus = total_cpus;

	if (send_node.cpus) {
		if (!reason)
			reason = "update block: setting partial node down.";
		if (!node_ptr->reason)
			node_ptr->reason = xstrdup(reason);
		node_ptr->reason_time = event_time;
		node_ptr->reason_uid = slurm_get_slurm_user_id();

		send_node.node_state = NODE_STATE_ERROR;
		rc = clusteracct_storage_g_node_down(acct_db_conn,
						     &send_node, event_time,
						     reason,
						     node_ptr->reason_uid);
	} else {
		if (node_ptr->reason)
			xfree(node_ptr->reason);
		node_ptr->reason_time = 0;
		node_ptr->reason_uid = NO_VAL;

		send_node.node_state = NODE_STATE_IDLE;
		rc = clusteracct_storage_g_node_up(acct_db_conn,
						   &send_node, event_time);
	}

	xfree(send_node.name);

	return rc;
}


/* block_state_mutex should be locked before calling */
static int _set_block_nodes_accounting(bg_record_t *bg_record, char *reason)
{
	time_t now = time(NULL);
	int rc = SLURM_SUCCESS;
	int i = 0;

	for(i = 0; i < node_record_count; i++) {
		if (!bit_test(bg_record->bitmap, i))
			continue;
		rc = _check_all_blocks_error(i, now, reason);
	}

	return rc;
}

static void _append_ba_mps(List my_list, int dim,
			   uint16_t *start, uint16_t *end, int *coords)
{
	ba_mp_t *curr_mp;

	if (dim > SYSTEM_DIMENSIONS)
		return;
	if (dim < SYSTEM_DIMENSIONS) {
		for (coords[dim] = start[dim];
		     coords[dim] <= end[dim];
		     coords[dim]++) {
			/* handle the outter dims here */
			_append_ba_mps(my_list, dim+1, start, end, coords);
		}
		return;
	}
	curr_mp = ba_copy_mp(coord2ba_mp(coords));
	if (curr_mp) {
		curr_mp->used = 1;
		list_append(my_list, curr_mp);
	}
}

static void _addto_mp_list(bg_record_t *bg_record,
			   uint16_t *start, uint16_t *end)
{
	int coords[SYSTEM_DIMENSIONS];
	int dim;
	static int *cluster_dims = NULL;
	static char start_char[SYSTEM_DIMENSIONS+1],
		end_char[SYSTEM_DIMENSIONS+1],
		dim_char[SYSTEM_DIMENSIONS+1];

	if (!cluster_dims) {
		/* do some setup that only needs to happen once. */
		cluster_dims = select_g_ba_get_dims();
		memset(start_char, 0, sizeof(start_char));
		memset(end_char, 0, sizeof(end_char));
		memset(dim_char, 0, sizeof(dim_char));
	}

	for (dim = 0; dim<SYSTEM_DIMENSIONS; dim++) {
		start_char[dim] = alpha_num[start[dim]];
		end_char[dim] = alpha_num[end[dim]];
		dim_char[dim] = alpha_num[cluster_dims[dim]];
	}

	for (dim = 0; dim<SYSTEM_DIMENSIONS; dim++) {
		if ((int16_t)start[dim] < 0)
			fatal("bluegene.conf starting coordinate "
			      "is invalid: %s",
			      start_char);
		if (end[dim] >= cluster_dims[dim])
			fatal("bluegene.conf matrix size exceeds space "
			      "defined in "
			      "slurm.conf %sx%s => %s",
			      start_char, end_char, dim_char);
	}
	debug3("adding mps: %sx%s", start_char, end_char);
	debug3("slurm.conf:    %s", dim_char);
	_append_ba_mps(bg_record->ba_mp_list, 0, start, end, coords);
	/* for (a = start[A]; a <= end[A]; a++) { */
	/* 	for (x = start[X]; x <= end[X]; x++) { */
	/* 		for (y = start[Y]; y <= end[Y]; y++) { */
	/* 			for (z = start[Z]; z <= end[Z]; z++) { */
	/* 				ba_mp = ba_copy_mp( */
	/* 					&ba_system_ptr->grid */
	/* 					[a][x][y][z]); */
	/* 				ba_mp->used = 1; */
	/* 				list_append(bg_record->ba_mp_list, */
	/* 					    ba_mp); */
	/* 				node_count++; */
	/* 			} */
	/* 		} */
	/* 	} */
	/* } */
	/* return node_count; */
}

static int _coord_cmpf_inc(int *coord_a, int *coord_b, int dim)
{
	if (dim >= SYSTEM_DIMENSIONS)
		return 0;
	else if (coord_a[dim] < coord_b[dim])
		return -1;
	else if (coord_a[dim] > coord_b[dim])
		return 1;

	return _coord_cmpf_inc(coord_a, coord_b, dim+1);

}

static int _ba_mp_cmpf_inc(ba_mp_t *mp_a, ba_mp_t *mp_b)
{
	int rc = _coord_cmpf_inc(mp_a->coord, mp_b->coord, 0);

	if (!rc) {
		error("You have the mp %s in the list twice",
		      mp_a->coord_str);
	}
	return rc;
}

<|MERGE_RESOLUTION|>--- conflicted
+++ resolved
@@ -167,70 +167,60 @@
 				j++;	/* Skip leading '[' or ',' */
 				for (dim = 0; dim < SYSTEM_DIMENSIONS;
 				     dim++, j++)
-					start[dim] = select_char2coord(nodes[j]);
+					start[dim] = select_char2coord(
+						nodes[j]);
 				j++;	/* Skip middle 'x' or '-' */
 				for (dim = 0; dim < SYSTEM_DIMENSIONS;
 				     dim++, j++)
 					end[dim] = select_char2coord(nodes[j]);
 				diff = end[0]-start[0];
-				if (diff > largest_diff) {
-					memcpy(best_start, start,
-					       sizeof(best_start));
-					for (dim = 0; dim < SYSTEM_DIMENSIONS;
-					     dim++)
-						tmp_char[dim] = alpha_num[
-							best_start[dim]];
-
-					debug3("process_nodes: start is now %s",
-					       tmp_char);
-					largest_diff = diff;
-				}
-				//bg_record->mp_count += _addto_mp_list(
 				_addto_mp_list(bg_record, start, end);
-				if (bg_record->nodes[j] != ',')
-					break;
-				j--;
 			} else if ((nodes[j] >= '0'&& nodes[j] <= '9')
 				   || (nodes[j] >= 'A' && nodes[j] <= 'Z')) {
 				for (dim = 0; dim < SYSTEM_DIMENSIONS;
 				     dim++, j++)
-					start[dim] = select_char2coord(nodes[j]);
+					start[dim] = select_char2coord(
+						nodes[j]);
 				diff = 0;
-				if (diff > largest_diff) {
-					memcpy(best_start, start,
-					       sizeof(best_start));
-					for (dim = 0; dim < SYSTEM_DIMENSIONS;
+				_addto_mp_list(bg_record, start, start);
+			} else {
+				j++;
+				continue;
+			}
+
+			if (diff > largest_diff) {
+				largest_diff = diff;
+				memcpy(best_start, start, sizeof(best_start));
+
+				if (bg_conf->slurm_debug_level
+				    >= LOG_LEVEL_DEBUG3) {
+					for (dim = 0;
+					     dim < SYSTEM_DIMENSIONS;
 					     dim++)
-						tmp_char[dim] = alpha_num[
+						tmp_char[dim] =	alpha_num[
 							best_start[dim]];
 					debug3("process_nodes: start is now %s",
 					       tmp_char);
-					largest_diff = diff;
 				}
-				//bg_record->mp_count += _addto_mp_list(
-				_addto_mp_list(bg_record, start, start);
-				if (bg_record->nodes[j] != ',')
-					break;
-				j--;
 			}
-<<<<<<< HEAD
-			j++;
-=======
 			if (bg_record->mp_str[j] != ',')
 				break;
 
->>>>>>> 4a61e5e7
 		}
 		if (largest_diff == -1)
 			fatal("No hostnames given here");
 
 		memcpy(bg_record->start, best_start, sizeof(bg_record->start));
 		start_set = 1;
-		for (dim = 0; dim < SYSTEM_DIMENSIONS; dim++) {
-			tmp_char[dim] = alpha_num[best_start[dim]];
-			tmp_char2[dim] = alpha_num[bg_record->start[dim]];
-		}
-		debug3("process_nodes: start is %s %s", tmp_char, tmp_char2);
+		if (bg_conf->slurm_debug_level >= LOG_LEVEL_DEBUG3) {
+			for (dim = 0; dim < SYSTEM_DIMENSIONS; dim++) {
+				tmp_char[dim] = alpha_num[best_start[dim]];
+				tmp_char2[dim] =
+					alpha_num[bg_record->start[dim]];
+			}
+			debug3("process_nodes: start is %s %s",
+			       tmp_char, tmp_char2);
+		}
 	}
 
 	memset(bg_record->geo, 0, sizeof(bg_record->geo));
@@ -252,22 +242,24 @@
 		       ba_mp->coord_str);
 
 		for (dim = 0; dim < SYSTEM_DIMENSIONS; dim++) {
-			if ((int16_t)ba_mp->coord[dim] > (int16_t)end[dim]) {
+			if (ba_mp->coord[dim] > (int16_t)end[dim]) {
 				bg_record->geo[dim]++;
 				end[dim] = ba_mp->coord[dim];
 			}
-			if (!start_set && ((int16_t)ba_mp->coord[dim] <
+			if (!start_set && (ba_mp->coord[dim] <
 					   (int16_t)bg_record->start[dim]))
 				bg_record->start[dim] =	ba_mp->coord[dim];
 		}
 	}
 	list_iterator_destroy(itr);
-	for (dim = 0; dim < SYSTEM_DIMENSIONS; dim++) {
-		tmp_char[dim] = alpha_num[bg_record->geo[dim]];
-		tmp_char2[dim] = alpha_num[bg_record->start[dim]];
-	}
-	debug3("process_nodes: geo = %s mp count is %d start is %s",
-	       tmp_char, bg_record->mp_count, tmp_char2);
+	if (bg_conf->slurm_debug_level >= LOG_LEVEL_DEBUG3) {
+		for (dim = 0; dim < SYSTEM_DIMENSIONS; dim++) {
+			tmp_char[dim] = alpha_num[bg_record->geo[dim]];
+			tmp_char2[dim] = alpha_num[bg_record->start[dim]];
+		}
+		debug3("process_nodes: geo = %s mp count is %d start is %s",
+		       tmp_char, bg_record->mp_count, tmp_char2);
+	}
 	/* This check is for sub midplane systems to figure out what
 	   the largest block can be.
 	*/
@@ -289,14 +281,8 @@
 	if (node_name2bitmap(bg_record->mp_str,
 			     false,
 			     &bg_record->bitmap)) {
-<<<<<<< HEAD
-		fatal("process_nodes: "
-		      "1 Unable to convert nodes %s to bitmap",
-		      bg_record->nodes);
-=======
 		fatal("process_nodes: Unable to convert nodes %s to bitmap",
 		      bg_record->mp_str);
->>>>>>> 4a61e5e7
 	}
 	return;
 }
@@ -1665,44 +1651,41 @@
 		memset(start_char, 0, sizeof(start_char));
 		memset(end_char, 0, sizeof(end_char));
 		memset(dim_char, 0, sizeof(dim_char));
+		for (dim = 0; dim<SYSTEM_DIMENSIONS; dim++)
+			dim_char[dim] = alpha_num[cluster_dims[dim]];
 	}
 
 	for (dim = 0; dim<SYSTEM_DIMENSIONS; dim++) {
-		start_char[dim] = alpha_num[start[dim]];
-		end_char[dim] = alpha_num[end[dim]];
-		dim_char[dim] = alpha_num[cluster_dims[dim]];
-	}
-
-	for (dim = 0; dim<SYSTEM_DIMENSIONS; dim++) {
-		if ((int16_t)start[dim] < 0)
+		if ((int16_t)start[dim] < 0) {
+			for (dim = 0; dim<SYSTEM_DIMENSIONS; dim++)
+				start_char[dim] = alpha_num[start[dim]];
 			fatal("bluegene.conf starting coordinate "
 			      "is invalid: %s",
 			      start_char);
-		if (end[dim] >= cluster_dims[dim])
+		}
+
+		if (end[dim] >= cluster_dims[dim]) {
+			for (dim = 0; dim<SYSTEM_DIMENSIONS; dim++) {
+				start_char[dim] = alpha_num[start[dim]];
+				end_char[dim] = alpha_num[end[dim]];
+				dim_char[dim] = alpha_num[cluster_dims[dim]];
+			}
 			fatal("bluegene.conf matrix size exceeds space "
 			      "defined in "
 			      "slurm.conf %sx%s => %s",
 			      start_char, end_char, dim_char);
-	}
-	debug3("adding mps: %sx%s", start_char, end_char);
-	debug3("slurm.conf:    %s", dim_char);
+		}
+	}
+	if (bg_conf->slurm_debug_level >= LOG_LEVEL_DEBUG3) {
+		for (dim = 0; dim<SYSTEM_DIMENSIONS; dim++) {
+			start_char[dim] = alpha_num[start[dim]];
+			end_char[dim] = alpha_num[end[dim]];
+		}
+		debug3("adding mps: %sx%s", start_char, end_char);
+		debug3("slurm.conf:    %s", dim_char);
+	}
 	_append_ba_mps(bg_record->ba_mp_list, 0, start, end, coords);
-	/* for (a = start[A]; a <= end[A]; a++) { */
-	/* 	for (x = start[X]; x <= end[X]; x++) { */
-	/* 		for (y = start[Y]; y <= end[Y]; y++) { */
-	/* 			for (z = start[Z]; z <= end[Z]; z++) { */
-	/* 				ba_mp = ba_copy_mp( */
-	/* 					&ba_system_ptr->grid */
-	/* 					[a][x][y][z]); */
-	/* 				ba_mp->used = 1; */
-	/* 				list_append(bg_record->ba_mp_list, */
-	/* 					    ba_mp); */
-	/* 				node_count++; */
-	/* 			} */
-	/* 		} */
-	/* 	} */
-	/* } */
-	/* return node_count; */
+
 }
 
 static int _coord_cmpf_inc(int *coord_a, int *coord_b, int dim)
