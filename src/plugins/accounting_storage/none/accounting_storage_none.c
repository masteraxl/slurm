--- conflicted
+++ resolved
@@ -127,21 +127,10 @@
 	return SLURM_SUCCESS;
 }
 
-<<<<<<< HEAD
-extern int acct_storage_p_get_assoc_id(acct_association_rec_t *assoc)
-{
-	return SLURM_SUCCESS;
-}
-
-extern int acct_storage_p_validate_assoc_id(uint32_t assoc_id)
-{
-	return SLURM_SUCCESS;
-=======
 extern int acct_storage_p_get_assoc_id(void *db_conn,
 				       acct_association_rec_t *assoc)
 {
 	return SLURM_SUCCESS;
->>>>>>> 760f6a6d
 }
 
 extern int acct_storage_p_validate_assoc_id(void *db_conn,
@@ -264,34 +253,22 @@
 	return rc;
 }
 
-<<<<<<< HEAD
-extern int clusteracct_storage_p_node_down(char *cluster,
-=======
 extern int clusteracct_storage_p_node_down(void *db_conn,
 					   char *cluster,
->>>>>>> 760f6a6d
 					   struct node_record *node_ptr,
 					   time_t event_time, char *reason)
 {
 	return SLURM_SUCCESS;
 }
-<<<<<<< HEAD
-extern int clusteracct_storage_p_node_up(char *cluster,
-=======
 extern int clusteracct_storage_p_node_up(void *db_conn,
 					 char *cluster,
->>>>>>> 760f6a6d
 					 struct node_record *node_ptr,
 					 time_t event_time)
 {
 	return SLURM_SUCCESS;
 }
-<<<<<<< HEAD
-extern int clusteracct_storage_p_cluster_procs(char *cluster,
-=======
 extern int clusteracct_storage_p_cluster_procs(void *db_conn,
 					       char *cluster,
->>>>>>> 760f6a6d
 					       uint32_t procs,
 					       time_t event_time)
 {
@@ -328,12 +305,8 @@
 /* 
  * load into the storage the start of a job
  */
-<<<<<<< HEAD
-extern int jobacct_storage_p_job_start(struct job_record *job_ptr)
-=======
 extern int jobacct_storage_p_job_start(void *db_conn,
 				       struct job_record *job_ptr)
->>>>>>> 760f6a6d
 {
 	return SLURM_SUCCESS;
 }
@@ -341,12 +314,8 @@
 /* 
  * load into the storage the end of a job
  */
-<<<<<<< HEAD
-extern int jobacct_storage_p_job_complete(struct job_record *job_ptr)
-=======
 extern int jobacct_storage_p_job_complete(void *db_conn,
 					  struct job_record *job_ptr)
->>>>>>> 760f6a6d
 {
 	return SLURM_SUCCESS;
 }
@@ -354,12 +323,8 @@
 /* 
  * load into the storage the start of a job step
  */
-<<<<<<< HEAD
-extern int jobacct_storage_p_step_start(struct step_record *step_ptr)
-=======
 extern int jobacct_storage_p_step_start(void *db_conn,
 					struct step_record *step_ptr)
->>>>>>> 760f6a6d
 {
 	return SLURM_SUCCESS;
 }
@@ -367,12 +332,8 @@
 /* 
  * load into the storage the end of a job step
  */
-<<<<<<< HEAD
-extern int jobacct_storage_p_step_complete(struct step_record *step_ptr)
-=======
 extern int jobacct_storage_p_step_complete(void *db_conn,
 					   struct step_record *step_ptr)
->>>>>>> 760f6a6d
 {
 	return SLURM_SUCCESS;
 }
@@ -380,12 +341,8 @@
 /* 
  * load into the storage a suspention of a job
  */
-<<<<<<< HEAD
-extern int jobacct_storage_p_suspend(struct job_record *job_ptr)
-=======
 extern int jobacct_storage_p_suspend(void *db_conn,
 				     struct job_record *job_ptr)
->>>>>>> 760f6a6d
 {
 	return SLURM_SUCCESS;
 }
@@ -395,12 +352,8 @@
  * returns List of job_rec_t *
  * note List needs to be freed when called
  */
-<<<<<<< HEAD
-extern List jobacct_storage_p_get_jobs(List selected_steps,
-=======
 extern List jobacct_storage_p_get_jobs(void *db_conn,
 				       List selected_steps,
->>>>>>> 760f6a6d
 				       List selected_parts,
 				       void *params)
 {
@@ -410,14 +363,9 @@
 /* 
  * expire old info from the storage 
  */
-<<<<<<< HEAD
-extern void jobacct_storage_p_archive(List selected_parts,
-				       void *params)
-=======
 extern void jobacct_storage_p_archive(void *db_conn,
 				      List selected_parts,
 				      void *params)
->>>>>>> 760f6a6d
 {
 	return;
 }