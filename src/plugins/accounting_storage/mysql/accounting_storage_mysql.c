/*****************************************************************************\
 *  accounting_storage_mysql.c - accounting interface to mysql.
 *
 *  $Id: accounting_storage_mysql.c 13061 2008-01-22 21:23:56Z da $
 *****************************************************************************
 *  Copyright (C) 2004-2007 The Regents of the University of California.
 *  Copyright (C) 2008 Lawrence Livermore National Security.
 *  Produced at Lawrence Livermore National Laboratory (cf, DISCLAIMER).
 *  Written by Danny Auble <da@llnl.gov>
 *  
 *  This file is part of SLURM, a resource management program.
 *  For details, see <http://www.llnl.gov/linux/slurm/>.
 *  
 *  SLURM is free software; you can redistribute it and/or modify it under
 *  the terms of the GNU General Public License as published by the Free
 *  Software Foundation; either version 2 of the License, or (at your option)
 *  any later version.
 *
 *  In addition, as a special exception, the copyright holders give permission 
 *  to link the code of portions of this program with the OpenSSL library under
 *  certain conditions as described in each individual source file, and 
 *  distribute linked combinations including the two. You must obey the GNU 
 *  General Public License in all respects for all of the code used other than 
 *  OpenSSL. If you modify file(s) with this exception, you may extend this 
 *  exception to your version of the file(s), but you are not obligated to do 
 *  so. If you do not wish to do so, delete this exception statement from your
 *  version.  If you delete this exception statement from all source files in 
 *  the program, then also delete it here.
 *  
 *  SLURM is distributed in the hope that it will be useful, but WITHOUT ANY
 *  WARRANTY; without even the implied warranty of MERCHANTABILITY or FITNESS
 *  FOR A PARTICULAR PURPOSE.  See the GNU General Public License for more
 *  details.
 *  
 *  You should have received a copy of the GNU General Public License along
 *  with SLURM; if not, write to the Free Software Foundation, Inc.,
 *  51 Franklin Street, Fifth Floor, Boston, MA 02110-1301  USA.
\*****************************************************************************/

#include "mysql_jobacct_process.h"

/*
 * These variables are required by the generic plugin interface.  If they
 * are not found in the plugin, the plugin loader will ignore it.
 *
 * plugin_name - a string giving a human-readable description of the
 * plugin.  There is no maximum length, but the symbol must refer to
 * a valid string.
 *
 * plugin_type - a string suggesting the type of the plugin or its
 * applicability to a particular form of data or method of data handling.
 * If the low-level plugin API is used, the contents of this string are
 * unimportant and may be anything.  SLURM uses the higher-level plugin
 * interface which requires this string to be of the form
 *
 *	<application>/<method>
 *
 * where <application> is a description of the intended application of
 * the plugin (e.g., "accounting_storage" for SLURM job completion
 * logging) and <method>
 * is a description of how this plugin satisfies that application.  SLURM will
 * only load job completion logging plugins if the plugin_type string has a 
 * prefix of "accounting_storage/".
 *
 * plugin_version - an unsigned 32-bit integer giving the version number
 * of the plugin.  If major and minor revisions are desired, the major
 * version number may be multiplied by a suitable magnitude constant such
 * as 100 or 1000.  Various SLURM versions will likely require a certain
 * minimum versions for their plugins as the job accounting API 
 * matures.
 */
const char plugin_name[] = "Accounting storage MYSQL plugin";
const char plugin_type[] = "accounting_storage/mysql";
const uint32_t plugin_version = 100;

#ifndef HAVE_MYSQL
typedef void MYSQL;
#else

static mysql_db_info_t *mysql_db_info = NULL;
static char *mysql_db_name = NULL;

#define DEFAULT_ACCT_DB "slurm_acct_db"

char *acct_coord_table = "acct_coord_table";
char *acct_table = "acct_table";
char *assoc_day_table = "assoc_day_usage_table";
char *assoc_hour_table = "assoc_hour_usage_table";
char *assoc_month_table = "assoc_month_usage_table";
char *assoc_table = "assoc_table";
char *cluster_day_table = "cluster_day_usage_table";
char *cluster_hour_table = "cluster_hour_usage_table";
char *cluster_month_table = "cluster_month_usage_table";
char *cluster_table = "cluster_table";
char *event_table = "cluster_event_table";
char *job_table = "job_table";
char *step_table = "step_table";
char *txn_table = "txn_table";
char *user_table = "user_table";

static int _get_db_index(MYSQL *acct_mysql_db, 
			 time_t submit, uint32_t jobid, uint32_t associd)
{
	MYSQL_RES *result = NULL;
	MYSQL_ROW row;
	int db_index = -1;
	char *query = xstrdup_printf("select id from %s where "
				     "submit=%u and jobid=%u and associd=%u",
				     job_table, (int)submit, jobid, associd);

	if(!(result = mysql_db_query_ret(acct_mysql_db, query))) {
		xfree(query);
		return -1;
	}
	xfree(query);

	row = mysql_fetch_row(result);
	if(!row) {
		mysql_free_result(result);
		error("We can't get a db_index for this combo, "
		      "submit=%u and jobid=%u and associd=%u.",
		      (int)submit, jobid, associd);
		return -1;
	}
	db_index = atoi(row[0]);
	mysql_free_result(result);
	
	return db_index;
}

static mysql_db_info_t *_mysql_acct_create_db_info()
{
	mysql_db_info_t *db_info = xmalloc(sizeof(mysql_db_info_t));
	db_info->port = slurm_get_accounting_storage_port();
	if(!db_info->port) 
		db_info->port = 3306;
	db_info->host = slurm_get_accounting_storage_host();	
	db_info->user = slurm_get_accounting_storage_user();	
	db_info->pass = slurm_get_accounting_storage_pass();	
	return db_info;
}

static int _mysql_acct_check_tables(MYSQL *acct_mysql_db)
{
	storage_field_t acct_coord_table_fields[] = {
		{ "deleted", "tinyint default 0" },
		{ "acct", "tinytext not null" },
		{ "user", "tinytext not null" },
		{ NULL, NULL}		
	};

	storage_field_t acct_table_fields[] = {
		{ "creation_time", "int unsigned not null" },
		{ "mod_time", "int unsigned default 0 not null" },
		{ "deleted", "tinyint default 0" },
		{ "name", "tinytext not null" },
		{ "description", "text not null" },
		{ "organization", "text not null" },
		{ "expedite", "smallint default 1 not null" },
		{ NULL, NULL}		
	};

	storage_field_t assoc_table_fields[] = {
		{ "creation_time", "int unsigned not null" },
		{ "mod_time", "int unsigned default 0 not null" },
		{ "deleted", "tinyint default 0" },
		{ "id", "int not null auto_increment" },
		{ "user", "tinytext not null default ''" },
		{ "acct", "tinytext not null" },
		{ "cluster", "tinytext not null" },
		{ "partition", "tinytext not null default ''" },
		{ "parent", "int not null" },
		{ "lft", "int not null" },
		{ "rgt", "int not null" },
		{ "fairshare", "int default 1 not null" },
		{ "max_jobs", "int default NULL" },
		{ "max_nodes_per_job", "int default NULL" },
		{ "max_wall_duration_per_job", "int default NULL" },
		{ "max_cpu_seconds_per_job", "int default NULL" },
		{ NULL, NULL}		
	};

	storage_field_t assoc_usage_table_fields[] = {
		{ "creation_time", "int unsigned not null" },
		{ "mod_time", "int unsigned default 0 not null" },
		{ "deleted", "tinyint default 0" },
		{ "associd", "int not null" },
		{ "period_start", "int unsigned not null" },
		{ "cpu_count", "int unsigned default 0" },
		{ "alloc_cpu_secs", "int unsigned default 0" },
		{ NULL, NULL}		
	};

	storage_field_t cluster_table_fields[] = {
		{ "creation_time", "int unsigned not null" },
		{ "mod_time", "int unsigned default 0 not null" },
		{ "deleted", "tinyint default 0" },
		{ "name", "tinytext not null" },
		{ "control_host", "tinytext not null" },
		{ "control_port", "mediumint not null" },
		{ NULL, NULL}		
	};

	storage_field_t cluster_usage_table_fields[] = {
		{ "creation_time", "int unsigned not null" },
		{ "mod_time", "int unsigned default 0 not null" },
		{ "deleted", "tinyint default 0" },
		{ "cluster", "tinytext not null" },
		{ "period_start", "int unsigned not null" },
		{ "cpu_count", "int unsigned default 0" },
		{ "alloc_cpu_secs", "int unsigned default 0" },
		{ "down_cpu_secs", "int unsigned default 0" },
		{ "idle_cpu_secs", "int unsigned default 0" },
		{ "resv_cpu_secs", "int unsigned default 0" },
		{ NULL, NULL}		
	};

	storage_field_t event_table_fields[] = {
		{ "node_name", "tinytext default '' not null" },
		{ "cluster", "tinytext not null" },
		{ "cpu_count", "int not null" },
		{ "period_start", "int unsigned not null" },
		{ "period_end", "int unsigned default 0 not null" },
		{ "reason", "tinytext not null" },
		{ NULL, NULL}		
	};

	storage_field_t job_table_fields[] = {
		{ "id", "int not null auto_increment" },
		{ "jobid", "mediumint unsigned not null" },
		{ "associd", "mediumint unsigned not null" },
		{ "gid", "smallint unsigned not null" },
		{ "partition", "tinytext not null" },
		{ "blockid", "tinytext" },
		{ "eligible", "int unsigned default 0 not null" },
		{ "submit", "int unsigned default 0 not null" },
		{ "start", "int unsigned default 0 not null" },
		{ "end", "int unsigned default 0 not null" },
		{ "suspended", "int unsigned default 0 not null" },
		{ "name", "tinytext not null" }, 
		{ "track_steps", "tinyint not null" },
		{ "state", "smallint not null" }, 
		{ "comp_code", "int default 0 not null" },
		{ "priority", "int unsigned not null" },
		{ "req_cpus", "mediumint unsigned not null" }, 
		{ "alloc_cpus", "mediumint unsigned not null" }, 
		{ "nodelist", "text" },
		{ "kill_requid", "smallint default -1 not null" },
		{ "qos", "smallint default 0" },
		{ NULL, NULL}
	};

	storage_field_t step_table_fields[] = {
		{ "id", "int not null" },
		{ "stepid", "smallint not null" },
		{ "start", "int unsigned default 0 not null" },
		{ "end", "int unsigned default 0 not null" },
		{ "suspended", "int unsigned default 0 not null" },
		{ "name", "text not null" },
		{ "nodelist", "text not null" },
		{ "state", "smallint not null" },
		{ "kill_requid", "smallint default -1 not null" },
		{ "comp_code", "int default 0 not null" },
		{ "cpus", "mediumint unsigned not null" },
		{ "user_sec", "int unsigned default 0 not null" },
		{ "user_usec", "int unsigned default 0 not null" },
		{ "sys_sec", "int unsigned default 0 not null" },
		{ "sys_usec", "int unsigned default 0 not null" },
		{ "max_vsize", "mediumint unsigned default 0 not null" },
		{ "max_vsize_task", "smallint unsigned default 0 not null" },
		{ "max_vsize_node", "mediumint unsigned default 0 not null" },
		{ "ave_vsize", "float default 0.0 not null" },
		{ "max_rss", "mediumint unsigned default 0 not null" },
		{ "max_rss_task", "smallint unsigned default 0 not null" },
		{ "max_rss_node", "mediumint unsigned default 0 not null" },
		{ "ave_rss", "float default 0.0 not null" },
		{ "max_pages", "mediumint unsigned default 0 not null" },
		{ "max_pages_task", "smallint unsigned default 0 not null" },
		{ "max_pages_node", "mediumint unsigned default 0 not null" },
		{ "ave_pages", "float default 0.0 not null" },
		{ "min_cpu", "mediumint unsigned default 0 not null" },
		{ "min_cpu_task", "smallint unsigned default 0 not null" },
		{ "min_cpu_node", "mediumint unsigned default 0 not null" },
		{ "ave_cpu", "float default 0.0 not null" },
		{ NULL, NULL}
	};

	storage_field_t txn_table_fields[] = {
		{ "id", "int not null auto_increment" },
		{ "timestamp", "int unsigned default 0 not null" },
		{ "action", "tinytext not null" },
		{ "object", "tinytext not null" },
		{ "name", "tinytext not null" },
		{ "actor", "tinytext not null" },
		{ "info", "text not null" },
		{ NULL, NULL}		
	};

	storage_field_t user_table_fields[] = {
		{ "creation_time", "int unsigned not null" },
		{ "mod_time", "int unsigned default 0 not null" },
		{ "deleted", "bool default 0" },
		{ "name", "tinytext not null" },
		{ "default_acct", "tinytext not null" },
		{ "expedite", "smallint default 1 not null" },
		{ "admin_level", "smallint default 1 not null" },
		{ NULL, NULL}		
	};

	if(mysql_db_create_table(acct_mysql_db, acct_coord_table,
				 acct_coord_table_fields,
				 ", primary key (acct(20), user(20)))")
	   == SLURM_ERROR)
		return SLURM_ERROR;

	if(mysql_db_create_table(acct_mysql_db, acct_table, acct_table_fields,
				 ", primary key (name(20)))") == SLURM_ERROR)
		return SLURM_ERROR;

	if(mysql_db_create_table(acct_mysql_db, assoc_day_table,
				 assoc_usage_table_fields,
				 ", primary key (associd, period_start))")
	   == SLURM_ERROR)
		return SLURM_ERROR;

	if(mysql_db_create_table(acct_mysql_db, assoc_hour_table,
				 assoc_usage_table_fields,
				 ", primary key (associd, period_start))")
	   == SLURM_ERROR)
		return SLURM_ERROR;

	if(mysql_db_create_table(acct_mysql_db, assoc_month_table,
				 assoc_usage_table_fields,
				 ", primary key (associd, period_start))") 
	   == SLURM_ERROR)
		return SLURM_ERROR;

	if(mysql_db_create_table(acct_mysql_db, assoc_table, assoc_table_fields,
				 ", primary key (id), "
				 " unique index (user(20), acct(20), "
				 "cluster(20), partition(20)))")
	   == SLURM_ERROR)
		return SLURM_ERROR;

	if(mysql_db_create_table(acct_mysql_db, cluster_day_table,
				 cluster_usage_table_fields,
				 ", primary key (cluster(20), period_start))")
	   == SLURM_ERROR)
		return SLURM_ERROR;

	if(mysql_db_create_table(acct_mysql_db, cluster_hour_table,
				 cluster_usage_table_fields,
				 ", primary key (cluster(20), period_start))")
	   == SLURM_ERROR)
		return SLURM_ERROR;

	if(mysql_db_create_table(acct_mysql_db, cluster_month_table,
				 cluster_usage_table_fields,
				 ", primary key (cluster(20), period_start))")
	   == SLURM_ERROR)
		return SLURM_ERROR;

	if(mysql_db_create_table(acct_mysql_db, cluster_table,
				 cluster_table_fields,
				 ", primary key (name(20)))") == SLURM_ERROR)
		return SLURM_ERROR;

	if(mysql_db_create_table(acct_mysql_db, event_table,
				 event_table_fields,
				 ", primary key (node_name(20), cluster(20), "
				 "period_start))") == SLURM_ERROR)
		return SLURM_ERROR;

	if(mysql_db_create_table(acct_mysql_db, job_table, job_table_fields,
				 ", primary key (id), "
				 "unique index (jobid, associd, submit))")
	   == SLURM_ERROR)
		return SLURM_ERROR;

	if(mysql_db_create_table(acct_mysql_db, step_table,
				 step_table_fields, 
				 ", primary key (id, stepid))") == SLURM_ERROR)
		return SLURM_ERROR;

	if(mysql_db_create_table(acct_mysql_db, txn_table, txn_table_fields,
				 ", primary key (id))") == SLURM_ERROR)
		return SLURM_ERROR;

	if(mysql_db_create_table(acct_mysql_db, user_table, user_table_fields,
				 ", primary key (name(20)))") == SLURM_ERROR)
		return SLURM_ERROR;


	return SLURM_SUCCESS;
}
#endif

/*
 * init() is called when the plugin is loaded, before any other functions
 * are called.  Put global initialization here.
 */
extern int init ( void )
{
	static int first = 1;
	int rc = SLURM_SUCCESS;
#ifdef HAVE_MYSQL
	MYSQL *acct_mysql_db = NULL;
	char *location = NULL;
#else
	fatal("No MySQL database was found on the machine. "
	      "Please check the configure log and run again.");
#endif
	/* since this can be loaded from many different places
	   only tell us once. */
	if(!first)
		return SLURM_SUCCESS;

	first = 0;

#ifdef HAVE_MYSQL
	mysql_db_info = _mysql_acct_create_db_info();

	location = slurm_get_accounting_storage_loc();
	if(!location)
		mysql_db_name = xstrdup(DEFAULT_ACCT_DB);
	else {
		int i = 0;
		while(location[i]) {
			if(location[i] == '.' || location[i] == '/') {
				debug("%s doesn't look like a database "
				      "name using %s",
				      location, DEFAULT_ACCT_DB);
				break;
			}
			i++;
		}
		if(location[i]) 
			mysql_db_name = xstrdup(DEFAULT_ACCT_DB);
		else
			mysql_db_name = location;
	}

	debug2("mysql_connect() called for db %s", mysql_db_name);
	
	mysql_get_db_connection(&acct_mysql_db, mysql_db_name, mysql_db_info);
		
	rc = _mysql_acct_check_tables(acct_mysql_db);

	mysql_close(acct_mysql_db);
	acct_mysql_db = NULL;
#endif		

	if(rc == SLURM_SUCCESS)
		verbose("%s loaded", plugin_name);
	else 
		verbose("%s failed", plugin_name);
	
	return rc;
}

extern int fini ( void )
{
#ifdef HAVE_MYSQL
	destroy_mysql_db_info(mysql_db_info);		
	xfree(mysql_db_name);

	return SLURM_SUCCESS;
#else
	return SLURM_ERROR;
#endif
}

extern void *acct_storage_p_get_connection()
{
#ifdef HAVE_MYSQL
	MYSQL *acct_mysql_db = NULL;

	if(!mysql_db_info)
		init();

	debug2("acct_storage_p_get_connection: request new connection");
	
	mysql_get_db_connection(&acct_mysql_db, mysql_db_name, mysql_db_info);

	return (void *)acct_mysql_db;
#else
	return NULL;
#endif
}

extern int acct_storage_p_close_connection(MYSQL *acct_mysql_db)
{
#ifdef HAVE_MYSQL
	if (acct_mysql_db) {
		mysql_close(acct_mysql_db);
		acct_mysql_db = NULL;
	}	
	return SLURM_SUCCESS;
#else
	return SLURM_ERROR;
#endif
}

extern int acct_storage_p_add_users(MYSQL *acct_mysql_db, List user_list)
{
#ifdef HAVE_MYSQL
	ListIterator itr = NULL;
	int rc = SLURM_SUCCESS;
	acct_user_rec_t *object = NULL;
	char *cols = NULL, *vals = NULL, *query = NULL;

	itr = list_iterator_create(user_list);
	while((object = list_next(itr))) {
		if(!object->name || !object->default_acct) {
			error("We need a user name and "
			      "default acct to add.");
			rc = SLURM_ERROR;
			continue;
		}
		xstrcat(cols, "name, default_acct");
		xstrfmtcat(vals, "'%s', '%s'", 
			   object->name, object->default_acct); 
		if(object->expedite != ACCT_EXPEDITE_NOTSET) {
			xstrcat(cols, ", expedite");
			xstrfmtcat(vals, ", %u", object->expedite); 		
		}

		if(object->admin_level != ACCT_ADMIN_NOTSET) {
			xstrcat(cols, ", admin_level");
			xstrfmtcat(vals, ", %u", object->admin_level);
		}

		query = xstrdup_printf("insert into %s (%s) values (%s)",
				       user_table, cols, vals);
		xfree(cols);
		xfree(vals);
		rc = mysql_db_query(acct_mysql_db, query);
		xfree(query);
		if(rc != SLURM_SUCCESS) {
			error("Couldn't add user %s", object->name);
		}
	}
	list_iterator_destroy(itr);

	return rc;
#else
	return SLURM_ERROR;
#endif
}

extern int acct_storage_p_add_coord(MYSQL *acct_mysql_db, 
				    char *acct, acct_user_cond_t *user_q)
{
#ifdef HAVE_MYSQL
	return SLURM_SUCCESS;
#else
	return SLURM_ERROR;
#endif
}

extern int acct_storage_p_add_accts(MYSQL *acct_mysql_db, List acct_list)
{
#ifdef HAVE_MYSQL
	return SLURM_SUCCESS;
#else
	return SLURM_ERROR;
#endif
}

extern int acct_storage_p_add_clusters(MYSQL *acct_mysql_db, List cluster_list)
{
#ifdef HAVE_MYSQL
	return SLURM_SUCCESS;
#else
	return SLURM_ERROR;
#endif
}

extern int acct_storage_p_add_associations(MYSQL *acct_mysql_db, 
					   List association_list)
{
#ifdef HAVE_MYSQL
	ListIterator itr = NULL;
	int rc = SLURM_SUCCESS;
	acct_association_rec_t *object = NULL;
	char *cols = NULL, *vals = NULL, *query = NULL;
	char *parent = NULL;

	itr = list_iterator_create(association_list);
	while((object = list_next(itr))) {
		if(!object->cluster || !object->acct) {
			error("We need a association cluster and "
			      "acct to add one.");
			rc = SLURM_ERROR;
			continue;
		}
		xstrcat(cols, "cluster, acct");
		xstrfmtcat(vals, "'%s', '%s'", 
			   object->cluster, object->acct); 
		if(object->user) {
			xstrcat(cols, ", user");
			xstrfmtcat(vals, ", '%s'", object->user); 		
		}

		if(object->parent_acct) {
			parent = xstrdup(object->parent_acct);
		} else {
			parent = xstrdup("root");
		}

		if(object->partition) {
			xstrcat(cols, ", partition");
			xstrfmtcat(vals, ", '%s'", object->partition);
		}

		if(object->fairshare) {
			xstrcat(cols, ", fairshare");
			xstrfmtcat(vals, ", %u", object->fairshare);
		}

		if(object->max_jobs) {
			xstrcat(cols, ", max_jobs");
			xstrfmtcat(vals, ", %u", object->max_jobs);
		}

		if(object->max_nodes_per_job) {
			xstrcat(cols, ", max_nodes_per_job");
			xstrfmtcat(vals, ", %u", object->max_nodes_per_job);
		}

		if(object->max_wall_duration_per_job) {
			xstrcat(cols, ", max_wall_duration_per_job");
			xstrfmtcat(vals, ", %u",
				   object->max_wall_duration_per_job);
		}

		if(object->max_cpu_secs_per_job) {
			xstrcat(cols, ", max_cpu_seconds_per_job");
			xstrfmtcat(vals, ", %u", object->max_cpu_secs_per_job);
		}
		query = xstrdup_printf("SELECT @myRight := rgt FROM %s"
				       "WHERE acct = '%s' and cluster = '%s' "
				       "and user = '';"
				       "UPDATE %s SET rgt = rgt + 2 "
				       "WHERE rgt > @myRight;"
				       "UPDATE %s SET lft = lft + 2 "
				       "WHERE lft > @myRight;"
				       "insert into %s (%s, lft, rgt) "
				       "values (%s, @myRight + 1, "
				       "@myRight + 2);",
				       assoc_table, parent, object->cluster,
				       assoc_table, assoc_table,
				       assoc_table, cols, vals);
		xfree(cols);
		xfree(vals);
		xfree(parent);
		rc = mysql_db_query(acct_mysql_db, query);
		xfree(query);
		if(rc != SLURM_SUCCESS) {
			error("Couldn't add assoc");
		}
	}
	list_iterator_destroy(itr);

	return rc;
#else
	return SLURM_ERROR;
#endif
}

extern int acct_storage_p_modify_users(MYSQL *acct_mysql_db, 
				       acct_user_cond_t *user_q,
				       acct_user_rec_t *user)
{
#ifdef HAVE_MYSQL
	return SLURM_SUCCESS;
#else
	return SLURM_ERROR;
#endif
}

extern int acct_storage_p_modify_user_admin_level(MYSQL *acct_mysql_db, 
						  acct_user_cond_t *user_q)
{
#ifdef HAVE_MYSQL
	return SLURM_SUCCESS;
#else
	return SLURM_ERROR;
#endif
}

extern int acct_storage_p_modify_accts(MYSQL *acct_mysql_db, 
				       acct_account_cond_t *acct_q,
				       acct_account_rec_t *acct)
{
#ifdef HAVE_MYSQL
	return SLURM_SUCCESS;
#else
	return SLURM_ERROR;
#endif
}

extern int acct_storage_p_modify_clusters(MYSQL *acct_mysql_db, 
					  acct_cluster_cond_t *cluster_q,
					  acct_cluster_rec_t *cluster)
{
#ifdef HAVE_MYSQL
	return SLURM_SUCCESS;
#else
	return SLURM_ERROR;
#endif
}

extern int acct_storage_p_modify_associations(MYSQL *acct_mysql_db, 
					      acct_association_cond_t *assoc_q,
					      acct_association_rec_t *assoc)
{
#ifdef HAVE_MYSQL
	return SLURM_SUCCESS;
#else
	return SLURM_ERROR;
#endif
}

extern int acct_storage_p_remove_users(MYSQL *acct_mysql_db, 
				       acct_user_cond_t *user_q)
{
#ifdef HAVE_MYSQL
	return SLURM_SUCCESS;
#else
	return SLURM_ERROR;
#endif
}

extern int acct_storage_p_remove_coord(MYSQL *acct_mysql_db, 
				       char *acct, acct_user_cond_t *user_q)
{
#ifdef HAVE_MYSQL
	return SLURM_SUCCESS;
#else
	return SLURM_ERROR;
#endif
}

extern int acct_storage_p_remove_accts(MYSQL *acct_mysql_db, 
				       acct_account_cond_t *acct_q)
{
#ifdef HAVE_MYSQL
	return SLURM_SUCCESS;
#else
	return SLURM_ERROR;
#endif
}

extern int acct_storage_p_remove_clusters(MYSQL *acct_mysql_db, 
					  acct_account_cond_t *cluster_q)
{
#ifdef HAVE_MYSQL
	return SLURM_SUCCESS;
#else
	return SLURM_ERROR;
#endif
}

extern int acct_storage_p_remove_associations(MYSQL *acct_mysql_db, 
					      acct_association_cond_t *assoc_q)
{
#ifdef HAVE_MYSQL
	return SLURM_SUCCESS;
#else
	return SLURM_ERROR;
#endif
}

extern List acct_storage_p_get_users(MYSQL *acct_mysql_db, 
				     acct_user_cond_t *user_q)
{
#ifdef HAVE_MYSQL
	char *query = NULL;	
	char *extra = NULL;	
	char *tmp = NULL;	
	List user_list = NULL;
	ListIterator itr = NULL;
	char *object = NULL;
	int set = 0;
	int i=0;
	MYSQL_RES *result = NULL, *coord_result = NULL;
	MYSQL_ROW row, coord_row;

	/* if this changes you will need to edit the corresponding enum */
	char *user_req_inx[] = {
		"name",
		"default_acct",
		"expedite",
		"admin_level"
	};
	enum {
		USER_REQ_NAME,
		USER_REQ_DA,
		USER_REQ_EX,
		USER_REQ_AL,
		USER_REQ_COUNT
	};

	if(!user_q) 
		goto empty;

	if(user_q->user_list && list_count(user_q->user_list)) {
		set = 0;
		if(extra)
			xstrcat(extra, " && (");
		else
			xstrcat(extra, " where (");
		itr = list_iterator_create(user_q->user_list);
		while((object = list_next(itr))) {
			if(set) 
				xstrcat(extra, " || ");
			xstrfmtcat(extra, "name='%s'", object);
			set = 1;
		}
		list_iterator_destroy(itr);
		xstrcat(extra, ")");
	}

	if(user_q->def_acct_list && list_count(user_q->def_acct_list)) {
		set = 0;
		if(extra)
			xstrcat(extra, " && (");
		else
			xstrcat(extra, " where (");
		itr = list_iterator_create(user_q->def_acct_list);
		while((object = list_next(itr))) {
			if(set) 
				xstrcat(extra, " || ");
			xstrfmtcat(extra, "default_acct='%s'", object);
			set = 1;
		}
		list_iterator_destroy(itr);
		xstrcat(extra, ")");
	}
	
	if(user_q->expedite != ACCT_EXPEDITE_NOTSET) {
		if(extra)
			xstrfmtcat(extra, " && expedite=%u", user_q->expedite);
		else
			xstrfmtcat(extra, " where expedite=%u",
				   user_q->expedite);
			
	}

	if(user_q->expedite != ACCT_ADMIN_NOTSET) {
		if(extra)
			xstrfmtcat(extra, " && admin_level=%u",
				   user_q->admin_level);
		else
			xstrfmtcat(extra, " where admin_level=%u",
				   user_q->admin_level);
	}
empty:

	xfree(tmp);
	xstrfmtcat(tmp, "%s", user_req_inx[i]);
	for(i=1; i<USER_REQ_COUNT; i++) {
		xstrfmtcat(tmp, ", %s", user_req_inx[i]);
	}

	query = xstrdup_printf("select %s from %s", tmp, user_table);
	xfree(tmp);

	if(extra) {
		xstrcat(query, extra);
		xfree(extra);
	}

	//info("query = %s", query);
	if(!(result = mysql_db_query_ret(acct_mysql_db, query))) {
		xfree(query);
		return NULL;
	}
	xfree(query);

	user_list = list_create(destroy_acct_user_rec);

	while((row = mysql_fetch_row(result))) {
		acct_user_rec_t *user = xmalloc(sizeof(acct_user_rec_t));
		struct passwd *passwd_ptr = NULL;
		list_append(user_list, user);

		user->name =  xstrdup(row[USER_REQ_NAME]);
		user->default_acct = xstrdup(row[USER_REQ_DA]);
		user->admin_level = atoi(row[USER_REQ_AL]);
		user->expedite = atoi(row[USER_REQ_EX]);

		passwd_ptr = getpwnam(user->name);
		if(passwd_ptr) 
			user->uid = passwd_ptr->pw_uid;
		
		user->coord_accts = list_create(destroy_acct_coord_rec);
		query = xstrdup_printf("select acct from %s where user='%s'",
				       acct_coord_table, user->name);

		if(!(coord_result = mysql_db_query_ret(acct_mysql_db, query))) {
			xfree(query);
			continue;
		}
		xfree(query);
		
		while((coord_row = mysql_fetch_row(coord_result))) {
			acct_coord_rec_t *coord =
				xmalloc(sizeof(acct_coord_rec_t));
			list_append(user->coord_accts, coord);
			coord->acct_name = xstrdup(coord_row[0]);
			coord->sub_acct = 0;
		}
		mysql_free_result(coord_result);
		/* FIX ME: ADD SUB projects here from assoc list lft
		 * rgt */

	}
	mysql_free_result(result);

	return user_list;
#else
	return NULL;
#endif
}

extern List acct_storage_p_get_accts(MYSQL *acct_mysql_db, 
				     acct_account_cond_t *acct_q)
{
#ifdef HAVE_MYSQL
	char *query = NULL;	
	char *extra = NULL;	
	char *tmp = NULL;	
	List acct_list = NULL;
	ListIterator itr = NULL;
	char *object = NULL;
	int set = 0;
	int i=0;
	MYSQL_RES *result = NULL, *coord_result = NULL;
	MYSQL_ROW row, coord_row;

	/* if this changes you will need to edit the corresponding enum */
	char *acct_req_inx[] = {
		"name",
		"description",
		"expedite",
		"organization"
	};
	enum {
		ACCT_REQ_NAME,
		ACCT_REQ_DESC,
		ACCT_REQ_EX,
		ACCT_REQ_ORG,
		ACCT_REQ_COUNT
	};

	if(!acct_q) 
		goto empty;

	if(acct_q->acct_list && list_count(acct_q->acct_list)) {
		set = 0;
		if(extra)
			xstrcat(extra, " && (");
		else
			xstrcat(extra, " where (");
		itr = list_iterator_create(acct_q->acct_list);
		while((object = list_next(itr))) {
			if(set) 
				xstrcat(extra, " || ");
			xstrfmtcat(extra, "name='%s'", object);
			set = 1;
		}
		list_iterator_destroy(itr);
		xstrcat(extra, ")");
	}

	if(acct_q->description_list && list_count(acct_q->description_list)) {
		set = 0;
		if(extra)
			xstrcat(extra, " && (");
		else
			xstrcat(extra, " where (");
		itr = list_iterator_create(acct_q->description_list);
		while((object = list_next(itr))) {
			if(set) 
				xstrcat(extra, " || ");
			xstrfmtcat(extra, "description='%s'", object);
			set = 1;
		}
		list_iterator_destroy(itr);
		xstrcat(extra, ")");
	}
	
	if(acct_q->organization_list && list_count(acct_q->organization_list)) {
		set = 0;
		if(extra)
			xstrcat(extra, " && (");
		else
			xstrcat(extra, " where (");
		itr = list_iterator_create(acct_q->organization_list);
		while((object = list_next(itr))) {
			if(set) 
				xstrcat(extra, " || ");
			xstrfmtcat(extra, "organization='%s'", object);
			set = 1;
		}
		list_iterator_destroy(itr);
		xstrcat(extra, ")");
	}
	
	if(acct_q->expedite != ACCT_EXPEDITE_NOTSET) {
		if(extra)
			xstrfmtcat(extra, " && expedite=%u", acct_q->expedite);
		else
			xstrfmtcat(extra, " where expedite=%u",
				   acct_q->expedite);
			
	}

empty:

	xfree(tmp);
	xstrfmtcat(tmp, "%s", acct_req_inx[i]);
	for(i=1; i<ACCT_REQ_COUNT; i++) {
		xstrfmtcat(tmp, ", %s", acct_req_inx[i]);
	}

	query = xstrdup_printf("select %s from %s", tmp, acct_table);
	xfree(tmp);

	if(extra) {
		xstrcat(query, extra);
		xfree(extra);
	}

	//info("query = %s", query);
	if(!(result = mysql_db_query_ret(acct_mysql_db, query))) {
		xfree(query);
		return NULL;
	}
	xfree(query);

	acct_list = list_create(destroy_acct_account_rec);

	while((row = mysql_fetch_row(result))) {
		acct_account_rec_t *acct = xmalloc(sizeof(acct_account_rec_t));
		list_append(acct_list, acct);

		acct->name =  xstrdup(row[ACCT_REQ_NAME]);
		acct->description = xstrdup(row[ACCT_REQ_DESC]);
		acct->organization = xstrdup(row[ACCT_REQ_ORG]);
		acct->expedite = atoi(row[ACCT_REQ_EX]);

		acct->coordinators = list_create(slurm_destroy_char);
		query = xstrdup_printf("select user from %s where acct='%s'",
				       acct_coord_table, acct->name);

		if(!(coord_result = mysql_db_query_ret(acct_mysql_db, query))) {
			xfree(query);
			continue;
		}
		xfree(query);
		
		while((coord_row = mysql_fetch_row(coord_result))) {
			object = xstrdup(coord_row[0]);
			list_append(acct->coordinators, object);
		}
		mysql_free_result(coord_result);
	}
	mysql_free_result(result);

	return acct_list;
#else
	return NULL;
#endif
}

extern List acct_storage_p_get_clusters(MYSQL *acct_mysql_db, 
					acct_cluster_cond_t *cluster_q)
{
#ifdef HAVE_MYSQL
	char *query = NULL;	
	char *extra = NULL;	
	char *tmp = NULL;	
	List cluster_list = NULL;
	ListIterator itr = NULL;
	char *object = NULL;
	int set = 0;
	int i=0;
	MYSQL_RES *result = NULL;
	MYSQL_ROW row;

	/* if this changes you will need to edit the corresponding enum */
	char *cluster_req_inx[] = {
		"name",
		"control_host",
		"control_port"
	};
	enum {
		CLUSTER_REQ_NAME,
		CLUSTER_REQ_CH,
		CLUSTER_REQ_CP,
		CLUSTER_REQ_COUNT
	};

	if(!cluster_q) 
		goto empty;

	if(cluster_q->cluster_list && list_count(cluster_q->cluster_list)) {
		set = 0;
		if(extra)
			xstrcat(extra, " && (");
		else
			xstrcat(extra, " where (");
		itr = list_iterator_create(cluster_q->cluster_list);
		while((object = list_next(itr))) {
			if(set) 
				xstrcat(extra, " || ");
			xstrfmtcat(extra, "name='%s'", object);
			set = 1;
		}
		list_iterator_destroy(itr);
		xstrcat(extra, ")");
	}

empty:

	xfree(tmp);
	xstrfmtcat(tmp, "%s", cluster_req_inx[i]);
	for(i=1; i<CLUSTER_REQ_COUNT; i++) {
		xstrfmtcat(tmp, ", %s", cluster_req_inx[i]);
	}

	query = xstrdup_printf("select %s from %s", tmp, cluster_table);
	xfree(tmp);

	if(extra) {
		xstrcat(query, extra);
		xfree(extra);
	}

	//info("query = %s", query);
	if(!(result = mysql_db_query_ret(acct_mysql_db, query))) {
		xfree(query);
		return NULL;
	}
	xfree(query);

	cluster_list = list_create(destroy_acct_cluster_rec);

	while((row = mysql_fetch_row(result))) {
		acct_cluster_rec_t *cluster =
			xmalloc(sizeof(acct_cluster_rec_t));
		list_append(cluster_list, cluster);

		cluster->name =  xstrdup(row[CLUSTER_REQ_NAME]);
		cluster->control_host = xstrdup(row[CLUSTER_REQ_CH]);
		cluster->control_port = atoi(row[CLUSTER_REQ_CP]);
	}
	mysql_free_result(result);

	return cluster_list;
#else
	return NULL;
#endif
}

extern List acct_storage_p_get_associations(MYSQL *acct_mysql_db, 
					    acct_association_cond_t *assoc_q)
{
#ifdef HAVE_MYSQL
	char *query = NULL;	
	char *extra = NULL;	
	char *tmp = NULL;	
	List assoc_list = NULL;
	ListIterator itr = NULL;
	char *object = NULL;
	int set = 0;
	int i=0;
	MYSQL_RES *result = NULL;
	MYSQL_ROW row;

	/* if this changes you will need to edit the corresponding enum */
	char *assoc_req_inx[] = {
		"id",
		"user",
		"acct",
		"cluster",
		"partition",
		"parent",
		"fairshare",
		"max_jobs",
		"max_nodes_per_job",
		"max_wall_duration_per_job",
		"max_cpu_seconds_per_job",
	};
	enum {
		ASSOC_REQ_ID,
		ASSOC_REQ_USER,
		ASSOC_REQ_ACCT,
		ASSOC_REQ_CLUSTER,
		ASSOC_REQ_PART,
		ASSOC_REQ_PARENT,
		ASSOC_REQ_FS,
		ASSOC_REQ_MJ,
		ASSOC_REQ_MNPJ,
		ASSOC_REQ_MWPJ,
		ASSOC_REQ_MCPJ,
		ASSOC_REQ_COUNT
	};

	if(!assoc_q) 
		goto empty;

	if(assoc_q->acct_list && list_count(assoc_q->acct_list)) {
		set = 0;
		if(extra)
			xstrcat(extra, " && (");
		else
			xstrcat(extra, " where (");
		itr = list_iterator_create(assoc_q->acct_list);
		while((object = list_next(itr))) {
			if(set) 
				xstrcat(extra, " || ");
			xstrfmtcat(extra, "acct='%s'", object);
			set = 1;
		}
		list_iterator_destroy(itr);
		xstrcat(extra, ")");
	}

	if(assoc_q->cluster_list && list_count(assoc_q->cluster_list)) {
		set = 0;
		if(extra)
			xstrcat(extra, " && (");
		else
			xstrcat(extra, " where (");
		itr = list_iterator_create(assoc_q->cluster_list);
		while((object = list_next(itr))) {
			if(set) 
				xstrcat(extra, " || ");
			xstrfmtcat(extra, "cluster='%s'", object);
			set = 1;
		}
		list_iterator_destroy(itr);
		xstrcat(extra, ")");
	}

	if(assoc_q->user_list && list_count(assoc_q->user_list)) {
		set = 0;
		if(extra)
			xstrcat(extra, " && (");
		else
			xstrcat(extra, " where (");
		itr = list_iterator_create(assoc_q->user_list);
		while((object = list_next(itr))) {
			if(set) 
				xstrcat(extra, " || ");
			xstrfmtcat(extra, "user='%s'", object);
			set = 1;
		}
		list_iterator_destroy(itr);
		xstrcat(extra, ")");
	}

	if(assoc_q->id_list && list_count(assoc_q->id_list)) {
		set = 0;
		if(extra)
			xstrcat(extra, " && (");
		else
			xstrcat(extra, " where (");
		itr = list_iterator_create(assoc_q->id_list);
		while((object = list_next(itr))) {
			if(set) 
				xstrcat(extra, " || ");
			xstrfmtcat(extra, "id=%s", object);
			set = 1;
		}
		list_iterator_destroy(itr);
		xstrcat(extra, ")");
	}
	
	if(assoc_q->lft) {
		if(extra)
			xstrfmtcat(extra, " && lft=%u", assoc_q->lft);
		else
			xstrfmtcat(extra, " where lft=%u",
				   assoc_q->lft);			
	}

	if(assoc_q->rgt) {
		if(extra)
			xstrfmtcat(extra, " && rgt=%u", assoc_q->rgt);
		else
			xstrfmtcat(extra, " where rgt=%u",
				   assoc_q->rgt);			
	}

	if(assoc_q->parent) {
		if(extra)
			xstrfmtcat(extra, " && parent=%u", assoc_q->parent);
		else
			xstrfmtcat(extra, " where parent=%u",
				   assoc_q->parent);			
	}

	if(assoc_q->parent_acct) {
		if(extra)
			xstrfmtcat(extra, " && parent_acct='%s'",
				   assoc_q->parent_acct);
		else
			xstrfmtcat(extra, " where parent_acct='%s'",
				   assoc_q->parent_acct);			
	}
empty:
	xfree(tmp);
	xstrfmtcat(tmp, "%s", assoc_req_inx[i]);
	for(i=1; i<ASSOC_REQ_COUNT; i++) {
		xstrfmtcat(tmp, ", %s", assoc_req_inx[i]);
	}

	query = xstrdup_printf("select %s from %s", tmp, assoc_table);
	xfree(tmp);

	if(extra) {
		xstrcat(query, extra);
		xfree(extra);
	}

	//info("query = %s", query);
	if(!(result = mysql_db_query_ret(acct_mysql_db, query))) {
		xfree(query);
		return NULL;
	}
	xfree(query);

	assoc_list = list_create(destroy_acct_association_rec);

	while((row = mysql_fetch_row(result))) {
		acct_association_rec_t *assoc =
			xmalloc(sizeof(acct_association_rec_t));
		list_append(assoc_list, assoc);

		assoc->id =  atoi(row[ASSOC_REQ_ID]);
		assoc->user = xstrdup(row[ASSOC_REQ_USER]);
		assoc->acct = xstrdup(row[ASSOC_REQ_ACCT]);
		assoc->cluster = xstrdup(row[ASSOC_REQ_CLUSTER]);
		assoc->partition = xstrdup(row[ASSOC_REQ_PART]);
		assoc->parent = atoi(row[ASSOC_REQ_PARENT]);
		assoc->fairshare = atoi(row[ASSOC_REQ_FS]);
		assoc->max_jobs = atoi(row[ASSOC_REQ_MJ]);
		assoc->max_nodes_per_job = atoi(row[ASSOC_REQ_MNPJ]);
		assoc->max_wall_duration_per_job = atoi(row[ASSOC_REQ_MWPJ]);
		assoc->max_cpu_secs_per_job = atoi(row[ASSOC_REQ_MCPJ]);
	}
	mysql_free_result(result);

	return assoc_list;
#else
	return NULL;
#endif
}

extern int acct_storage_p_get_usage(MYSQL *acct_mysql_db,
				    acct_usage_type_t type,
				    acct_association_rec_t *acct_assoc,
				    time_t start, time_t end)
{
#ifdef HAVE_MYSQL
	int rc = SLURM_SUCCESS;

	return rc;
#else
	return SLURM_ERROR;
#endif
}

extern int acct_storage_p_roll_usage(MYSQL *acct_mysql_db, 
				     acct_usage_type_t type,
				     time_t start)
{
#ifdef HAVE_MYSQL
	int rc = SLURM_SUCCESS;

	return rc;
#else
	return SLURM_ERROR;
#endif
}

extern int clusteracct_storage_p_node_down(MYSQL *acct_mysql_db, 
					   char *cluster,
					   struct node_record *node_ptr,
					   time_t event_time, char *reason)
{
#ifdef HAVE_MYSQL
	uint16_t cpus;
	int rc = SLURM_SUCCESS;
	char *query = NULL;
	char *my_reason;

	if (slurmctld_conf.fast_schedule && !slurmdbd_conf)
		cpus = node_ptr->config_ptr->cpus;
	else
		cpus = node_ptr->cpus;

	if (reason)
		my_reason = reason;
	else
		my_reason = node_ptr->reason;
	
	query = xstrdup_printf(
		"update %s set period_end=%d where cluster='%s' "
		"and period_end=0 and node_name='%s'",
		event_table, (event_time-1), cluster, node_ptr->name);
	rc = mysql_db_query(acct_mysql_db, query);
	xfree(query);

	debug2("inserting %s(%s) with %u cpus", node_ptr->name, cluster, cpus);

	query = xstrdup_printf(
		"insert into %s "
		"(node_name, cluster, cpu_count, period_start, reason) "
		"values ('%s', '%s', %u, %d, '%s')",
		event_table, node_ptr->name, cluster, 
		cpus, event_time, my_reason);
	rc = mysql_db_query(acct_mysql_db, query);
	xfree(query);

	return rc;
#else
	return SLURM_ERROR;
#endif
}
extern int clusteracct_storage_p_node_up(MYSQL *acct_mysql_db, 
					 char *cluster,
					 struct node_record *node_ptr,
					 time_t event_time)
{
#ifdef HAVE_MYSQL
	char* query;
	int rc = SLURM_SUCCESS;

	query = xstrdup_printf(
		"update %s set period_end=%d where cluster='%s' "
		"and period_end=0 and node_name='%s'",
		event_table, (event_time-1), cluster, node_ptr->name);
	rc = mysql_db_query(acct_mysql_db, query);
	xfree(query);
	return rc;
#else
	return SLURM_ERROR;
#endif
<<<<<<< HEAD
=======
}

extern int clusteracct_storage_p_register_ctld(char *cluster,
					       uint16_t port)
{
	return SLURM_SUCCESS;
>>>>>>> 005af7d8
}

extern int clusteracct_storage_p_cluster_procs(MYSQL *acct_mysql_db, 
					       char *cluster,
					       uint32_t procs,
					       time_t event_time)
{
#ifdef HAVE_MYSQL
	static uint32_t last_procs = -1;
	char* query;
	int rc = SLURM_SUCCESS;
	MYSQL_RES *result = NULL;
	MYSQL_ROW row;

	if (procs == last_procs) {
		debug3("we have the same procs as before no need to "
		       "update the database.");
		return SLURM_SUCCESS;
	}
	last_procs = procs;

	/* Record the processor count */
	query = xstrdup_printf(
		"select cpu_count from %s where cluster='%s' "
		"and period_end=0 and node_name=''",
		event_table, cluster);
	if(!(result = mysql_db_query_ret(acct_mysql_db, query))) {
		xfree(query);
		return SLURM_ERROR;
	}
	xfree(query);

	/* we only are checking the first one here */
	if(!(row = mysql_fetch_row(result))) {
		debug("We don't have an entry for this machine %s"
		      "most likely a first time running.", cluster);
		goto add_it;
	}

	if(atoi(row[0]) == procs) {
		debug("%s hasn't changed since last entry", cluster);
		goto end_it;
	}
	debug("%s has changed from %s cpus to %u", cluster, row[0], procs);   

	query = xstrdup_printf(
		"update %s set period_end=%d where cluster='%s' "
		"and period_end=0 and node_name=''",
		event_table, (event_time-1), cluster);
	rc = mysql_db_query(acct_mysql_db, query);
	xfree(query);
	if(rc != SLURM_SUCCESS)
		goto end_it;
add_it:
	query = xstrdup_printf(
		"insert into %s (cluster, cpu_count, period_start) "
		"values ('%s', %u, %d)",
		event_table, cluster, procs, event_time);
	rc = mysql_db_query(acct_mysql_db, query);
	xfree(query);

end_it:
	mysql_free_result(result);
	return rc;
#else
	return SLURM_ERROR;
#endif
}

extern int clusteracct_storage_p_get_usage(
	MYSQL *acct_mysql_db, acct_usage_type_t type, 
	acct_cluster_rec_t *cluster_rec, time_t start, time_t end)
{
#ifdef HAVE_MYSQL

	return SLURM_SUCCESS;
#else
	return SLURM_ERROR;
#endif
}

/* 
 * load into the storage the start of a job
 */
extern int jobacct_storage_p_job_start(MYSQL *acct_mysql_db, 
				       struct job_record *job_ptr)
{
#ifdef HAVE_MYSQL
	int	rc=SLURM_SUCCESS;
	char	*jname, *nodes;
	long	priority;
	int track_steps = 0;
	char *block_id = NULL;
	char *query = NULL;
	int reinit = 0;

	if (!job_ptr->details || !job_ptr->details->submit_time) {
		error("jobacct_storage_p_job_start: "
		      "Not inputing this job, it has no submit time.");
		return SLURM_ERROR;
	}

	if(!acct_mysql_db || mysql_ping(acct_mysql_db) != 0) {
		if(init() == SLURM_ERROR) {
			return SLURM_ERROR;
		}
	}

	debug2("mysql_jobacct_job_start() called");
	priority = (job_ptr->priority == NO_VAL) ?
		-1L : (long) job_ptr->priority;

	if (job_ptr->name && job_ptr->name[0]) {
		jname = job_ptr->name;
	} else {
		jname = "allocation";
		track_steps = 1;
	}

	if (job_ptr->nodes && job_ptr->nodes[0])
		nodes = job_ptr->nodes;
	else
		nodes = "(null)";

	if(job_ptr->batch_flag)
		track_steps = 1;

	if(slurmdbd_conf) {
		block_id = xstrdup(job_ptr->comment);
	} else {
		select_g_get_jobinfo(job_ptr->select_jobinfo, 
				     SELECT_DATA_BLOCK_ID, 
				     &block_id);
	}

	job_ptr->requid = -1; /* force to -1 for sacct to know this
			       * hasn't been set yet */
	query = xstrdup_printf(
		"insert into %s "
		"(jobid, associd, gid, partition, blockid, "
		"eligible, submit, start, name, track_steps, "
		"state, priority, req_cpus, alloc_cpus, nodelist) "
		"values (%u, %u, %u, '%s', '%s', "
		"%d, %d, %d, '%s', %u, "
		"%u, %u, %u, %u, '%s') "
		"on duplicate key update id=LAST_INSERT_ID(id)",
		job_table, job_ptr->job_id, job_ptr->assoc_id,
		job_ptr->group_id, job_ptr->partition, block_id,
		(int)job_ptr->details->begin_time,
		(int)job_ptr->details->submit_time, (int)job_ptr->start_time,
		jname, track_steps, job_ptr->job_state & (~JOB_COMPLETING),
		priority, job_ptr->num_procs, job_ptr->total_procs, nodes);

	xfree(block_id);

try_again:
	if(!(job_ptr->db_index = mysql_insert_ret_id(acct_mysql_db, query))) {
		if(!reinit) {
			error("It looks like the storage has gone "
			      "away trying to reconnect");
			fini();
			init();
			reinit = 1;
			goto try_again;
		} else
			rc = SLURM_ERROR;
	}
	xfree(query);

	return rc;
#else
	return SLURM_ERROR;
#endif
}

/* 
 * load into the storage the end of a job
 */
extern int jobacct_storage_p_job_complete(MYSQL *acct_mysql_db, 
					  struct job_record *job_ptr)
{
#ifdef HAVE_MYSQL
	char *query = NULL, *nodes = NULL;
	int rc=SLURM_SUCCESS;
	
	if (!job_ptr->db_index 
	    && (!job_ptr->details || !job_ptr->details->submit_time)) {
		error("jobacct_storage_p_job_complete: "
		      "Not inputing this job, it has no submit time.");
		return SLURM_ERROR;
	}

	if(!acct_mysql_db || mysql_ping(acct_mysql_db) != 0) {
		if(init() == SLURM_ERROR) {
			return SLURM_ERROR;
		}
	}
	
	debug2("mysql_jobacct_job_complete() called");
	if (job_ptr->end_time == 0) {
		debug("mysql_jobacct: job %u never started", job_ptr->job_id);
		return SLURM_ERROR;
	}	
	
	if (job_ptr->nodes && job_ptr->nodes[0])
		nodes = job_ptr->nodes;
	else
		nodes = "(null)";

	if(!job_ptr->db_index) {
		job_ptr->db_index = _get_db_index(acct_mysql_db,
						  job_ptr->details->submit_time,
						  job_ptr->job_id,
						  job_ptr->assoc_id);
		if(job_ptr->db_index == (uint32_t)-1) 
			return SLURM_ERROR;
	}
	query = xstrdup_printf("update %s set start=%u, end=%u, state=%d, "
			       "nodelist='%s', comp_code=%u, "
			       "kill_requid=%u where id=%u",
			       job_table, (int)job_ptr->start_time,
			       (int)job_ptr->end_time, 
			       job_ptr->job_state & (~JOB_COMPLETING),
			       nodes, job_ptr->exit_code,
			       job_ptr->requid, job_ptr->db_index);
	rc = mysql_db_query(acct_mysql_db, query);
	xfree(query);
	
	return  rc;
#else
	return SLURM_ERROR;
#endif
}

/* 
 * load into the storage the start of a job step
 */
extern int jobacct_storage_p_step_start(MYSQL *acct_mysql_db, 
					struct step_record *step_ptr)
{
#ifdef HAVE_MYSQL
		int cpus = 0;
	int rc=SLURM_SUCCESS;
	char node_list[BUFFER_SIZE];
#ifdef HAVE_BG
	char *ionodes = NULL;
#endif
	char *query = NULL;
	
	if (!step_ptr->job_ptr->db_index 
	    && (!step_ptr->job_ptr->details
		|| !step_ptr->job_ptr->details->submit_time)) {
		error("jobacct_storage_p_step_start: "
		      "Not inputing this job, it has no submit time.");
		return SLURM_ERROR;
	}

	if(!acct_mysql_db || mysql_ping(acct_mysql_db) != 0) {
		if(init() == SLURM_ERROR) {
			return SLURM_ERROR;
		}
	}

	if(slurmdbd_conf) {
		cpus = step_ptr->job_ptr->total_procs;
		snprintf(node_list, BUFFER_SIZE, "%s",
			 step_ptr->job_ptr->nodes);
	} else {
#ifdef HAVE_BG
		cpus = step_ptr->job_ptr->num_procs;
		select_g_get_jobinfo(step_ptr->job_ptr->select_jobinfo, 
				     SELECT_DATA_IONODES, 
				     &ionodes);
		if(ionodes) {
			snprintf(node_list, BUFFER_SIZE, 
				 "%s[%s]", step_ptr->job_ptr->nodes, ionodes);
			xfree(ionodes);
		} else
			snprintf(node_list, BUFFER_SIZE, "%s",
				 step_ptr->job_ptr->nodes);
		
#else
		if(!step_ptr->step_layout || !step_ptr->step_layout->task_cnt) {
			cpus = step_ptr->job_ptr->total_procs;
			snprintf(node_list, BUFFER_SIZE, "%s",
				 step_ptr->job_ptr->nodes);
		} else {
			cpus = step_ptr->step_layout->task_cnt;
			snprintf(node_list, BUFFER_SIZE, "%s", 
				 step_ptr->step_layout->node_list);
		}
#endif
	}

	step_ptr->job_ptr->requid = -1; /* force to -1 for sacct to know this
					 * hasn't been set yet  */

	if(!step_ptr->job_ptr->db_index) {
		step_ptr->job_ptr->db_index = 
			_get_db_index(acct_mysql_db,
				      step_ptr->job_ptr->details->submit_time,
				      step_ptr->job_ptr->job_id,
				      step_ptr->job_ptr->assoc_id);
		if(step_ptr->job_ptr->db_index == (uint32_t)-1) 
			return SLURM_ERROR;
	}
	/* we want to print a -1 for the requid so leave it a
	   %d */
	query = xstrdup_printf(
		"insert into %s (id, stepid, start, name, state, "
		"cpus, nodelist) "
		"values (%d, %u, %u, '%s', %d, %u, '%s') "
		"on duplicate key update cpus=%u",
		step_table, step_ptr->job_ptr->db_index,
		step_ptr->step_id, 
		(int)step_ptr->start_time, step_ptr->name,
		JOB_RUNNING, cpus, node_list, cpus);
	rc = mysql_db_query(acct_mysql_db, query);
	xfree(query);

	return rc;
#else
	return SLURM_ERROR;
#endif
}

/* 
 * load into the storage the end of a job step
 */
extern int jobacct_storage_p_step_complete(MYSQL *acct_mysql_db, 
					   struct step_record *step_ptr)
{
#ifdef HAVE_MYSQL
	time_t now;
	int elapsed;
	int comp_status;
	int cpus = 0;
	struct jobacctinfo *jobacct = (struct jobacctinfo *)step_ptr->jobacct;
	float ave_vsize = 0, ave_rss = 0, ave_pages = 0;
	float ave_cpu = 0, ave_cpu2 = 0;
	char *query = NULL;
	int rc =SLURM_SUCCESS;
	
	if (!step_ptr->job_ptr->db_index 
	    && (!step_ptr->job_ptr->details
		|| !step_ptr->job_ptr->details->submit_time)) {
		error("jobacct_storage_p_step_complete: "
		      "Not inputing this job, it has no submit time.");
		return SLURM_ERROR;
	}

	if(!acct_mysql_db || mysql_ping(acct_mysql_db) != 0) {
		if(init() == SLURM_ERROR) {
			return SLURM_ERROR;
		}
	}
	
	if(slurmdbd_conf) {
		now = step_ptr->job_ptr->end_time;
		cpus = step_ptr->job_ptr->total_procs;

	} else {
		now = time(NULL);
#ifdef HAVE_BG
		cpus = step_ptr->job_ptr->num_procs;
		
#else
		if(!step_ptr->step_layout || !step_ptr->step_layout->task_cnt)
			cpus = step_ptr->job_ptr->total_procs;
		else 
			cpus = step_ptr->step_layout->task_cnt;
#endif
	}
	
	if ((elapsed=now-step_ptr->start_time)<0)
		elapsed=0;	/* For *very* short jobs, if clock is wrong */
	if (step_ptr->exit_code)
		comp_status = JOB_FAILED;
	else
		comp_status = JOB_COMPLETE;

	/* figure out the ave of the totals sent */
	if(cpus > 0) {
		ave_vsize = jobacct->tot_vsize;
		ave_vsize /= cpus;
		ave_rss = jobacct->tot_rss;
		ave_rss /= cpus;
		ave_pages = jobacct->tot_pages;
		ave_pages /= cpus;
		ave_cpu = jobacct->tot_cpu;
		ave_cpu /= cpus;	
		ave_cpu /= 100;
	}
 
	if(jobacct->min_cpu != (uint32_t)NO_VAL) {
		ave_cpu2 = jobacct->min_cpu;
		ave_cpu2 /= 100;
	}

	if(!step_ptr->job_ptr->db_index) {
		step_ptr->job_ptr->db_index = 
			_get_db_index(acct_mysql_db,
				      step_ptr->job_ptr->details->submit_time,
				      step_ptr->job_ptr->job_id,
				      step_ptr->job_ptr->assoc_id);
		if(step_ptr->job_ptr->db_index == -1) 
			return SLURM_ERROR;
	}

	query = xstrdup_printf(
		"update %s set end=%u, state=%d, "
		"kill_requid=%u, comp_code=%u, "
		"user_sec=%ld, user_usec=%ld, "
		"sys_sec=%ld, sys_usec=%ld, "
		"max_vsize=%u, max_vsize_task=%u, "
		"max_vsize_node=%u, ave_vsize=%.2f, "
		"max_rss=%u, max_rss_task=%u, "
		"max_rss_node=%u, ave_rss=%.2f, "
		"max_pages=%u, max_pages_task=%u, "
		"max_pages_node=%u, ave_pages=%.2f, "
		"min_cpu=%.2f, min_cpu_task=%u, "
		"min_cpu_node=%u, ave_cpu=%.2f "
		"where id=%u and stepid=%u",
		step_table, (int)now,
		comp_status,
		step_ptr->job_ptr->requid, 
		step_ptr->exit_code,
		/* user seconds */
		jobacct->user_cpu_sec,	
		/* user microseconds */
		jobacct->user_cpu_usec,
		/* system seconds */
		jobacct->sys_cpu_sec,
		/* system microsecs */
		jobacct->sys_cpu_usec,
		jobacct->max_vsize,	/* max vsize */
		jobacct->max_vsize_id.taskid,	/* max vsize task */
		jobacct->max_vsize_id.nodeid,	/* max vsize node */
		ave_vsize,	/* ave vsize */
		jobacct->max_rss,	/* max vsize */
		jobacct->max_rss_id.taskid,	/* max rss task */
		jobacct->max_rss_id.nodeid,	/* max rss node */
		ave_rss,	/* ave rss */
		jobacct->max_pages,	/* max pages */
		jobacct->max_pages_id.taskid,	/* max pages task */
		jobacct->max_pages_id.nodeid,	/* max pages node */
		ave_pages,	/* ave pages */
		ave_cpu2,	/* min cpu */
		jobacct->min_cpu_id.taskid,	/* min cpu task */
		jobacct->min_cpu_id.nodeid,	/* min cpu node */
		ave_cpu,	/* ave cpu */
		step_ptr->job_ptr->db_index, step_ptr->step_id);
	rc = mysql_db_query(acct_mysql_db, query);
	xfree(query);
	 
	return rc;
#else
	return SLURM_ERROR;
#endif
}

/* 
 * load into the storage a suspention of a job
 */
extern int jobacct_storage_p_suspend(MYSQL *acct_mysql_db, 
				     struct job_record *job_ptr)
{
#ifdef HAVE_MYSQL
	char query[1024];
	int rc = SLURM_SUCCESS;
	
	if(!acct_mysql_db || mysql_ping(acct_mysql_db) != 0) {
		if(init() == SLURM_ERROR) {
			return SLURM_ERROR;
		}
	}
	
	if(!job_ptr->db_index) {
		job_ptr->db_index = _get_db_index(acct_mysql_db,
						  job_ptr->details->submit_time,
						  job_ptr->job_id,
						  job_ptr->assoc_id);
		if(job_ptr->db_index == -1) 
			return SLURM_ERROR;
	}

	snprintf(query, sizeof(query),
		 "update %s set suspended=%u-suspended, state=%d "
		 "where id=%u",
		 job_table, (int)job_ptr->suspend_time, 
		 job_ptr->job_state & (~JOB_COMPLETING),
		 job_ptr->db_index);
	rc = mysql_db_query(acct_mysql_db, query);
	if(rc != SLURM_ERROR) {
		snprintf(query, sizeof(query),
			 "update %s set suspended=%u-suspended, "
			 "state=%d where id=%u and end=0",
			 step_table, (int)job_ptr->suspend_time, 
			 job_ptr->job_state, job_ptr->db_index);
		rc = mysql_db_query(acct_mysql_db, query);
	}
	
	return rc;
#else
	return SLURM_ERROR;
#endif
}

/* 
 * get info from the storage 
 * returns List of job_rec_t *
 * note List needs to be freed when called
 */
extern List jobacct_storage_p_get_jobs(MYSQL *acct_mysql_db, 
				       List selected_steps,
				       List selected_parts,
				       void *params)
{
	List job_list = NULL;
#ifdef HAVE_MYSQL
	if(!acct_mysql_db || mysql_ping(acct_mysql_db) != 0) {
		if(init() == SLURM_ERROR) {
			return NULL;
		}
	}
	job_list = mysql_jobacct_process_get_jobs(acct_mysql_db,
						  selected_steps,
						  selected_parts,
						  params);	
#endif
	return job_list;
}

/* 
 * expire old info from the storage 
 */
extern void jobacct_storage_p_archive(MYSQL *acct_mysql_db, 
				      List selected_parts,
				      void *params)
{
#ifdef HAVE_MYSQL
	if(!acct_mysql_db || mysql_ping(acct_mysql_db) != 0) {
		if(init() == SLURM_ERROR) {
			return;
		}
	}
	mysql_jobacct_process_archive(acct_mysql_db,
				      selected_parts, params);
#endif
	return;
}<|MERGE_RESOLUTION|>--- conflicted
+++ resolved
@@ -1452,15 +1452,12 @@
 #else
 	return SLURM_ERROR;
 #endif
-<<<<<<< HEAD
-=======
 }
 
 extern int clusteracct_storage_p_register_ctld(char *cluster,
 					       uint16_t port)
 {
 	return SLURM_SUCCESS;
->>>>>>> 005af7d8
 }
 
 extern int clusteracct_storage_p_cluster_procs(MYSQL *acct_mysql_db, 
