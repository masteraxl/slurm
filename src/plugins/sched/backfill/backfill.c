/*****************************************************************************\
 *  backfill.c - simple backfill scheduler plugin. 
 *
 *  If a partition is does not have root only access and nodes are not shared
 *  then raise the priority of pending jobs if doing so does not adversely
 *  effect the expected initiation of any higher priority job. We do not alter
 *  a job's required or excluded node list, so this is a conservative 
 *  algorithm.
 *
 *  For example, consider a cluster "lx[01-08]" with one job executing on 
 *  nodes "lx[01-04]". The highest priority pending job requires five nodes 
 *  including "lx05". The next highest priority pending job requires any 
 *  three nodes. Without explicitly forcing the second job to use nodes 
 *  "lx[06-08]", we can't start it without possibly delaying the higher 
 *  priority job.
 *****************************************************************************
 *  Copyright (C) 2003-2007 The Regents of the University of California.
 *  Copyright (C) 2008 Lawrence Livermore National Security.
 *  Produced at Lawrence Livermore National Laboratory (cf, DISCLAIMER).
 *  Written by Morris Jette <jette1@llnl.gov>
 *  LLNL-CODE-402394.
 *  
 *  This file is part of SLURM, a resource management program.
 *  For details, see <http://www.llnl.gov/linux/slurm/>.
 *  
 *  SLURM is free software; you can redistribute it and/or modify it under
 *  the terms of the GNU General Public License as published by the Free
 *  Software Foundation; either version 2 of the License, or (at your option)
 *  any later version.
 *
 *  In addition, as a special exception, the copyright holders give permission 
 *  to link the code of portions of this program with the OpenSSL library under 
 *  certain conditions as described in each individual source file, and 
 *  distribute linked combinations including the two. You must obey the GNU 
 *  General Public License in all respects for all of the code used other than 
 *  OpenSSL. If you modify file(s) with this exception, you may extend this 
 *  exception to your version of the file(s), but you are not obligated to do 
 *  so. If you do not wish to do so, delete this exception statement from your
 *  version.  If you delete this exception statement from all source files in 
 *  the program, then also delete it here.
 *  
 *  SLURM is distributed in the hope that it will be useful, but WITHOUT ANY
 *  WARRANTY; without even the implied warranty of MERCHANTABILITY or FITNESS
 *  FOR A PARTICULAR PURPOSE.  See the GNU General Public License for more
 *  details.
 *  
 *  You should have received a copy of the GNU General Public License along
 *  with SLURM; if not, write to the Free Software Foundation, Inc.,
 *  51 Franklin Street, Fifth Floor, Boston, MA 02110-1301  USA.
\*****************************************************************************/

#include <pthread.h>
#include <stdio.h>
#include <stdlib.h>
#include <string.h>
#include <time.h>
#include <unistd.h>

#include "slurm/slurm.h"
#include "slurm/slurm_errno.h"

#include "src/common/list.h"
#include "src/common/macros.h"
#include "src/common/node_select.h"
#include "src/common/parse_time.h"
#include "src/common/slurm_protocol_api.h"
#include "src/common/xmalloc.h"
#include "src/common/xstring.h"

#include "src/slurmctld/acct_policy.h"
#include "src/slurmctld/job_scheduler.h"
#include "src/slurmctld/licenses.h"
#include "src/slurmctld/locks.h"
#include "src/slurmctld/node_scheduler.h"
#include "src/slurmctld/slurmctld.h"
#include "src/slurmctld/srun_comm.h"
#include "backfill.h"

typedef struct node_space_map {
	time_t begin_time;
	time_t end_time;
	bitstr_t *avail_bitmap;
	int next;	/* next record, by time, zero termination */
} node_space_map_t;
int backfilled_jobs = 0;

/*********************** local variables *********************/
static bool new_work      = false;
static bool stop_backfill = false;
static pthread_mutex_t thread_flag_mutex = PTHREAD_MUTEX_INITIALIZER;

/* Backfill scheduling has considerable overhead, 
 *	so only attempt it every BACKFILL_INTERVAL seconds.
 * Much of the scheduling for BlueGene happens through backfill,
 *	so we run it more frequently. */
#ifndef BACKFILL_INTERVAL
#  ifdef HAVE_BG
#    define BACKFILL_INTERVAL	5
#  else
#    define BACKFILL_INTERVAL	10
#  endif
#endif

/* Set __DEBUG to get detailed logging for this thread without 
 * detailed logging for the entire slurmctld daemon */
#define __DEBUG			0

/* Do not attempt to build job/resource/time record for
 * more than MAX_BACKFILL_JOB_CNT records */
#define MAX_BACKFILL_JOB_CNT	100

/* Do not build job/resource/time record for more than this 
 * far in the future, in seconds, currently one day */
#define BACKFILL_WINDOW		(24 * 60 * 60)

/*********************** local functions *********************/
static void _add_reservation(uint32_t start_time, uint32_t end_reserve, 
			     bitstr_t *res_bitmap, 
			     node_space_map_t *node_space, 
			     int *node_space_recs);
static void _attempt_backfill(void);
static void _diff_tv_str(struct timeval *tv1,struct timeval *tv2,
		char *tv_str, int len_tv_str);
static bool _more_work(void);
static int _start_job(struct job_record *job_ptr, bitstr_t *avail_bitmap);

#if __DEBUG
/* Log resource allocate table */
static void _dump_node_space_table(node_space_map_t *node_space_ptr)
{
	int i = 0;
	char begin_buf[32], end_buf[32], *node_list;

	info("=========================================");
	while (1) {
		slurm_make_time_str(&node_space_ptr[i].begin_time,
				    begin_buf, sizeof(begin_buf));
		slurm_make_time_str(&node_space_ptr[i].end_time,
				    end_buf, sizeof(end_buf));
		node_list = bitmap2node_name(node_space_ptr[i].avail_bitmap);
		info("Begin:%s End:%s Nodes:%s", begin_buf, end_buf, node_list);
		xfree(node_list);
		if ((i = node_space_ptr[i].next) == 0)
			break;
	}
	info("=========================================");
}
#endif

/*
 * _diff_tv_str - build a string showing the time difference between two times
 * IN tv1 - start of event
 * IN tv2 - end of event
 * OUT tv_str - place to put delta time in format "usec=%ld"
 * IN len_tv_str - size of tv_str in bytes
 */
static void _diff_tv_str(struct timeval *tv1,struct timeval *tv2,
		char *tv_str, int len_tv_str)
{
	long delta_t;
	delta_t  = (tv2->tv_sec  - tv1->tv_sec) * 1000000;
	delta_t +=  tv2->tv_usec - tv1->tv_usec;
	snprintf(tv_str, len_tv_str, "usec=%ld", delta_t);
}

/* Terminate backfill_agent */
extern void stop_backfill_agent(void)
{
	stop_backfill = true;
}


/* backfill_agent - detached thread periodically attempts to backfill jobs */
extern void *backfill_agent(void *args)
{
	struct timeval tv1, tv2;
	char tv_str[20];
	time_t now;
	int i, iter;
	static time_t last_backfill_time = 0;
	/* Read config, and partitions; Write jobs and nodes */
	slurmctld_lock_t all_locks = {
		READ_LOCK, WRITE_LOCK, WRITE_LOCK, READ_LOCK };

	while (!stop_backfill) {
		iter = (BACKFILL_CHECK_SEC * 1000000) /
		       STOP_CHECK_USEC;
		for (i=0; ((i<iter) && (!stop_backfill)); i++) {
			/* test stop_backfill every 0.1 sec for
			 * 2.0 secs to avoid running continuously */
			usleep(STOP_CHECK_USEC);
		}
		
		now = time(NULL);
		/* Avoid resource fragmentation if important */
		if (job_is_completing())
			continue;
		if ((difftime(now, last_backfill_time) < BACKFILL_INTERVAL) ||
		    stop_backfill || (!_more_work()))
			continue;
		last_backfill_time = now;

		gettimeofday(&tv1, NULL);
		lock_slurmctld(all_locks);
		_attempt_backfill();
		unlock_slurmctld(all_locks);
		gettimeofday(&tv2, NULL);
		_diff_tv_str(&tv1, &tv2, tv_str, 20);
#if __DEBUG
		info("backfill: completed, %s", tv_str);
#endif
	}
	return NULL;
}

static void _attempt_backfill(void)
{
	bool filter_root = false;
	struct job_queue *job_queue = NULL;
	int i, j,job_queue_size, node_space_recs;
	struct job_record *job_ptr;
	struct part_record *part_ptr;
	uint32_t end_time, end_reserve, time_limit;
	uint32_t min_nodes, max_nodes, req_nodes;
	uint16_t orig_shared;
	bitstr_t *avail_bitmap = NULL, *tmp_bitmap;
	time_t now = time(NULL);
	node_space_map_t node_space[MAX_BACKFILL_JOB_CNT + 2];

	if (slurm_get_root_filter())
		filter_root = true;

	job_queue_size = build_job_queue(&job_queue);
	if (job_queue_size == 0)
		return;

	sort_job_queue(job_queue, job_queue_size);

	node_space[0].begin_time = now;
	node_space[0].end_time = now + BACKFILL_WINDOW;
	node_space[0].avail_bitmap = bit_copy(avail_node_bitmap);
	node_space[0].next = 0;
	node_space_recs = 1;
#if __DEBUG
	_dump_node_space_table(node_space);
#endif

	for (i = 0; i < job_queue_size; i++) {
		job_ptr = job_queue[i].job_ptr;
		part_ptr = job_ptr->part_ptr;
#if __DEBUG
		info("backfill test for job %u", job_ptr->job_id);
#endif

		if (part_ptr == NULL) {
			part_ptr = find_part_record(job_ptr->partition);
			xassert(part_ptr);
			job_ptr->part_ptr = part_ptr;
			error("partition pointer reset for job %u, part %s",
			      job_ptr->job_id, job_ptr->partition);
		}
		if ((part_ptr->state_up == 0) ||
		    (part_ptr->node_bitmap == NULL))
		 	continue;
		if ((part_ptr->root_only) && filter_root)
			continue;

		if (!acct_policy_job_runnable(job_ptr))
			continue;
		if (license_job_test(job_ptr) != SLURM_SUCCESS)
			continue;
		if (job_independent(job_ptr) != true)
			continue;

		/* Determine minimum and maximum node counts */
		min_nodes = MAX(job_ptr->details->min_nodes,
				part_ptr->min_nodes);
		if (job_ptr->details->max_nodes == 0)
			max_nodes = part_ptr->max_nodes;
		else
			max_nodes = MIN(job_ptr->details->max_nodes,
					part_ptr->max_nodes);
		max_nodes = MIN(max_nodes, 500000);     /* prevent overflows */
		if (job_ptr->details->max_nodes)
			req_nodes = max_nodes;
		else
			req_nodes = min_nodes;
		if (min_nodes > max_nodes) {
			/* job's min_nodes exceeds partition's max_nodes */
			continue;
		}

		/* Determine job's expected completion time */
		if (job_ptr->time_limit == NO_VAL) {
			if (part_ptr->max_time == INFINITE)
				time_limit = 365 * 24 * 60; /* one year */
			else
				time_limit = part_ptr->max_time;
		} else {
			if (part_ptr->max_time == INFINITE)
				time_limit = job_ptr->time_limit;
			else
				time_limit = MIN(job_ptr->time_limit,
						 part_ptr->max_time);
		}
		end_time = (time_limit * 60) + now;

		/* Identify usable nodes for this job */
		FREE_NULL_BITMAP(avail_bitmap);
		avail_bitmap = bit_copy(part_ptr->node_bitmap);
		bit_and(avail_bitmap, up_node_bitmap);
		for (j=0; ; ) {
			if (node_space[j].begin_time <= end_time) {
				bit_and(avail_bitmap, 
					node_space[j].avail_bitmap);
			} else
				break;
			if ((j = node_space[j].next) == 0)
				break;
		}
		if (job_req_node_filter(job_ptr, avail_bitmap))
			continue;	/* problem with features */
		if (job_ptr->details->exc_node_bitmap) {
			bit_not(job_ptr->details->exc_node_bitmap);
			bit_and(avail_bitmap, 
				job_ptr->details->exc_node_bitmap);
			bit_not(job_ptr->details->exc_node_bitmap);
		}
		if ((job_ptr->details->req_node_bitmap) &&
		    (!bit_super_set(job_ptr->details->req_node_bitmap,
				    avail_bitmap)))
			continue;	/* required nodes missing */
		if (bit_set_count(avail_bitmap) < min_nodes)
			continue;	/* insufficient nodes remain */

		/* Try to schedule the job. First on dedicated nodes
		 * then on shared nodes (if so configured). */
		orig_shared = job_ptr->details->shared;
		job_ptr->details->shared = 0;
		tmp_bitmap = bit_copy(avail_bitmap);
		j = select_g_job_test(job_ptr, avail_bitmap, min_nodes,
				      max_nodes, req_nodes,
				      SELECT_MODE_WILL_RUN);
		job_ptr->details->shared = orig_shared;
		if ((j != SLURM_SUCCESS) && (orig_shared != 0)) {
			FREE_NULL_BITMAP(avail_bitmap);
			avail_bitmap= tmp_bitmap;
			j = select_g_job_test(job_ptr, avail_bitmap, min_nodes,
					      max_nodes, req_nodes,
					      SELECT_MODE_WILL_RUN);
		} else
			FREE_NULL_BITMAP(tmp_bitmap);
		if (j != SLURM_SUCCESS)
			continue;	/* not runable */

		if ((job_ptr->start_time <= now) &&
		    (_start_job(job_ptr, avail_bitmap) != SLURM_SUCCESS)) {
			/* Planned to start job, but something bad happended */
			break;
		}
		if (job_ptr->start_time > (now + BACKFILL_WINDOW)) {
			/* Starts too far in the future to worry about */
			continue;
		}

		if (node_space_recs == MAX_BACKFILL_JOB_CNT) {
			/* Already have too many jobs to deal with */
			break;
		}

		/*
		 * Add reservation to scheduling table
		 */
		end_reserve = job_ptr->start_time + (time_limit * 60);
		bit_not(avail_bitmap);
		_add_reservation(job_ptr->start_time, end_reserve, 
				 avail_bitmap, node_space, &node_space_recs);
#if __DEBUG
		_dump_node_space_table(node_space);
#endif
	}
	FREE_NULL_BITMAP(avail_bitmap);

	for (i=0; ; ) {
		bit_free(node_space[i].avail_bitmap);
		if ((i = node_space[i].next) == 0)
			break;
	}
	xfree(job_queue);
}

static int _start_job(struct job_record *job_ptr, bitstr_t *avail_bitmap)
{
	int rc;
	bitstr_t *orig_exc_nodes = NULL;
	static uint32_t fail_jobid = 0;

	if (job_ptr->details->exc_node_bitmap)
		orig_exc_nodes = job_ptr->details->exc_node_bitmap;
	job_ptr->details->exc_node_bitmap = bit_copy(avail_bitmap);
	bit_not(job_ptr->details->exc_node_bitmap);

	rc = select_nodes(job_ptr, false, NULL);
	bit_free(job_ptr->details->exc_node_bitmap);
	job_ptr->details->exc_node_bitmap = orig_exc_nodes;
	if (rc == SLURM_SUCCESS) {	
		/* job initiated */
		last_job_update = time(NULL);
		info("backfill: Started JobId=%u on %s",
		     job_ptr->job_id, job_ptr->nodes);
		if (job_ptr->batch_flag)
			launch_job(job_ptr);
		else
			srun_allocate(job_ptr->job_id);
		backfilled_jobs++;
#if __DEBUG
		info("backfill: Jobs backfilled: %d", backfilled_jobs);
#endif
	} else if (job_ptr->job_id != fail_jobid) {
		char *node_list = bitmap2node_name(avail_bitmap);
		/* This happens when a job has sharing disabled and
		 * a selected node is still completing some job, 
		 * which should be a temporary situation. */
		verbose("backfill: Failed to start JobId=%u on %s: %s",
			job_ptr->job_id, node_list, slurm_strerror(rc));
		xfree(node_list);
		fail_jobid = job_ptr->job_id;
	} else {
		debug3("backfill: Failed to start JobId=%u", job_ptr->job_id);
	}

	return rc;
}

/* trigger the attempt of a backfill */
extern void run_backfill (void)
{
	pthread_mutex_lock( &thread_flag_mutex );
	new_work = true;
	pthread_mutex_unlock( &thread_flag_mutex );
}

/* Report if any changes occurred to job, node or partition information */
static bool _more_work (void)
{
	bool rc;
	static time_t backfill_job_time  = (time_t) 0;
	static time_t backfill_node_time = (time_t) 0;
	static time_t backfill_part_time = (time_t) 0;

	pthread_mutex_lock( &thread_flag_mutex );
	if ( (backfill_job_time  == last_job_update ) &&
	     (backfill_node_time == last_node_update) &&
	     (backfill_part_time == last_part_update) &&
	     (new_work == false) ) {
		rc = false;
	} else {
		backfill_job_time  = last_job_update;
		backfill_node_time = last_node_update;
		backfill_part_time = last_part_update;
		new_work = false;
		rc = true;
	}
	pthread_mutex_unlock( &thread_flag_mutex );
	return rc;
}

/* Create a reservation for a job in the future */
static void _add_reservation(uint32_t start_time, uint32_t end_reserve, 
			     bitstr_t *res_bitmap, 
			     node_space_map_t *node_space, 
			     int *node_space_recs)
{
	int i, j;

	for (j=0; ; ) {
		if (node_space[j].end_time > start_time) {
			/* insert start entry record */
			i = *node_space_recs;
			node_space[i].begin_time = start_time;
			node_space[i].end_time = node_space[j].end_time;
			node_space[j].end_time = start_time;
			node_space[i].avail_bitmap = 
				bit_copy(node_space[j].avail_bitmap);
			node_space[i].next = node_space[j].next;
			node_space[j].next = i;
			(*node_space_recs)++;
			break;
		}
		if (node_space[j].end_time == start_time) {
			/* no need to insert start entry record */
			break;
		}
		if ((j = node_space[j].next) == 0)
			break;
	}

<<<<<<< HEAD
/* Return true if job has locality restrictions, false otherwise */
static bool
_loc_restrict(struct job_record *job_ptr, part_specs_t *part_specs)
{
	struct job_details *detail_ptr = job_ptr->details;
	
	if (detail_ptr == NULL)
		return false;

	if ( (detail_ptr->contiguous) || (detail_ptr->features)  ||
	     (detail_ptr->req_nodes && detail_ptr->req_nodes[0]) ||
	     (detail_ptr->exc_nodes && detail_ptr->exc_nodes[0]) )
		return true;

	if ( (detail_ptr->job_min_procs    > part_specs->min_cpus) ||
	     (detail_ptr->job_min_memory   > part_specs->min_mem)  ||
	     (detail_ptr->job_min_tmp_disk > part_specs->min_disk) )
		return true;

	if (part_specs->max_cpus != part_specs->min_cpus) {
		int max_node_cnt;
		max_node_cnt = (job_ptr->num_procs + part_specs->min_cpus 
				- 1) / part_specs->min_cpus;
		if (max_node_cnt > detail_ptr->min_nodes)
			return true;
=======
	for (j=0; ; ) {
		if (node_space[j].begin_time >= start_time)
			bit_and(node_space[j].avail_bitmap, res_bitmap);
		if ((j = node_space[j].next) == 0)
			break;
>>>>>>> a23ccbf6
	}
}<|MERGE_RESOLUTION|>--- conflicted
+++ resolved
@@ -495,38 +495,10 @@
 			break;
 	}
 
-<<<<<<< HEAD
-/* Return true if job has locality restrictions, false otherwise */
-static bool
-_loc_restrict(struct job_record *job_ptr, part_specs_t *part_specs)
-{
-	struct job_details *detail_ptr = job_ptr->details;
-	
-	if (detail_ptr == NULL)
-		return false;
-
-	if ( (detail_ptr->contiguous) || (detail_ptr->features)  ||
-	     (detail_ptr->req_nodes && detail_ptr->req_nodes[0]) ||
-	     (detail_ptr->exc_nodes && detail_ptr->exc_nodes[0]) )
-		return true;
-
-	if ( (detail_ptr->job_min_procs    > part_specs->min_cpus) ||
-	     (detail_ptr->job_min_memory   > part_specs->min_mem)  ||
-	     (detail_ptr->job_min_tmp_disk > part_specs->min_disk) )
-		return true;
-
-	if (part_specs->max_cpus != part_specs->min_cpus) {
-		int max_node_cnt;
-		max_node_cnt = (job_ptr->num_procs + part_specs->min_cpus 
-				- 1) / part_specs->min_cpus;
-		if (max_node_cnt > detail_ptr->min_nodes)
-			return true;
-=======
 	for (j=0; ; ) {
 		if (node_space[j].begin_time >= start_time)
 			bit_and(node_space[j].avail_bitmap, res_bitmap);
 		if ((j = node_space[j].next) == 0)
 			break;
->>>>>>> a23ccbf6
 	}
 }