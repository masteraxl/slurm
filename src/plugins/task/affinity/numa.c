/*****************************************************************************\
 *  src/plugins/task/affinity/numa.c - numa-based memory affinity functions
 *  $Id: affinity.c,v 1.2 2005/11/04 02:46:51 palermo Exp $
 *****************************************************************************
 *  Copyright (C) 2006 The Regents of the University of California and
 *  Produced at Lawrence Livermore National Laboratory (cf, DISCLAIMER).
 *  Written by Morris Jette <jette1@llnl.gov>.
 *  LLNL-CODE-402394.
 *  
 *  This file is part of SLURM, a resource management program.
 *  For details, see <http://www.llnl.gov/linux/slurm/>.
 *  
 *  SLURM is free software; you can redistribute it and/or modify it under
 *  the terms of the GNU General Public License as published by the Free
 *  Software Foundation; either version 2 of the License, or (at your option)
 *  any later version.
 *
 *  In addition, as a special exception, the copyright holders give permission 
 *  to link the code of portions of this program with the OpenSSL library under 
 *  certain conditions as described in each individual source file, and 
 *  distribute linked combinations including the two. You must obey the GNU 
 *  General Public License in all respects for all of the code used other than 
 *  OpenSSL. If you modify file(s) with this exception, you may extend this 
 *  exception to your version of the file(s), but you are not obligated to do 
 *  so. If you do not wish to do so, delete this exception statement from your
 *  version.  If you delete this exception statement from all source files in 
 *  the program, then also delete it here.
 *  
 *  SLURM is distributed in the hope that it will be useful, but WITHOUT ANY
 *  WARRANTY; without even the implied warranty of MERCHANTABILITY or FITNESS
 *  FOR A PARTICULAR PURPOSE.  See the GNU General Public License for more
 *  details.
 *  
 *  You should have received a copy of the GNU General Public License along
 *  with SLURM; if not, write to the Free Software Foundation, Inc.,
 *  51 Franklin Street, Fifth Floor, Boston, MA 02110-1301  USA.
\*****************************************************************************/
#include "affinity.h"

#ifdef HAVE_NUMA

static char * _memset_to_str(nodemask_t *mask, char *str)
{
	int base, begin = 0;
	char *ptr = str;
	char *ret = 0;

	for (base = NUMA_NUM_NODES - 4; base >= 0; base -= 4) {
		char val = 0;
		if (nodemask_isset(mask, base))
			val |= 1;
		if (nodemask_isset(mask, base + 1))
			val |= 2;
		if (nodemask_isset(mask, base + 2))
			val |= 4;
		if (nodemask_isset(mask, base + 3))
			val |= 8;
		if ((begin == 0) && (val == 0) && (base > 124)) {
			/* try to keep output to 32 bit mask */
			continue;
		}
		begin = 1;
		if (!ret && val)
			ret = ptr;
		*ptr++ = val_to_char(val);
	}
	*ptr = 0;
	return ret ? ret : ptr - 1;
}

static int _str_to_memset(nodemask_t *mask, const char* str)
{
	int len = strlen(str);
	const char *ptr = str + len - 1;
	int base = 0;

	/* skip 0x, it's all hex anyway */
	if (len > 1 && !memcmp(str, "0x", 2L))
		str += 2;

	nodemask_zero(mask);
	while (ptr >= str) {
		char val = char_to_val(*ptr);
		if (val == (char) -1)
			return -1;
		if (val & 1)
			nodemask_set(mask, base);
		if (val & 2)
			 nodemask_set(mask, base+1);
		if (val & 4)
			 nodemask_set(mask, base+2);
		if (val & 8)
			 nodemask_set(mask, base+3);
		len--;
		ptr--;
		base += 4;
	}

	return 0;
}

void slurm_chk_memset(nodemask_t *mask, slurmd_job_t *job)
{
	char bind_type[42];
	char action[42];
	char status[42];
	char mstr[1 + NUMA_NUM_NODES / 4];
	int task_gid = job->envtp->procid;
	int task_lid = job->envtp->localid;
	pid_t mypid = job->envtp->task_pid;

	if (!(job->mem_bind_type & MEM_BIND_VERBOSE))
		return;

	action[0] = '\0';
	status[0] = '\0';

	if (job->mem_bind_type & MEM_BIND_NONE) {
		strcpy(action, "");
		strcpy(bind_type, "=NONE");
	} else {
		strcpy(action, " set");
		if (job->mem_bind_type & MEM_BIND_RANK) {
			strcpy(bind_type, "=RANK");
		} else if (job->mem_bind_type & MEM_BIND_LOCAL) {
<<<<<<< HEAD
			strcpy(bind_type, "set to LOCAL");
		} else if (job->mem_bind_type & MEM_BIND_MAP) {
			strcpy(bind_type, "set to MAP_MEM");
		} else if (job->mem_bind_type & MEM_BIND_MASK) {
			strcpy(bind_type, "set to MASK_MEM");
=======
			strcpy(bind_type, "=LOC ");
		} else if (job->mem_bind_type & MEM_BIND_MAP) {
			strcpy(bind_type, "=MAP ");
		} else if (job->mem_bind_type & MEM_BIND_MASK) {
			strcpy(bind_type, "=MASK");
>>>>>>> a23ccbf6
		} else if (job->mem_bind_type & (~MEM_BIND_VERBOSE)) {
			strcpy(bind_type, "=UNK ");
		} else {
			strcpy(action, "");
			strcpy(bind_type, "=NULL");
		}
	}

	fprintf(stderr, "mem_bind%s - "
			"%s, task %2u %2u [%u]: mask 0x%s%s%s\n",
			bind_type,
			conf->hostname,
			task_gid,
			task_lid,
			mypid,
			_memset_to_str(mask, mstr),
			action,
			status);
}

int get_memset(nodemask_t *mask, slurmd_job_t *job)
{
	int nummasks, maskid, i;
	char *curstr, *selstr;
	char mstr[1 + NUMA_NUM_NODES / 4];
	int local_id = job->envtp->localid;

	debug3("get_memset (%d) %s\n", job->mem_bind_type, job->mem_bind);
	if (job->mem_bind_type & MEM_BIND_LOCAL) {
		*mask = numa_get_run_node_mask();
		return true;
	}

	nodemask_zero(mask);
	if (job->mem_bind_type & MEM_BIND_NONE) {
		return true;
	}

	if (job->mem_bind_type & MEM_BIND_RANK) {
		nodemask_set(mask, job->envtp->localid % job->cpus);
		return true;
	}

	if (!job->mem_bind)
		return false;

	nummasks = 1;
	maskid = 0;
	selstr = NULL;

	/* get number of strings present in mem_bind */
	curstr = job->mem_bind;
	while (*curstr) {
		if (nummasks == local_id+1) {
			selstr = curstr;
			maskid = local_id;
			break;
		}
		if (*curstr == ',')
			nummasks++;
		curstr++;
	}

	/* if we didn't already find the mask... */
	if (!selstr) {
		/* ...select mask string by wrapping task ID into list */
		maskid = local_id % nummasks;
		i = maskid;
		curstr = job->mem_bind;
		while (*curstr && i) {
			if (*curstr == ',')
			    	i--;
			curstr++;
		}
		if (!*curstr) {
			return false;
		}
		selstr = curstr;
	}

	/* extract the selected mask from the list */
	i = 0;
	curstr = mstr;
	while (*selstr && *selstr != ',' && i++ < (NUMA_NUM_NODES/4))
		*curstr++ = *selstr++;
	*curstr = '\0';

	if (job->mem_bind_type & MEM_BIND_MASK) {
		/* convert mask string into nodemask_t mask */
		if (_str_to_memset(mask, mstr) < 0) {
			error("_str_to_memset %s", mstr);
			return false;
		}
		return true;
	}

	if (job->mem_bind_type & MEM_BIND_MAP) {
		unsigned int my_node = 0;
		if (strncmp(mstr, "0x", 2) == 0) {
			my_node = strtoul (&(mstr[2]), NULL, 16);
		} else {
			my_node = strtoul (mstr, NULL, 10);
		}
		nodemask_set(mask, my_node);
		return true;
	}

	return false;
}

#endif	/* HAVE_NUMA */<|MERGE_RESOLUTION|>--- conflicted
+++ resolved
@@ -123,19 +123,11 @@
 		if (job->mem_bind_type & MEM_BIND_RANK) {
 			strcpy(bind_type, "=RANK");
 		} else if (job->mem_bind_type & MEM_BIND_LOCAL) {
-<<<<<<< HEAD
-			strcpy(bind_type, "set to LOCAL");
-		} else if (job->mem_bind_type & MEM_BIND_MAP) {
-			strcpy(bind_type, "set to MAP_MEM");
-		} else if (job->mem_bind_type & MEM_BIND_MASK) {
-			strcpy(bind_type, "set to MASK_MEM");
-=======
 			strcpy(bind_type, "=LOC ");
 		} else if (job->mem_bind_type & MEM_BIND_MAP) {
 			strcpy(bind_type, "=MAP ");
 		} else if (job->mem_bind_type & MEM_BIND_MASK) {
 			strcpy(bind_type, "=MASK");
->>>>>>> a23ccbf6
 		} else if (job->mem_bind_type & (~MEM_BIND_VERBOSE)) {
 			strcpy(bind_type, "=UNK ");
 		} else {
