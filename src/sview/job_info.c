--- conflicted
+++ resolved
@@ -2550,220 +2550,6 @@
 				   SORTID_POS, &job_msg->job_id, -1);
 	}
 	
-<<<<<<< HEAD
-	switch(column) {
-	case SORTID_TIMELIMIT:
-		if ((strcasecmp(new_text,"infinite") == 0))
-			job_msg.time_limit = INFINITE;
-		else
-			job_msg.time_limit = 
-				(uint32_t)strtol(new_text, (char **)NULL, 10);
-		temp = (char *)new_text;
-		type = "timelimit";
-		if((int32_t)job_msg.time_limit <= 0
-		   && job_msg.time_limit != INFINITE)
-			goto print_error;
-		break;
-	case SORTID_PRIORITY:
-		job_msg.priority = 
-				(uint32_t)strtol(new_text, (char **)NULL, 10);
-		temp = (char *)new_text;
-		type = "priority";
-		if((int32_t)job_msg.priority < 0)
-			goto print_error;
-		break;
-	case SORTID_NICE:
-		job_msg.nice = (uint32_t)strtol(new_text, (char **)NULL, 10);
-		if (abs(job_msg.nice) > NICE_OFFSET) {
-			//error("Invalid nice value, must be between "
-			//      "-%d and %d", NICE_OFFSET, NICE_OFFSET);
-			goto print_error;
-		}
-		job_msg.nice += NICE_OFFSET;
-		temp = (char *)new_text;
-		type = "nice";
-		break;
-	case SORTID_REQ_PROCS:
-		job_msg.num_procs = 
-			(uint32_t)strtol(new_text, (char **)NULL, 10);
-		temp = (char *)new_text;
-		type = "requested procs";
-		if((int32_t)job_msg.num_procs <= 0)
-			goto print_error;
-		break;
-	case SORTID_MIN_NODES:
-		job_msg.min_nodes = 
-			(uint32_t)strtol(new_text, (char **)NULL, 10);
-		temp = (char *)new_text;
-		type = "min nodes";
-		if((int32_t)job_msg.min_nodes <= 0)
-			goto print_error;
-		break;
-	case SORTID_MIN_PROCS:
-		job_msg.job_min_procs = 
-			(uint32_t)strtol(new_text, (char **)NULL, 10);
-		temp = (char *)new_text;
-		type = "min procs";
-		if((int32_t)job_msg.job_min_procs <= 0)
-			goto print_error;
-		break;
-	case SORTID_MIN_MEM:
-		job_msg.job_min_memory = 
-			(uint32_t)strtol(new_text, (char **)NULL, 10);
-		temp = (char *)new_text;
-		type = "min memory";
-		if((int32_t)job_msg.job_min_memory <= 0)
-			goto print_error;
-		break;
-	case SORTID_TMP_DISK:
-		job_msg.job_min_tmp_disk = 
-			(uint32_t)strtol(new_text, (char **)NULL, 10);
-		temp = (char *)new_text;
-		type = "min tmp disk";
-		if((int32_t)job_msg.job_min_tmp_disk <= 0)
-			goto print_error;
-		break;
-	case SORTID_PARTITION:
-		temp = (char *)new_text;
-		job_msg.partition = temp;
-		type = "partition";
-		break;
-	case SORTID_NAME:
-		temp = (char *)new_text;
-		job_msg.name = temp;
-		type = "name";
-		break;
-	case SORTID_SHARED:
-		if (!strcasecmp(new_text, "yes")) {
-			job_msg.shared = 1;
-			temp = "*";
-		} else {
-			job_msg.shared = 0;
-			temp = "";
-		}
-		type = "shared";
-		break;
-	case SORTID_CONTIGUOUS:
-		if (!strcasecmp(new_text, "yes")) {
-			job_msg.contiguous = 1;
-			temp = "*";
-		} else {
-			job_msg.contiguous = 0;
-			temp = "";
-		}
-		type = "contiguous";	
-		break;
-	case SORTID_REQ_NODELIST:
-		temp = (char *)new_text;
-		job_msg.req_nodes = temp;
-		type = "requested nodelist";
-		break;
-	case SORTID_FEATURES:
-		temp = (char *)new_text;
-		job_msg.features = temp;
-		type = "features";
-		break;
-	case SORTID_ACCOUNT:
-		temp = (char *)new_text;
-		job_msg.account = temp;
-		type = "account";
-		break;
-	case SORTID_DEPENDENCY:
-		job_msg.dependency = 
-			(uint32_t)strtol(new_text, (char **)NULL, 10);
-		temp = (char *)new_text;
-		type = "dependency";
-		if((int32_t)job_msg.dependency <= 0)
-			goto print_error;
-		break;
-#ifdef HAVE_BG
-	case SORTID_GEOMETRY:
-		{
-			char* token, *delimiter = ",x", *next_ptr;
-			int j;
-			uint16_t geo[SYSTEM_DIMENSIONS];
-			char* geometry_tmp = xstrdup(new_text);
-			char* original_ptr = geometry_tmp;
-		}
-		token = strtok_r(geometry_tmp, delimiter, &next_ptr);
-		for (j=0; j<SYSTEM_DIMENSIONS; j++) {
-			if (token == NULL) {
-				//error("insufficient dimensions in "
-				//      "Geometry");
-				goto print_error;
-			}
-			geo[j] = (uint16_t) atoi(token);
-			if (geo[j] <= 0) {
-				//error("invalid --geometry argument");
-				xfree(original_ptr);
-				goto print_error;
-				break;
-			}
-			geometry_tmp = next_ptr;
-			token = strtok_r(geometry_tmp, delimiter, 
-					 &next_ptr);
-		}
-		if (token != NULL) {
-			//error("too many dimensions in Geometry");
-			xfree(original_ptr);
-			goto print_error;
-		}
-		
-		if (rc != 0) {
-			for (j=0; j<SYSTEM_DIMENSIONS; j++)
-				geo[j] = (uint16_t) NO_VAL;
-			exit_code = 1;
-		} else
-			update_cnt++;
-		select_g_set_jobinfo(job_msg.select_jobinfo,
-				     SELECT_DATA_GEOMETRY,
-				     (void *) &geo);
-		temp = (char *)new_text;
-		type = "geometry";
-		break;
-	case SORTID_ROTATE:
-		{
-			uint16_t rotate;
-		}
-		if (!strcasecmp(new_text, "yes")) {
-			rotate = 1;
-			temp = "*";
-		} else {
-			rotate = 0;
-			temp = "";
-		}
-		select_g_set_jobinfo(job_msg.select_jobinfo,
-				     SELECT_DATA_ROTATE,
-				     (void *) &rotate);
-		temp = (char *)new_text;
-		type = "rotate";	
-		break;
-	case SORTID_CONNECTION:
-		{
-			uint16_t conn_type;
-		}
-		if (!strcasecmp(new_text, "torus")) {
-			conn_type = SELECT_TORUS;
-		} else if (!strcasecmp(new_text, "mesh")) {
-			conn_type = SELECT_MESH;
-		} else {
-			conn_type = SELECT_NAV;
-		}
-		select_g_set_jobinfo(job_msg.select_jobinfo,
-				     SELECT_DATA_CONN_TYPE,
-				     (void *) &conn_type);
-		temp = (char *)new_text;
-		type = "connection";
-		break;
-#endif
-	case SORTID_START:
-		temp = (char *)new_text;
-		job_msg.begin_time = parse_time(temp);
-		type = "start time";
-		break;
-	default:
-		break;
-=======
 	type = _set_job_msg(job_msg, new_text, column);
 	if(errno)
 		goto print_error;
@@ -2774,7 +2560,6 @@
 		admin_job(GTK_TREE_MODEL(treestore), &iter, temp);
 		xfree(temp);
 		goto no_input;
->>>>>>> a23ccbf6
 	}
 			
 
