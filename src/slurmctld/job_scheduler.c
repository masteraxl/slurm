--- conflicted
+++ resolved
@@ -286,10 +286,7 @@
 				      failed_part_cnt)) {
 			continue;
 		}
-<<<<<<< HEAD
-=======
 		
->>>>>>> f861e054
 		if (assoc_mgr_validate_assoc_id(acct_db_conn, job_ptr->assoc_id,
 						accounting_enforce)) {
 			/* NOTE: This only happens if a user's account is 
