/*****************************************************************************\
 *  slurmctld.h - definitions of functions and structures for slurmcltd use
 *****************************************************************************
 *  Copyright (C) 2002-2007 The Regents of the University of California.
 *  Copyright (C) 2008 Lawrence Livermore National Security.
 *  Produced at Lawrence Livermore National Laboratory (cf, DISCLAIMER).
 *  Written by Morris Jette <jette1@llnl.gov> et. al.
 *  UCRL-CODE-226842.
 *  
 *  This file is part of SLURM, a resource management program.
 *  For details, see <http://www.llnl.gov/linux/slurm/>.
 *  
 *  SLURM is free software; you can redistribute it and/or modify it under
 *  the terms of the GNU General Public License as published by the Free
 *  Software Foundation; either version 2 of the License, or (at your option)
 *  any later version.
 *
 *  In addition, as a special exception, the copyright holders give permission 
 *  to link the code of portions of this program with the OpenSSL library under
 *  certain conditions as described in each individual source file, and 
 *  distribute linked combinations including the two. You must obey the GNU 
 *  General Public License in all respects for all of the code used other than 
 *  OpenSSL. If you modify file(s) with this exception, you may extend this 
 *  exception to your version of the file(s), but you are not obligated to do 
 *  so. If you do not wish to do so, delete this exception statement from your
 *  version.  If you delete this exception statement from all source files in 
 *  the program, then also delete it here.
 *  
 *  SLURM is distributed in the hope that it will be useful, but WITHOUT ANY
 *  WARRANTY; without even the implied warranty of MERCHANTABILITY or FITNESS
 *  FOR A PARTICULAR PURPOSE.  See the GNU General Public License for more
 *  details.
 *  
 *  You should have received a copy of the GNU General Public License along
 *  with SLURM; if not, write to the Free Software Foundation, Inc.,
 *  51 Franklin Street, Fifth Floor, Boston, MA 02110-1301  USA.
\*****************************************************************************/

#ifndef _HAVE_SLURMCTLD_H
#define _HAVE_SLURMCTLD_H


#if HAVE_CONFIG_H
#  include "config.h"
#  if HAVE_INTTYPES_H
#    include <inttypes.h>
#  else
#    if HAVE_STDINT_H
#      include <stdint.h>
#    endif
#  endif			/* HAVE_INTTYPES_H */
#endif

#include <pthread.h>
/* #include <stdlib.h> */
#include <time.h>
#include <sys/types.h>
#include <unistd.h>

#ifdef WITH_PTHREADS
#  include <pthread.h>
#endif				/* WITH_PTHREADS */

#include <slurm/slurm.h>

#include "src/common/bitstring.h"
#include "src/common/checkpoint.h"
#include "src/common/list.h"
#include "src/common/log.h"
#include "src/common/macros.h"
#include "src/common/pack.h"
#include "src/common/slurm_cred.h"
#include "src/common/slurm_protocol_api.h"
#include "src/common/slurm_protocol_defs.h"
#include "src/common/switch.h"
#include "src/common/timers.h"
#include "src/common/xmalloc.h"
#include "src/common/read_config.h" /* location of slurmctld_conf */

#define FREE_NULL_BITMAP(_X)		\
	do {				\
		if (_X) bit_free (_X);	\
		_X	= NULL; 	\
	} while (0)
#define IS_JOB_FINISHED(_X)		\
	((_X->job_state & (~JOB_COMPLETING)) >  JOB_SUSPENDED)
#define IS_JOB_PENDING(_X)		\
	((_X->job_state & (~JOB_COMPLETING)) == JOB_PENDING)

/*****************************************************************************\
 *  GENERAL CONFIGURATION parameters and data structures
\*****************************************************************************/
/* Maximum parallel threads to service incoming RPCs */
#define MAX_SERVER_THREADS 100

/* Maximum size we want to support for user strings (e.g. job comment).
 * Try to prevent user from filling slurmctld's memory */
#define MAX_STR_LEN  64 * 1024

/* Perform full slurmctld's state every PERIODIC_CHECKPOINT seconds */
#define	PERIODIC_CHECKPOINT	300

/* Retry an incomplete RPC agent request every RPC_RETRY_INTERVAL seconds */
#define	RPC_RETRY_INTERVAL	60

/* Attempt to schedule jobs every PERIODIC_SCHEDULE seconds despite 
 * any RPC activity. This will catch any state transisions that may 
 * have otherwise been missed */
#define	PERIODIC_SCHEDULE	60

/* Check for jobs reaching their time limit every PERIODIC_TIMEOUT seconds */
#define	PERIODIC_TIMEOUT	60

/* Attempt to purge defunct job records and resend job kill requests
 * every PURGE_JOB_INTERVAL seconds */
#define PURGE_JOB_INTERVAL 60

/* Process pending trigger events every TRIGGER_INTERVAL seconds */
#define TRIGGER_INTERVAL 15

/* Report current node accounting state every PERIODIC_NODE_ACCT seconds */
#define PERIODIC_NODE_ACCT 300

/* Pathname of group file record for checking update times */
#define GROUP_FILE	"/etc/group"

/* Check for updates to GROUP_FILE every PERIODIC_GROUP_CHECK seconds, 
 * Update the group uid_t access list as needed */
#define	PERIODIC_GROUP_CHECK	600

/* Seconds to wait for backup controller response to REQUEST_CONTROL RPC */
#define CONTROL_TIMEOUT 4	/* seconds */

/*****************************************************************************\
 *  General configuration parameters and data structures
\*****************************************************************************/

typedef struct slurmctld_config {
	int	daemonize;
	bool	resume_backup;
	time_t	boot_time;
	time_t	shutdown_time;
	int	server_thread_count;

	slurm_cred_ctx_t cred_ctx;
#ifdef WITH_PTHREADS
	pthread_mutex_t thread_count_lock;
	pthread_t thread_id_main;
	pthread_t thread_id_save;
	pthread_t thread_id_sig;
	pthread_t thread_id_power;
	pthread_t thread_id_rpc;
#else
	int thread_count_lock;
	int thread_id_main;
	int thread_id_save;
	int thread_id_sig;
	int thread_id_power;
	int thread_id_rpc;
#endif
} slurmctld_config_t;

extern slurmctld_config_t slurmctld_config;
extern int bg_recover;		/* state recovery mode */
extern char *slurmctld_cluster_name; /* name of cluster */
extern void *acct_db_conn;
/*****************************************************************************\
 *  NODE parameters and data structures
\*****************************************************************************/
#define CONFIG_MAGIC 0xc065eded
#define NODE_MAGIC   0x0de575ed

struct config_record {
	uint32_t magic;		/* magic cookie to test data integrity */
	uint16_t cpus;		/* count of processors running on the node */
	uint16_t sockets;	/* number of sockets per node */
	uint16_t cores;		/* number of cores per CPU */
	uint16_t threads;	/* number of threads per core */
	uint32_t real_memory;	/* MB real memory on the node */
	uint32_t tmp_disk;	/* MB total storage in TMP_FS file system */
	uint32_t weight;	/* arbitrary priority of node for 
				 * scheduling work on */
	char *feature;		/* arbitrary list of features associated */
	char *nodes;		/* name of nodes with this configuration */
	bitstr_t *node_bitmap;	/* bitmap of nodes with this configuration */
};

extern List config_list;	/* list of config_record entries */

struct node_record {
	uint32_t magic;			/* magic cookie for data integrity */
	char *name;			/* name of the node. NULL==defunct */
	uint16_t node_state;		/* enum node_states, ORed with 
					 * NODE_STATE_NO_RESPOND if not 
					 * responding */
	time_t last_response;		/* last response from the node */
	time_t last_idle;		/* time node last become idle */
	uint16_t cpus;			/* count of processors on the node */
	uint16_t sockets;		/* number of sockets per node */
	uint16_t cores;			/* number of cores per CPU */
	uint16_t threads;		/* number of threads per core */
	uint32_t real_memory;		/* MB real memory on the node */
	uint32_t tmp_disk;		/* MB total disk in TMP_FS */
	struct config_record *config_ptr;  /* configuration spec ptr */
	uint16_t part_cnt;		/* number of associated partitions */
	struct part_record **part_pptr;	/* array of pointers to partitions 
					 * associated with this node*/
	char *comm_name;		/* communications path name to node */
	uint16_t port;			/* TCP port number of the slurmd */
	slurm_addr slurm_addr;		/* network address */
	uint16_t comp_job_cnt;		/* count of jobs completing on node */
	uint16_t run_job_cnt;		/* count of jobs running on node */
	uint16_t no_share_job_cnt;	/* count of jobs running that will
					 * not share nodes */
	char *reason; 			/* why a node is DOWN or DRAINING */
	char *features;			/* associated features, used only
					 * for state save/restore, DO NOT
					 * use for scheduling purposes */
	char *arch;			/* computer architecture */
	char *os;			/* operating system currently running */
	struct node_record *node_next;	/* next entry with same hash index */ 
};

extern struct node_record *node_record_table_ptr;  /* ptr to node records */
extern time_t last_bitmap_update;	/* time of last node creation or 
					 * deletion */
extern time_t last_node_update;		/* time of last node record update */
extern int node_record_count;		/* count in node_record_table_ptr */
extern bitstr_t *avail_node_bitmap;	/* bitmap of available nodes, 
					 * not DOWN, DRAINED or DRAINING */
extern uint32_t total_cpus;		/* count of CPUs in the entire cluster */
extern bitstr_t *idle_node_bitmap;	/* bitmap of idle nodes */
extern bitstr_t *share_node_bitmap;	/* bitmap of sharable nodes */
extern bitstr_t *up_node_bitmap;	/* bitmap of up nodes, not DOWN */

/*****************************************************************************\
 *  PARTITION parameters and data structures
\*****************************************************************************/
#define PART_MAGIC 0xaefe8495

struct part_record {
	uint32_t magic;		/* magic cookie to test data integrity */
	char *name;		/* name of the partition */
	uint16_t hidden;	/* 1 if hidden by default */
	uint32_t max_time;	/* minutes or INFINITE */
	uint32_t max_nodes;	/* per job or INFINITE */
	uint32_t min_nodes;	/* per job */
	uint32_t total_nodes;	/* total number of nodes in the partition */
	uint32_t total_cpus;	/* total number of cpus in the partition */
	uint32_t min_offset;	/* select plugin min offset */
	uint32_t max_offset;	/* select plugin max offset */
	uint16_t root_only;	/* 1 if allocate/submit RPC can only be 
				   issued by user root */
	uint16_t max_share;	/* number of jobs to gang schedule */
	uint16_t priority;	/* scheduling priority for jobs */
	uint16_t state_up;	/* 1 if state is up, 0 if down */
	char *nodes;		/* comma delimited list names of nodes */
	char *allow_groups;	/* comma delimited list of groups, 
				 * NULL indicates all */
	uid_t *allow_uids;	/* zero terminated list of allowed users */
	bitstr_t *node_bitmap;	/* bitmap of nodes in partition */
};

extern List part_list;			/* list of part_record entries */
extern time_t last_part_update;		/* time of last part_list update */
extern struct part_record default_part;	/* default configuration values */
extern char *default_part_name;		/* name of default partition */
extern struct part_record *default_part_loc;	/* default partition ptr */

/*****************************************************************************\
 *  JOB parameters and data structures
\*****************************************************************************/
extern time_t last_job_update;	/* time of last update to part records */

#define DETAILS_MAGIC 0xdea84e7
#define JOB_MAGIC 0xf0b7392c
#define STEP_MAGIC 0xce593bc1
#define KILL_ON_STEP_DONE	1

#define FEATURE_OP_OR  0
#define FEATURE_OP_AND 1
#define FEATURE_OP_XOR 2
#define FEATURE_OP_END 3		/* last entry lacks separator */
struct feature_record {
	char *name;			/* name of feature */
	uint16_t count;			/* count of nodes with this feature */
	uint8_t op_code;		/* separator, see FEATURE_OP_ above */
};

/* job_details - specification of a job's constraints, 
 * can be purged after initiation */
struct job_details {
	uint32_t magic;			/* magic cookie for data integrity */
	uint32_t min_nodes;		/* minimum number of nodes */
	uint32_t max_nodes;		/* maximum number of nodes */
	char *req_nodes;		/* required nodes */
	char *exc_nodes;		/* excluded nodes */
	bitstr_t *req_node_bitmap;	/* bitmap of required nodes */
	uint16_t *req_node_layout;	/* task layout for required nodes */
	bitstr_t *exc_node_bitmap;	/* bitmap of excluded nodes */
	char *features;			/* required features */
	List feature_list;		/* required features with node counts */
	uint16_t shared;		/* 1 if job can share nodes,
					 * 0 if job cannot share nodes,
					 * any other value accepts the default
					 * sharing policy. */
	uint16_t contiguous;		/* set if requires contiguous nodes */
	uint16_t task_dist;		/* task layout for this job. Only
					 * useful when Consumable Resources
                                         * is enabled */
	uint32_t num_tasks;		/* number of tasks to start */
	uint8_t open_mode;		/* stdout/err append or trunctate */
	uint8_t overcommit;		/* processors being over subscribed */
	uint16_t acctg_freq;		/* accounting polling interval */
	uint16_t cpus_per_task;		/* number of processors required for 
					 * each task */
	uint16_t ntasks_per_node;	/* number of tasks on each node */
	/* job constraints: */
	uint32_t job_min_procs;		/* minimum processors per node */
	uint32_t job_min_memory;	/* minimum memory per node, MB */
	uint32_t job_min_tmp_disk;	/* minimum tempdisk per node, MB */
	char *err;			/* pathname of job's stderr file */
	char *in;			/* pathname of job's stdin file */
	char *out;			/* pathname of job's stdout file */
	time_t submit_time;		/* time of submission */
	time_t begin_time;		/* start at this time (srun --being), 
					 * resets to time first eligible
					 * (all dependencies satisfied) */
	uint32_t reserved_resources;	/* CPU minutes of resources reserved
					 * for this job while it was pending */
	char *work_dir;			/* pathname of working directory */
	char **argv;			/* arguments for a batch job script */
	uint16_t argc;			/* count of argv elements */
	uint16_t requeue;		/* controls ability requeue job */
	multi_core_data_t *mc_ptr;	/* multi-core specific data */
	char *dependency;		/* wait for other jobs */
	List depend_list;		/* list of job_ptr:state pairs */
};

struct job_record {
<<<<<<< HEAD
	uint32_t assoc_id;              /* used for accounting plugins */
	uint32_t job_id;		/* job ID */
	uint32_t magic;			/* magic cookie for data integrity */
	char *name;			/* name of the job */
	char *partition;		/* name of the partition */
	struct part_record *part_ptr;	/* pointer to the partition record */
=======
	char *account;			/* account number to charge */
	char    *alloc_node;		/* local node making resource alloc */
	uint16_t alloc_resp_port;	/* RESPONSE_RESOURCE_ALLOCATION port */
	uint32_t alloc_sid;		/* local sid making resource alloc */
	uint32_t assoc_id;              /* used for accounting plugins */

>>>>>>> 760f6a6d
	uint16_t batch_flag;		/* 1 or 2 if batch job (with script),
					 * 2 indicates retry mode (one retry) */
	char *comment;			/* arbitrary comment */
        uint16_t cr_enabled;            /* specify if if Consumable Resources
                                         * is enabled. Needed since CR deals
                                         * with a finer granularity in its
                                         * node/cpu scheduling (available cpus
                                         * instead of available nodes) than the
                                         * bluegene and the linear plugins 
                                         * 0 if cr is NOT enabled, 
                                         * 1 if cr is enabled */
	uint32_t db_index;              /* used only for database
					   plugins */
	struct job_details *details;	/* job details */
	time_t end_time;		/* time of termination, 
					 * actual or expected */
	uint32_t exit_code;		/* exit code for job (status from 
					 * wait call) */
	uint32_t group_id;		/* group submitted under */
	uint32_t job_id;		/* job ID */
	struct job_record *job_next;	/* next entry with same hash index */
	enum job_states job_state;	/* state of the job */
	uint16_t kill_on_node_fail;	/* 1 if job should be killed on 
					 * node failure */
	uint16_t kill_on_step_done;	/* 1 if job should be killed when 
					 * the job step completes, 2 if kill
					 * in progress */
	char *licenses;			/* licenses required by the job */
	uint16_t mail_type;		/* see MAIL_JOB_* in slurm.h */
	char *mail_user;		/* user to get e-mail notification */
	uint32_t magic;			/* magic cookie for data integrity */
	char *name;			/* name of the job */
	char *network;			/* network/switch requirement spec */
	uint16_t next_step_id;		/* next step id to be used */
	char *nodes;			/* list of nodes allocated to job */
	slurm_addr *node_addr;		/* addresses of the nodes allocated to 
					 * job */
	bitstr_t *node_bitmap;		/* bitmap of nodes allocated to job */
	uint32_t node_cnt;		/* count of nodes allocated to job */
	char *nodes_completing;		/* nodes still in completing state
					 * for this job, used to insure
					 * epilog is not re-run for job */
	uint32_t num_procs;		/* count of required processors */
	uint16_t other_port;		/* port for client communications */
	char *partition;		/* name of the partition */
	struct part_record *part_ptr;	/* pointer to the partition record */
	time_t pre_sus_time;		/* time job ran prior to last suspend */
	uint32_t priority;		/* relative priority of the job,
					 * zero == held (don't initiate) */
	uint32_t requid;            	/* requester user ID */
	char *resp_host;		/* host for srun communications */
	select_jobinfo_t select_jobinfo;/* opaque data */
	time_t start_time;		/* time execution begins, 
					 * actual or expected */
	uint16_t state_reason;		/* reason job still pending or failed
					 * see slurm.h:enum job_wait_reason */
	List step_list;			/* list of job's steps */
	time_t suspend_time;		/* time job last suspended or resumed */
	time_t time_last_active;	/* time of last job activity */
	uint32_t time_limit;		/* time_limit minutes or INFINITE,
					 * NO_VAL implies partition max_time */
	time_t tot_sus_time;		/* total time in suspend state */
	uint32_t total_procs;		/* number of allocated processors, 
					   for accounting */
	uint32_t user_id;		/* user the job runs as */

	/* Per node allocation details */
	uint16_t num_cpu_groups;	/* record count in cpus_per_node and 
					 * cpu_count_reps */
	uint32_t *cpus_per_node;	/* array of cpus per node allocated */
	uint32_t *cpu_count_reps;	/* array of consecutive nodes with 
					 * same cpu count */

        uint32_t alloc_lps_cnt;		/* number of hosts in alloc_lps
					 * or 0 if alloc_lps is not needed
					 * for the credentials */
        uint32_t *alloc_lps;		/* number of logical processors
					 * allocated for this job */
	uint32_t *used_lps;		/* number of logical processors
					 * already allocated to job steps */
<<<<<<< HEAD
	uint16_t mail_type;		/* see MAIL_JOB_* in slurm.h */
	char *mail_user;		/* user to get e-mail notification */
	uint32_t requid;            	/* requester user ID */
	uint32_t exit_code;		/* exit code for job (status from 
					 * wait call) */
	uint16_t state_reason;		/* reason job still pending or failed
					 * see slurm.h:enum job_wait_reason */
	uint32_t db_index;              /* used only for database plugins */
=======
>>>>>>> 760f6a6d
};

/* Job dependency specification, used in "depend_list" within job_record */
#define SLURM_DEPEND_AFTER		1
#define SLURM_DEPEND_AFTER_ANY		2
#define SLURM_DEPEND_AFTER_NOT_OK	3
#define SLURM_DEPEND_AFTER_OK		4
struct	depend_spec {
	uint16_t	depend_type;	/* SLURM_DEPEND_* type */
	uint32_t	job_id;		/* SLURM job_id */
	struct job_record *job_ptr;	/* pointer to this job */
};

struct 	step_record {
	struct job_record* job_ptr; 	/* ptr to the job that owns the step */
	uint16_t step_id;		/* step number */
	uint16_t cyclic_alloc;		/* set for cyclic task allocation 
					   across nodes */
	time_t start_time;      	/* step allocation time */
/*	time_t suspend_time;		 * time step last suspended or resumed
					 * implicitly the same as suspend_time
					 * in the job record */
	time_t pre_sus_time;		/* time step ran prior to last suspend */
	time_t tot_sus_time;		/* total time in suspended state */
	bitstr_t *step_node_bitmap;	/* bitmap of nodes allocated to job 
					   step */
	uint16_t port;			/* port for srun communications */
	char *host;			/* host for srun communications */
	uint16_t batch_step;		/* 1 if batch job step, 0 otherwise */
	uint16_t mem_per_task;		/* MB memory per task, 0=no limit */
	uint16_t ckpt_interval;		/* checkpoint interval in minutes */
	char *ckpt_path;	        /* path to store checkpoint image files */
	uint16_t exclusive;		/* dedicated resources for the step */
	time_t ckpt_time;		/* time of last checkpoint */
	switch_jobinfo_t switch_job;	/* switch context, opaque */
	check_jobinfo_t check_job;	/* checkpoint context, opaque */
	char *name;			/* name of job step */
	char *network;			/* step's network specification */
	uint32_t exit_code;		/* highest exit code from any task */
	bitstr_t *exit_node_bitmap;	/* bitmap of exited nodes */
	jobacctinfo_t *jobacct;         /* keep track of process info in the 
					   step */
	slurm_step_layout_t *step_layout;/* info about how tasks are laid out
					    in the step */
};

extern List job_list;			/* list of job_record entries */

/*****************************************************************************\
 *  Consumable Resources parameters and data structures
\*****************************************************************************/

/* 
 * Define the type of update and of data retrieval that can happen
 * from the "select/cons_res" plugin. This information needed to
 * support processors as consumable resources.  This structure will be
 * useful when updating other types of consumable resources as well
*/
enum select_data_info {
	SELECT_CR_PLUGIN,    /* data-> uint32 1 if CR plugin */
	SELECT_BITMAP,       /* data-> partially_idle_bitmap (CR support) */
	SELECT_ALLOC_CPUS,   /* data-> uint16 alloc cpus (CR support) */
	SELECT_ALLOC_LPS,    /* data-> uint32 alloc lps  (CR support) */
	SELECT_AVAIL_CPUS,   /* data-> uint16 avail cpus (CR support) */ 
	SELECT_AVAIL_MEMORY  /* data-> uint32 avail mem  (CR support) */ 
} ;

/*****************************************************************************\
 *  Global slurmctld functions
\*****************************************************************************/

/*
 * bitmap2node_name - given a bitmap, build a list of comma separated node 
 *	names. names may include regular expressions (e.g. "lx[01-10]")
 * IN bitmap - bitmap pointer
 * RET pointer to node list or NULL on error 
 * globals: node_record_table_ptr - pointer to node table
 * NOTE: the caller must xfree the memory at node_list when no longer required
 */
extern char * bitmap2node_name (bitstr_t *bitmap) ;

/*
 * create_config_record - create a config_record entry and set is values to 
 *	the defaults. each config record corresponds to a line in the  
 *	slurm.conf file and typically describes the configuration of a 
 *	large number of nodes
 * RET pointer to the config_record
 * global: default_config_record - default configuration values
 * NOTE: memory allocated will remain in existence until 
 *	_delete_config_record() is called to delete all configuration records
 */
extern struct config_record *create_config_record (void);

/* 
 * create_job_record - create an empty job_record including job_details.
 *	load its values with defaults (zeros, nulls, and magic cookie)
 * IN/OUT error_code - set to zero if no error, errno otherwise
 * RET pointer to the record or NULL if error
 * global: job_list - global job list
 *	job_count - number of jobs in the system
 *	last_job_update - time of last job table update
 * NOTE: allocates memory that should be xfreed with _list_delete_job
 */
extern struct job_record * create_job_record (int *error_code);

/* 
 * create_node_record - create a node record and set its values to defaults
 * IN config_ptr - pointer to node's configuration information
 * IN node_name - name of the node
 * RET pointer to the record or NULL if error
 * global: default_node_record - default node values
 * NOTE: the record's values are initialized to those of default_node_record, 
 *	node_name and config_point's cpus, real_memory, and tmp_disk values
 * NOTE: allocates memory at node_record_table_ptr that must be xfreed when  
 *	the global node table is no longer required
 */
extern struct node_record *create_node_record (struct config_record
					       *config_ptr,
					       char *node_name);

/* 
 * create_part_record - create a partition record
 * RET a pointer to the record or NULL if error
 * global: default_part - default partition parameters
 *         part_list - global partition list
 * NOTE: the record's values are initialized to those of default_part
 * NOTE: allocates memory that should be xfreed with delete_part_record
 */
extern struct part_record *create_part_record (void);

/* 
 * create_step_record - create an empty step_record for the specified job.
 * IN job_ptr - pointer to job table entry to have step record added
 * RET a pointer to the record or NULL if error
 * NOTE: allocates memory that should be xfreed with delete_step_record
 */
extern struct step_record * create_step_record (struct job_record *job_ptr);

/* 
 * delete_step_records - delete step record for specified job_ptr
 * IN job_ptr - pointer to job table entry to have step records removed
 * IN filter  - determine which job steps to delete
 *              0: delete all job steps
 *              1: delete only job steps without a switch allocation
 */
extern void delete_step_records (struct job_record *job_ptr, int filter);

/* 
 * delete_job_details - delete a job's detail record and clear it's pointer
 *	this information can be deleted as soon as the job is allocated  
 *	resources and running (could need to restart batch job)
 * IN job_entry - pointer to job_record to clear the record of
 */
extern void  delete_job_details (struct job_record *job_entry);

/*
 * delete_partition - delete the specified partition (actually leave 
 *	the entry, just flag it as defunct)
 * IN job_specs - job specification from RPC
 * RET 0 on success, errno otherwise
 */
extern int delete_partition(delete_part_msg_t *part_desc_ptr);

/* 
 * delete_step_record - delete record for job step for specified job_ptr 
 *	and step_id
 * IN job_ptr - pointer to job table entry to have step record removed
 * IN step_id - id of the desired job step
 * RET 0 on success, errno otherwise
 */
extern int delete_step_record (struct job_record *job_ptr, uint32_t step_id);

/* 
 * drain_nodes - drain one or more nodes, 
 *  no-op for nodes already drained or draining
 * IN nodes - nodes to drain
 * IN reason - reason to drain the nodes
 * RET SLURM_SUCCESS or error code
 * global: node_record_table_ptr - pointer to global node table
 */
extern int drain_nodes ( char *nodes, char *reason );

/* dump_all_job_state - save the state of all jobs to file
 * RET 0 or error code */
extern int dump_all_job_state ( void );

/* dump_all_node_state - save the state of all nodes to file */
extern int dump_all_node_state ( void );

/* dump_all_part_state - save the state of all partitions to file */
extern int dump_all_part_state ( void );

/*
 * dump_job_desc - dump the incoming job submit request message
 * IN job_specs - job specification from RPC
 */
extern void dump_job_desc(job_desc_msg_t * job_specs);

/*
 * dump_job_step_state - dump the state of a specific job step to a buffer,
 *	load with load_step_state
 * IN step_ptr - pointer to job step for which information is to be dumpped
 * IN/OUT buffer - location to store data, pointers automatically advanced
 */
extern void dump_job_step_state(struct step_record *step_ptr, Buf buffer);

/*
 * dump_step_desc - dump the incoming step initiate request message
 * IN step_spec - job step request specification from RPC
 */
extern void dump_step_desc(job_step_create_request_msg_t *step_spec);

/* 
 * find_job_record - return a pointer to the job record with the given job_id
 * IN job_id - requested job's id
 * RET pointer to the job's record, NULL on error
 * global: job_list - global job list pointer
 *	job_hash - hash table into job records
 */
extern struct job_record *find_job_record (uint32_t job_id);

/*
 * find_first_node_record - find a record for first node in the bitmap
 * IN node_bitmap
 */
extern struct node_record *find_first_node_record (bitstr_t *node_bitmap);

/* find_node_record - find a record for node with specified name, 
 *	returns pointer to record or NULL if not found */
extern struct node_record *find_node_record (char *name);

/* 
 * find_part_record - find a record for partition with specified name
 * IN name - name of the desired partition 
 * RET pointer to node partition or NULL if not found
 * global: part_list - global partition list
 */
extern struct part_record *find_part_record (char *name);

/*
 * get_job_env - return the environment variables and their count for a 
 *	given job
 * IN job_ptr - pointer to job for which data is required
 * OUT env_size - number of elements to read
 * RET point to array of string pointers containing environment variables
 */
extern char **get_job_env (struct job_record *job_ptr, uint32_t *env_size);

/* 
 * get_job_script - return the script for a given job
 * IN job_ptr - pointer to job for which data is required
 * RET point to string containing job script
 */
extern char *get_job_script (struct job_record *job_ptr);

/*
 * get_next_job_id - return the job_id to be used by default for
 *	the next job
 */
extern uint32_t get_next_job_id(void);

/* 
 * find_step_record - return a pointer to the step record with the given 
 *	job_id and step_id
 * IN job_ptr - pointer to job table entry to have step record added
 * IN step_id - id of the desired job step
 * RET pointer to the job step's record, NULL on error
 */
extern struct step_record * find_step_record(struct job_record *job_ptr, 
					     uint16_t step_id);

/* 
 * init_job_conf - initialize the job configuration tables and values. 
 *	this should be called after creating node information, but 
 *	before creating any job entries.
 * RET 0 if no error, otherwise an error code
 * global: last_job_update - time of last job table update
 *	job_list - pointer to global job list
 */
extern int init_job_conf (void);

/* 
 * init_node_conf - initialize the node configuration tables and values. 
 *	this should be called before creating any node or configuration 
 *	entries.
 * RET 0 if no error, otherwise an error code
 * global: node_record_table_ptr - pointer to global node table
 *         default_node_record - default values for node records
 *         default_config_record - default values for configuration records
 *         hash_table - table of hash indecies
 *         last_node_update - time of last node table update
 */
extern int init_node_conf ();

/* 
 * init_part_conf - initialize the default partition configuration values 
 *	and create a (global) partition list. 
 * this should be called before creating any partition entries.
 * RET 0 if no error, otherwise an error code
 * global: default_part - default partition values
 *         part_list - global partition list
 */
extern int init_part_conf (void);

/*
 * init_power_save - initialize the power save module. Started as a 
 *	pthread. Terminates automatically at slurmctld shutdown time.
 *	Input and output are unused.
 */
extern void *init_power_save(void *arg);

/*
 * is_node_down - determine if the specified node's state is DOWN
 * IN name - name of the node
 * RET true if node exists and is down, otherwise false 
 */
extern bool is_node_down (char *name);

/*
 * is_node_resp - determine if the specified node's state is responding
 * IN name - name of the node
 * RET true if node exists and is responding, otherwise false 
 */
extern bool is_node_resp (char *name);

/*
 * job_allocate - create job_records for the suppied job specification and 
 *	allocate nodes for it.
 * IN job_specs - job specifications
 * IN immediate - if set then either initiate the job immediately or fail
 * IN will_run - don't initiate the job if set, just test if it could run 
 *	now or later
 * IN allocate - resource allocation request if set, not a full job
 * IN submit_uid -uid of user issuing the request
 * OUT job_pptr - set to pointer to job record
 * RET 0 or an error code. If the job would only be able to execute with 
 *	some change in partition configuration then 
 *	ESLURM_REQUESTED_PART_CONFIG_UNAVAILABLE is returned
 * NOTE: If allocating nodes lx[0-7] to a job and those nodes have cpu counts  
 *	of 4, 4, 4, 4, 8, 8, 4, 4 then num_cpu_groups=3, cpus_per_node={4,8,4}
 *	and cpu_count_reps={4,2,2}
 * globals: job_list - pointer to global job list 
 *	list_part - global list of partition info
 *	default_part_loc - pointer to default partition
 * NOTE: lock_slurmctld on entry: Read config Write job, Write node, Read part
 */
extern int job_allocate(job_desc_msg_t * job_specs, int immediate, int will_run, 
		int allocate, uid_t submit_uid, struct job_record **job_pptr);

/* log the completion of the specified job */
extern void job_completion_logger(struct job_record  *job_ptr);

/*
 * job_epilog_complete - Note the completion of the epilog script for a 
 *	given job
 * IN job_id      - id of the job for which the epilog was executed
 * IN node_name   - name of the node on which the epilog was executed
 * IN return_code - return code from epilog script
 * RET true if job is COMPLETED, otherwise false
 */
extern bool job_epilog_complete(uint32_t job_id, char *node_name, 
		uint32_t return_code);

/*
 * job_end_time - Process JOB_END_TIME
 * IN time_req_msg - job end time request
 * OUT timeout_msg - job timeout response to be sent
 * RET SLURM_SUCESS or an error code
 */
extern int job_end_time(job_alloc_info_msg_t *time_req_msg,
			srun_timeout_msg_t *timeout_msg);

/* job_fini - free all memory associated with job records */
extern void job_fini (void);

/*
 * job_fail - terminate a job due to initiation failure
 * IN job_id - id of the job to be killed
 * RET 0 on success, otherwise ESLURM error code
 */
extern int job_fail(uint32_t job_id);

/*
 * determine if job is ready to execute per the node select plugin
 * IN job_id - job to test
 * OUT ready - 1 if job is ready to execute 0 otherwise
 * RET SLURM error code
 */
extern int job_node_ready(uint32_t job_id, int *ready);

/* 
 * job_signal - signal the specified job
 * IN job_id - id of the job to be signaled
 * IN signal - signal to send, SIGKILL == cancel the job
 * IN batch_flag - signal batch shell only if set
 * IN uid - uid of requesting user
 * RET 0 on success, otherwise ESLURM error code 
 * global: job_list - pointer global job list
 *	last_job_update - time of last job table update
 */
extern int job_signal(uint32_t job_id, uint16_t signal, uint16_t batch_flag, 
		uid_t uid);

/* 
 * job_step_cancel - cancel the specified job step
 * IN job_id - id of the job to be cancelled
 * IN step_id - id of the job step to be cancelled
 * IN uid - user id of user issuing the RPC
 * RET 0 on success, otherwise ESLURM error code 
 * global: job_list - pointer global job list
 *	last_job_update - time of last job table update
 */
extern int job_step_cancel (uint32_t job_id, uint32_t job_step_id, uid_t uid );

/*
 * job_step_checkpoint - perform some checkpoint operation
 * IN ckpt_ptr - checkpoint request message
 * IN uid - user id of the user issuing the RPC
 * IN conn_fd - file descriptor on which to send reply
 * RET 0 on success, otherwise ESLURM error code
 */
extern int job_step_checkpoint(checkpoint_msg_t *ckpt_ptr,
		uid_t uid, slurm_fd conn_fd);

/*
 * job_step_checkpoint_comp - note job step checkpoint completion
 * IN ckpt_ptr - checkpoint complete status message
 * IN uid - user id of the user issuing the RPC
 * IN conn_fd - file descriptor on which to send reply
 * RET 0 on success, otherwise ESLURM error code
 */
extern int job_step_checkpoint_comp(checkpoint_comp_msg_t *ckpt_ptr,
		uid_t uid, slurm_fd conn_fd);
/*
 * job_step_checkpoint_task_comp - note task checkpoint completion
 * IN ckpt_ptr - checkpoint task complete status message
 * IN uid - user id of the user issuing the RPC
 * IN conn_fd - file descriptor on which to send reply
 * RET 0 on success, otherwise ESLURM error code
 */
extern int job_step_checkpoint_task_comp(checkpoint_task_comp_msg_t *ckpt_ptr,
                uid_t uid, slurm_fd conn_fd);

/*
 * job_step_suspend - perform some suspend/resume operation
 * IN sus_ptr - suspend/resume request message
 * IN uid - user id of the user issuing the RPC
 * IN conn_fd - file descriptor on which to send reply,
 *              -1 if none
 * RET 0 on success, otherwise ESLURM error code
 */
extern int job_suspend(suspend_msg_t *sus_ptr, uid_t uid, 
		slurm_fd conn_fd);

/* 
 * job_complete - note the normal termination the specified job
 * IN job_id - id of the job which completed
 * IN uid - user id of user issuing the RPC
 * IN requeue - job should be run again if possible
 * IN job_return_code - job's return code, if set then set state to JOB_FAILED
 * RET - 0 on success, otherwise ESLURM error code 
 * global: job_list - pointer global job list
 *	last_job_update - time of last job table update
 */
extern int job_complete (uint32_t job_id, uid_t uid, bool requeue, 
		uint32_t job_return_code);

/*
 * job_independent - determine if this job has a depenentent job pending
 *	or if the job's scheduled begin time is in the future
 * IN job_ptr - pointer to job being tested
 * RET - true if job no longer must be defered for another job
 */
extern bool job_independent(struct job_record *job_ptr);

/*
 * job_req_node_filter - job reqeust node filter.
 * clear from a bitmap the nodes which can not be used for a job
 * test memory size, required features, processor count, etc.
 * IN job_ptr - pointer to node to be scheduled
 * IN/OUT bitmap - set of nodes being considered for use
 * RET SLURM_SUCCESS or EINVAL if can't filter (exclusive OR of features)
 */
extern int job_req_node_filter(struct job_record *job_ptr, 
			       bitstr_t *avail_bitmap);

/*
 * job_requeue - Requeue a running or pending batch job
 * IN uid - user id of user issuing the RPC
 * IN job_id - id of the job to be requeued
 * IN conn_fd - file descriptor on which to send reply
 * RET 0 on success, otherwise ESLURM error code
 */
extern int job_requeue (uid_t uid, uint32_t job_id, slurm_fd conn_fd);

/* 
 * job_step_complete - note normal completion the specified job step
 * IN job_id - id of the job to be completed
 * IN step_id - id of the job step to be completed
 * IN uid - user id of user issuing the RPC
 * IN requeue - job should be run again if possible
 * IN job_return_code - job's return code, if set then set state to JOB_FAILED
 * RET 0 on success, otherwise ESLURM error code 
 * global: job_list - pointer global job list
 *	last_job_update - time of last job table update
 */
extern int job_step_complete (uint32_t job_id, uint32_t job_step_id, 
			uid_t uid, bool requeue, uint32_t job_return_code);

/* 
 * job_step_signal - signal the specified job step
 * IN job_id - id of the job to be cancelled
 * IN step_id - id of the job step to be cancelled
 * IN signal - user id of user issuing the RPC
 * IN uid - user id of user issuing the RPC
 * RET 0 on success, otherwise ESLURM error code 
 * global: job_list - pointer global job list
 *	last_job_update - time of last job table update
 */
extern int job_step_signal(uint32_t job_id, uint32_t step_id, 
			   uint16_t signal, uid_t uid);

/* 
 * job_time_limit - terminate jobs which have exceeded their time limit
 * global: job_list - pointer global job list
 *	last_job_update - time of last job table update
 */
extern void job_time_limit (void);

/*
 * kill_job_by_part_name - Given a partition name, deallocate resource for 
 *	its jobs and kill them 
 * IN part_name - name of a partition
 * RET number of killed jobs
 */
extern int kill_job_by_part_name(char *part_name);

/*
 * kill_job_on_node - Kill the specific job_id on a specific node,
 *	the request is not processed immediately, but queued. 
 *	This is to prevent a flood of pthreads if slurmctld restarts 
 *	without saved state and slurmd daemons register with a 
 *	multitude of running jobs. Slurmctld will not recognize 
 *	these jobs and use this function to kill them - one 
 *	agent request per node as they register.
 * IN job_id - id of the job to be killed
 * IN job_ptr - pointer to terminating job (NULL if unknown, e.g. orphaned)
 * IN node_ptr - pointer to the node on which the job resides
 */
extern void kill_job_on_node(uint32_t job_id, 
		struct job_record *job_ptr,
		struct node_record *node_ptr);

/*
 * kill_running_job_by_node_name - Given a node name, deallocate jobs 
 *	from the node or kill them 
 * IN node_name - name of a node
 * IN step_test - if true, only kill the job if a step is running on the node
 * RET number of killed jobs
 */
extern int kill_running_job_by_node_name(char *node_name, bool step_test);

/* list_compare_config - compare two entry from the config list based upon 
 *	weight, see common/list.h for documentation */
int list_compare_config (void *config_entry1, void *config_entry2);

/*
 * list_find_part - find an entry in the partition list, see common/list.h 
 *	for documentation
 * IN key - partition name or "universal_key" for all partitions 
 * RET 1 if matches key, 0 otherwise 
 * global- part_list - the global partition list
 */
extern int list_find_part (void *part_entry, void *key);

/*
 * load_all_job_state - load the job state from file, recover from last 
 *	checkpoint. Execute this after loading the configuration file data.
 * RET 0 or error code
 */
extern int load_all_job_state ( void );

/*
 * load_all_node_state - Load the node state from file, recover on slurmctld 
 *	restart. Execute this after loading the configuration file data.
 *	Data goes into common storage.
 * IN state_only - if true over-write only node state, features and reason
 * RET 0 or error code
 */
extern int load_all_node_state ( bool state_only );

/*
 * load_part_uid_allow_list - reload the allow_uid list of partitions
 *	if required (updated group file or force set)
 * IN force - if set then always reload the allow_uid list
 */
extern void load_part_uid_allow_list ( int force );

/*
 * load_all_part_state - load the partition state from file, recover from 
 *	slurmctld restart. execute this after loading the configuration 
 *	file data.
 */
extern int load_all_part_state ( void );

/*
 * Create a new job step from data in a buffer (as created by dump_job_step_state)
 * IN/OUT - job_ptr - point to a job for which the step is to be loaded.
 * IN/OUT buffer - location from which to get data, pointers automatically advanced
 */
extern int load_step_state(struct job_record *job_ptr, Buf buffer);

/* make_node_alloc - flag specified node as allocated to a job
 * IN node_ptr - pointer to node being allocated
 * IN job_ptr  - pointer to job that is starting
 */
extern void make_node_alloc(struct node_record *node_ptr,
			    struct job_record *job_ptr);

/* make_node_comp - flag specified node as completing a job
 * IN node_ptr - pointer to node marked for completion of job
 * IN job_ptr  - pointer to job that is completing
 * IN suspended - true if job was previously suspended
 */
extern void make_node_comp(struct node_record *node_ptr,
			   struct job_record *job_ptr, bool suspended);

/*
 * make_node_idle - flag specified node as having finished with a job
 * IN node_ptr - pointer to node reporting job completion
 * IN job_ptr  - pointer to job that just completed
 */
extern void make_node_idle(struct node_record *node_ptr, 
			   struct job_record *job_ptr);

/* msg_to_slurmd - send given msg_type every slurmd, no args */
extern void msg_to_slurmd (slurm_msg_type_t msg_type);

/* node_fini - free all memory associated with node records */
extern void node_fini(void);

/*
 * node_name2bitmap - given a node name regular expression, build a bitmap 
 *	representation
 * IN node_names  - list of nodes
 * IN best_effort - if set don't return an error on invalid node name entries 
 * OUT bitmap     - set to bitmap or NULL on error 
 * RET 0 if no error, otherwise EINVAL
 * global: node_record_table_ptr - pointer to global node table
 * NOTE: the caller must bit_free() memory at bitmap when no longer required
 */
extern int node_name2bitmap (char *node_names, bool best_effort, 
		bitstr_t **bitmap);

/* node_did_resp - record that the specified node is responding
 * IN name - name of the node */
extern void node_did_resp (char *name);

/* 
 * node_not_resp - record that the specified node is not responding
 * IN name - name of the node 
 * IN msg_time - time message was sent
 */
extern void node_not_resp (char *name, time_t msg_time);

/*
 * job_alloc_info - get details about an existing job allocation
 * IN uid - job issuing the code
 * IN job_id - ID of job for which info is requested
 * OUT job_pptr - set to pointer to job record
 */
extern int job_alloc_info(uint32_t uid, uint32_t job_id, 
			  struct job_record **job_pptr);


/* 
 * pack_all_jobs - dump all job information for all jobs in 
 *	machine independent form (for network transmission)
 * OUT buffer_ptr - the pointer is set to the allocated buffer.
 * OUT buffer_size - set to size of the buffer in bytes
 * IN show_flags - job filtering options
 * IN uid - uid of user making request (for partition filtering)
 * global: job_list - global list of job records
 * NOTE: the buffer at *buffer_ptr must be xfreed by the caller
 * NOTE: change _unpack_job_desc_msg() in common/slurm_protocol_pack.c 
 *	whenever the data format changes
 */
extern void pack_all_jobs(char **buffer_ptr, int *buffer_size,
		uint16_t show_flags, uid_t uid);

/* 
 * pack_all_node - dump all configuration and node information for all nodes  
 *	in machine independent form (for network transmission)
 * OUT buffer_ptr - pointer to the stored data
 * OUT buffer_size - set to size of the buffer in bytes
 * IN show_flags - node filtering options
 * IN uid - uid of user making request (for partition filtering)
 * global: node_record_table_ptr - pointer to global node table
 * NOTE: the caller must xfree the buffer at *buffer_ptr
 * NOTE: change slurm_load_node() in api/node_info.c when data format changes
 * NOTE: READ lock_slurmctld config before entry
 */
extern void pack_all_node (char **buffer_ptr, int *buffer_size,
		uint16_t show_flags, uid_t uid);

/* 
 * pack_ctld_job_step_info_response_msg - packs job step info
 * IN job_id - specific id or zero for all
 * IN step_id - specific id or zero for all
 * IN uid - user issuing request
 * IN show_flags - job step filtering options
 * OUT buffer - location to store data, pointers automatically advanced 
 * RET - 0 or error code
 * NOTE: MUST free_buf buffer
 */
extern int pack_ctld_job_step_info_response_msg(uint32_t job_id, 
			uint32_t step_id, uid_t uid, 
			uint16_t show_flags, Buf buffer);

/* 
 * pack_all_part - dump all partition information for all partitions in 
 *	machine independent form (for network transmission)
 * OUT buffer_ptr - the pointer is set to the allocated buffer.
 * OUT buffer_size - set to size of the buffer in bytes
 * IN show_flags - partition filtering options
 * IN uid - uid of user making request (for partition filtering)
 * global: part_list - global list of partition records
 * NOTE: the buffer at *buffer_ptr must be xfreed by the caller
 * NOTE: change slurm_load_part() in api/part_info.c if data format changes
 */
extern void pack_all_part(char **buffer_ptr, int *buffer_size, 
		uint16_t show_flags, uid_t uid);

/* 
 * pack_job - dump all configuration information about a specific job in 
 *	machine independent form (for network transmission)
 * IN dump_job_ptr - pointer to job for which information is requested
 * IN/OUT buffer - buffer in which data is placed, pointers automatically 
 *	updated
 * NOTE: change _unpack_job_desc_msg() in common/slurm_protocol_pack.c
 *	  whenever the data format changes
 */
extern void pack_job (struct job_record *dump_job_ptr, Buf buffer);

/* 
 * pack_part - dump all configuration information about a specific partition 
 *	in machine independent form (for network transmission)
 * IN part_ptr - pointer to partition for which information is requested
 * IN/OUT buffer - buffer in which data is placed, pointers automatically 
 *	updated
 * global: default_part_loc - pointer to the default partition
 * NOTE: if you make any changes here be sure to make the corresponding 
 *	changes to load_part_config in api/partition_info.c
 */
extern void pack_part (struct part_record *part_ptr, Buf buffer);

/* part_filter_clear - Clear the partition's hidden flag based upon a user's
 * group access. This must follow a call to part_filter_set() */
extern void part_filter_clear(void);

/* part_filter_set - Set the partition's hidden flag based upon a user's 
 * group access. This must be followed by a call to part_filter_clear() */
extern void part_filter_set(uid_t uid);

/* part_fini - free all memory associated with partition records */
void part_fini (void);

/*
 * purge_old_job - purge old job records. 
 *	the jobs must have completed at least MIN_JOB_AGE minutes ago
 * global: job_list - global job table
 *	last_job_update - time of last job table update
 */
extern void purge_old_job (void);

/*
 * rehash_jobs - Create or rebuild the job hash table.
 * NOTE: run lock_slurmctld before entry: Read config, write job
 */
extern void rehash_jobs(void);

/* 
 * rehash_node - build a hash table of the node_record entries. 
 * global: node_record_table_ptr - pointer to global node table
 *         node_hash_table - table of hash indecies
 * NOTE: manages memory for node_hash_table
 */
extern void rehash_node (void);

/* update first assigned job id as needed on reconfigure */
extern void reset_first_job_id(void);

/* 
 * reset_job_bitmaps - reestablish bitmaps for existing jobs. 
 *	this should be called after rebuilding node information, 
 *	but before using any job entries.
 * global: last_job_update - time of last job table update
 *	job_list - pointer to global job list
 */
extern void reset_job_bitmaps (void);

/* After a node is returned to service, reset the priority of jobs 
 * which may have been held due to that node being unavailable */
extern void reset_job_priority(void);

/*
 * restore_node_features - Restore node features based upon state
 *      saved (preserves interactive updates)
 */
extern void restore_node_features(void);

/* Update time stamps for job step resume */
extern void resume_job_step(struct job_record *job_ptr);

/* run_backup - this is the backup controller, it should run in standby 
 *	mode, assuming control when the primary controller stops responding */
extern void run_backup(void);

/* save_all_state - save entire slurmctld state for later recovery */
extern void save_all_state(void);

/*
 * set_node_down - make the specified node's state DOWN if possible
 *	(not in a DRAIN state), kill jobs as needed 
 * IN name - name of the node 
 * IN reason - why the node is DOWN
 */
extern void set_node_down (char *name, char *reason);

/*
 * set_slurmctld_state_loc - create state directory as needed and "cd" to it
 */
extern int set_slurmctld_state_loc(void);

/* set_slurmd_addr - establish the slurm_addr for the slurmd on each node
 *	Uses common data structures. */
extern void set_slurmd_addr (void);

/*
 * signal_step_tasks - send specific signal to specific job step
 * IN step_ptr - step record pointer
 * IN signal - signal to send
 */
extern void signal_step_tasks(struct step_record *step_ptr, uint16_t signal);

/*
 * slurmctld_shutdown - wake up slurm_rpc_mgr thread via signal
 * RET 0 or error code
 */
extern int slurmctld_shutdown(void);

/* Perform periodic job step checkpoints (per user request) */
extern void step_checkpoint(void);

/* Update a job's record of allocated CPUs when a job step gets scheduled */
extern void step_alloc_lps(struct step_record *step_ptr);

/*
 * step_create - creates a step_record in step_specs->job_id, sets up the
 *	according to the step_specs.
 * IN step_specs - job step specifications
 * OUT new_step_record - pointer to the new step_record (NULL on error)
 * IN kill_job_when_step_done - if set kill the job on step completion
 * IN batch_step - set if step is a batch script
 * RET - 0 or error code
 * NOTE: don't free the returned step_record because that is managed through
 * 	the job.
 */
extern int step_create ( job_step_create_request_msg_t *step_specs, 
			 struct step_record** new_step_record,
			 bool kill_job_when_step_done,
			 bool batch_step );

/*
 * step_layout_create - creates a step_layout according to the inputs.
 * IN job_ptr - job record step belongs to
 * IN step_node_list - node list of hosts in step
 * IN num_tasks - number of tasks in step
 * IN task_dist - type of task distribution
 * IN plane_size - size of plane (only needed for the plane distribution)
 * RET - NULL or slurm_step_layout_t *
 * NOTE: you need to free the returned step_layout usually when the 
 *       step is freed.
 */
extern slurm_step_layout_t *step_layout_create(struct step_record *step_ptr,
					       char *step_node_list,
					       uint16_t node_count,
					       uint32_t num_tasks,
					       uint16_t task_dist,
					       uint32_t plane_size);
/*
 * step_epilog_complete - note completion of epilog on some node and 
 *	release it's switch windows if appropriate. can perform partition 
 *	switch window releases.
 * IN job_ptr - pointer to job which has completed epilog
 * IN node_name - name of node which has completed epilog
 */
extern int step_epilog_complete(struct job_record  *job_ptr, 
	char *node_name);

/* 
 * step_on_node - determine if the specified job has any job steps allocated to 
 * 	the specified node 
 * IN job_ptr - pointer to an active job record
 * IN node_ptr - pointer to a node record
 * RET true of job has step on the node, false otherwise 
 */
extern bool step_on_node(struct job_record  *job_ptr, 
			 struct node_record *node_ptr);

/*
 * step_partial_comp - Note the completion of a job step on at least
 *	some of its nodes
 * IN req     - step_completion_msg RPC from slurmstepd
 * OUT rem    - count of nodes for which responses are still pending
 * OUT max_rc - highest return code for any step thus far
 * RET 0 on success, otherwise ESLURM error code
 */
extern int step_partial_comp(step_complete_msg_t *req, int *rem,
		int *max_rc);

/* Update time stamps for job step suspend */
extern void suspend_job_step(struct job_record *job_ptr);

/*
 * Synchronize the batch job in the system with their files.
 * All pending batch jobs must have script and environment files
 * No other jobs should have such files
 */
extern int sync_job_files(void);

/*
 * update_job - update a job's parameters per the supplied specifications
 * IN job_specs - a job's specification
 * IN uid - uid of user issuing RPC
 * RET returns an error code from slurm_errno.h
 * global: job_list - global list of job entries
 *	last_job_update - time of last job table update
 */
extern int update_job (job_desc_msg_t * job_specs, uid_t uid);

/* Reset nodes_completing field for all jobs */
extern void update_job_nodes_completing(void);

/* Reset slurmctld logging based upon configuration parameters
 * uses common slurmctld_conf data structure */
extern void update_logging(void);

/* 
 * update_node - update the configuration data for one or more nodes
 * IN update_node_msg - update node request
 * RET 0 or error code
 * global: node_record_table_ptr - pointer to global node table
 */
extern int update_node ( update_node_msg_t * update_node_msg )  ;

/* 
 * update_part - update a partition's configuration data
 * IN part_desc - description of partition changes
 * RET 0 or an error code
 * global: part_list - list of partition entries
 *	last_part_update - update time of partition records
 */
extern int update_part (update_part_msg_t * part_desc );

/*
 * validate_group - validate that the submit uid is authorized to run in 
 *	this partition
 * IN part_ptr - pointer to a partition
 * IN run_uid - user to run the job as
 * RET 1 if permitted to run, 0 otherwise
 */
extern int validate_group (struct part_record *part_ptr, uid_t run_uid);

/*
 * validate_jobs_on_node - validate that any jobs that should be on the node 
 *	are actually running, if not clean up the job records and/or node 
 *	records, call this function after validate_node_specs() sets the node 
 *	state properly 
 * IN reg_msg - node registration message
 */
extern void validate_jobs_on_node(slurm_node_registration_status_msg_t *reg_msg);

/*
 * validate_node_specs - validate the node's specifications as valid, 
 *	if not set state to down, in any case update last_response
 * IN reg_msg - node registration message
 * RET 0 if no error, ENOENT if no such node, EINVAL if values too low
 * NOTE: READ lock_slurmctld config before entry
 */
extern int validate_node_specs(slurm_node_registration_status_msg_t *reg_msg);

/*
 * validate_nodes_via_front_end - validate all nodes on a cluster as having
 *	a valid configuration as soon as the front-end registers. Individual
 *	nodes will not register with this configuration
 * IN reg_msg - node registration message
 * RET 0 if no error, SLURM error code otherwise
 * NOTE: READ lock_slurmctld config before entry
 */
extern int validate_nodes_via_front_end(
		slurm_node_registration_status_msg_t *reg_msg);

/*
 * validate_super_user - validate that the uid is authorized to see 
 *      privileged data (either user root or SlurmUser)
 * IN uid - user to validate
 * RET true if permitted to run, false otherwise
 */
extern bool validate_super_user (uid_t uid);

#endif /* !_HAVE_SLURMCTLD_H */<|MERGE_RESOLUTION|>--- conflicted
+++ resolved
@@ -338,21 +338,12 @@
 };
 
 struct job_record {
-<<<<<<< HEAD
-	uint32_t assoc_id;              /* used for accounting plugins */
-	uint32_t job_id;		/* job ID */
-	uint32_t magic;			/* magic cookie for data integrity */
-	char *name;			/* name of the job */
-	char *partition;		/* name of the partition */
-	struct part_record *part_ptr;	/* pointer to the partition record */
-=======
 	char *account;			/* account number to charge */
 	char    *alloc_node;		/* local node making resource alloc */
 	uint16_t alloc_resp_port;	/* RESPONSE_RESOURCE_ALLOCATION port */
 	uint32_t alloc_sid;		/* local sid making resource alloc */
 	uint32_t assoc_id;              /* used for accounting plugins */
 
->>>>>>> 760f6a6d
 	uint16_t batch_flag;		/* 1 or 2 if batch job (with script),
 					 * 2 indicates retry mode (one retry) */
 	char *comment;			/* arbitrary comment */
@@ -433,17 +424,6 @@
 					 * allocated for this job */
 	uint32_t *used_lps;		/* number of logical processors
 					 * already allocated to job steps */
-<<<<<<< HEAD
-	uint16_t mail_type;		/* see MAIL_JOB_* in slurm.h */
-	char *mail_user;		/* user to get e-mail notification */
-	uint32_t requid;            	/* requester user ID */
-	uint32_t exit_code;		/* exit code for job (status from 
-					 * wait call) */
-	uint16_t state_reason;		/* reason job still pending or failed
-					 * see slurm.h:enum job_wait_reason */
-	uint32_t db_index;              /* used only for database plugins */
-=======
->>>>>>> 760f6a6d
 };
 
 /* Job dependency specification, used in "depend_list" within job_record */
