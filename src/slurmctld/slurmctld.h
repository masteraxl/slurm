--- conflicted
+++ resolved
@@ -177,17 +177,10 @@
 
 struct config_record {
 	uint32_t magic;		/* magic cookie to test data integrity */
-<<<<<<< HEAD
-	uint32_t cpus;		/* count of processors running on the node */
-	uint32_t sockets;	/* number of sockets per node */
-	uint32_t cores;		/* number of cores per CPU */
-	uint32_t threads;	/* number of threads per core */
-=======
 	uint16_t cpus;		/* count of processors running on the node */
 	uint16_t sockets;	/* number of sockets per node */
 	uint16_t cores;		/* number of cores per CPU */
 	uint16_t threads;	/* number of threads per core */
->>>>>>> a23ccbf6
 	uint32_t real_memory;	/* MB real memory on the node */
 	uint32_t tmp_disk;	/* MB total storage in TMP_FS file system */
 	uint32_t weight;	/* arbitrary priority of node for 
@@ -209,18 +202,11 @@
 	bool not_responding;		/* set if fails to respond, 
 					 * clear after logging this */
 	time_t last_response;		/* last response from the node */
-<<<<<<< HEAD
-	uint32_t cpus;			/* count of processors on the node */
-	uint32_t sockets;		/* number of sockets per node */
-	uint32_t cores;			/* number of cores per CPU */
-	uint32_t threads;		/* number of threads per core */
-=======
 	time_t last_idle;		/* time node last become idle */
 	uint16_t cpus;			/* count of processors on the node */
 	uint16_t sockets;		/* number of sockets per node */
 	uint16_t cores;			/* number of cores per CPU */
 	uint16_t threads;		/* number of threads per core */
->>>>>>> a23ccbf6
 	uint32_t real_memory;		/* MB real memory on the node */
 	uint32_t tmp_disk;		/* MB total disk in TMP_FS */
 	struct config_record *config_ptr;  /* configuration spec ptr */
@@ -327,12 +313,6 @@
 	uint32_t magic;			/* magic cookie for data integrity */
 	uint32_t min_nodes;		/* minimum number of nodes */
 	uint32_t max_nodes;		/* maximum number of nodes */
-	uint32_t min_sockets;		/* minimum number of sockets per node */
-	uint32_t max_sockets;		/* maximum number of sockets per node */
-	uint32_t min_cores;		/* minimum number of cores per cpu */
-	uint32_t max_cores;		/* maximum number of cores per cpu */
-	uint32_t min_threads;		/* minimum number of threads per core */
-	uint32_t max_threads;		/* maximum number of threads per core */
 	char *req_nodes;		/* required nodes */
 	char *exc_nodes;		/* excluded nodes */
 	bitstr_t *req_node_bitmap;	/* bitmap of required nodes */
@@ -345,19 +325,9 @@
 					 * any other value accepts the default
 					 * sharing policy. */
 	uint16_t contiguous;		/* set if requires contiguous nodes */
-<<<<<<< HEAD
-        task_dist_states_t task_dist;  /* task layout for this job. Only useful 
-                                         * when Consumable Resources is enabled */
-        uint32_t plane_size;            /* plane_size for SLURM_DIST_PLANE. 
-					 * Only useful when Consumable 
-					 * Resources is enabled */
-	uint16_t wait_reason;		/* reason job still pending, see
-					 * slurm.h:enum job_wait_reason */
-=======
 	uint16_t task_dist;		/* task layout for this job. Only
 					 * useful when Consumable Resources
                                          * is enabled */
->>>>>>> a23ccbf6
 	uint32_t num_tasks;		/* number of tasks to start */
 	uint8_t open_mode;		/* stdout/err append or trunctate */
 	uint8_t overcommit;		/* processors being over subscribed */
@@ -366,21 +336,12 @@
 	uint16_t acctg_freq;		/* accounting polling interval */
 	uint16_t cpus_per_task;		/* number of processors required for 
 					 * each task */
-<<<<<<< HEAD
-	/* job constraints: */
-	uint32_t job_min_procs;		/* minimum processors per node */
-	uint32_t job_min_sockets;	/* minimum sockets per node */
-	uint32_t job_min_cores; 	/* minimum cores per processor */
-	uint32_t job_min_threads;	/* minimum threads per core */
-	uint32_t job_min_memory;	/* minimum memory per node, MB */
-=======
 	uint16_t ntasks_per_node;	/* number of tasks on each node */
 	/* job constraints: */
 	uint32_t job_min_procs;		/* minimum processors per node */
 	uint32_t job_min_memory;	/* minimum memory per node (MB) OR
 					 * memory per allocated 
 					 * CPU | MEM_PER_CPU */
->>>>>>> a23ccbf6
 	uint32_t job_min_tmp_disk;	/* minimum tempdisk per node, MB */
 	char *err;			/* pathname of job's stderr file */
 	char *in;			/* pathname of job's stdin file */
@@ -461,50 +422,8 @@
 	time_t pre_sus_time;		/* time job ran prior to last suspend */
 	uint32_t priority;		/* relative priority of the job,
 					 * zero == held (don't initiate) */
-<<<<<<< HEAD
-	struct job_details *details;	/* job details */
-	uint16_t num_cpu_groups;	/* record count in cpus_per_node and 
-					 * cpu_count_reps */
-	uint32_t *cpus_per_node;	/* array of cpus per node allocated */
-	uint32_t *cpu_count_reps;	/* array of consecutive nodes with 
-					 * same cpu count */
-	uint32_t alloc_sid;		/* local sid making resource alloc */
-	char    *alloc_node;		/* local node making resource alloc */
-	uint16_t next_step_id;		/* next step id to be used */
-	uint16_t node_cnt;		/* count of nodes allocated to job */
-	slurm_addr *node_addr;		/* addresses of the nodes allocated to 
-					 * job */
-	List step_list;			/* list of job's steps */
-	uint16_t alloc_resp_port;	/* RESPONSE_RESOURCE_ALLOCATION port */
-	char *alloc_resp_host;		/* RESPONSE_RESOURCE_ALLOCATION host */
-	uint16_t other_port;		/* port for client communications */
-	char *other_host;		/* host for client communications */
-	char *account;			/* account number to charge */
-	uint32_t dependency;		/* defer until this job completes */
-	char *network;			/* network/switch requirement spec */
-	struct job_record *job_next;	/* next entry with same hash index */
-        uint16_t cr_enabled;            /* specify if if Consumable
-                                         * Resources is
-                                         * enabled. Needed since CR
-                                         * deals with a finer
-                                         * granularity in its node/cpu
-                                         * scheduling (available cpus
-                                         * instead of available nodes)
-                                         * than the bluegene and the
-                                         * linear plugins 
-                                         * 0 if cr is NOT enabled, 
-                                         * 1 if cr is enabled */
-        uint32_t alloc_lps_cnt;        /* number of hosts in alloc_lps
-					  or 0 if alloc_lps is not needed
-					  for the credentials */
-        uint32_t *alloc_lps;           /* number of logical processors
-					* allocated for this job */
-	uint16_t mail_type;		/* see MAIL_JOB_* in slurm.h */
-	char *mail_user;		/* user to get e-mail notification */
-=======
 	uint16_t qos;			/* quality of service, 
 					 * used only by Moab */
->>>>>>> a23ccbf6
 	uint32_t requid;            	/* requester user ID */
 	char *resp_host;		/* host for srun communications */
 	select_jobinfo_t select_jobinfo;/* opaque data, BlueGene */
@@ -588,22 +507,12 @@
  * useful when updating other types of consumable resources as well
 */
 enum select_data_info {
-<<<<<<< HEAD
-       SELECT_CR_PLUGIN,       /* data-> uint32 1 if CR plugin */
-       SELECT_CPU_COUNT,    /* data-> uint32_t count_cpus (CR support) */   
-       SELECT_BITMAP,       /* data-> partially_idle_bitmap (CR support) */
-       SELECT_USED_CPUS,    /* data-> uint32 used_cpus (CR support) */
-       SELECT_USED_LPS,     /* data-> uint32 used_lps[4] (CR support) */
-       SELECT_USABLE_CPUS   /* data-> uint32 usable cpus (CR support) */ 
-};
-=======
 	SELECT_CR_PLUGIN,    /* data-> uint32 1 if CR plugin */
 	SELECT_BITMAP,       /* data-> partially_idle_bitmap (CR support) */
 	SELECT_ALLOC_CPUS,   /* data-> uint16 alloc cpus (CR support) */
 	SELECT_ALLOC_LPS,    /* data-> uint32 alloc lps  (CR support) */
 	SELECT_AVAIL_MEMORY  /* data-> uint32 avail mem  (CR support) */ 
 } ;
->>>>>>> a23ccbf6
 
 /*****************************************************************************\
  *  Global slurmctld functions
@@ -1592,36 +1501,12 @@
 
 /*
  * validate_node_specs - validate the node's specifications as valid, 
-<<<<<<< HEAD
- *   if not set state to down, in any case update last_response
- * IN node_name - name of the node
- * IN cpus - number of cpus measured
- * IN sockets - number of sockets per cpu measured
- * IN cores - number of cores per socket measured
- * IN threads - number of threads per core measured
- * IN real_memory - mega_bytes of real_memory measured
- * IN tmp_disk - mega_bytes of tmp_disk measured
- * IN job_count - number of jobs allocated to this node
- * IN status - node status code
-=======
  *	if not set state to down, in any case update last_response
  * IN reg_msg - node registration message
->>>>>>> a23ccbf6
  * RET 0 if no error, ENOENT if no such node, EINVAL if values too low
  * NOTE: READ lock_slurmctld config before entry
  */
-<<<<<<< HEAD
-extern int validate_node_specs (char *node_name,
-				uint32_t cpus,
-				uint32_t sockets,
-				uint32_t cores,
-				uint32_t threads,
-				uint32_t real_memory,
-				uint32_t tmp_disk, uint32_t job_count,
-				uint32_t status);
-=======
 extern int validate_node_specs(slurm_node_registration_status_msg_t *reg_msg);
->>>>>>> a23ccbf6
 
 /*
  * validate_nodes_via_front_end - validate all nodes on a cluster as having
