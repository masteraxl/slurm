--- conflicted
+++ resolved
@@ -535,21 +535,6 @@
 	cred_arg.hostlist = node_record_table_ptr[0].name;
 #else
 	cred_arg.hostlist = step_rec->step_layout->node_list;
-<<<<<<< HEAD
-        if(step_rec->job_ptr->details->shared == 0)
-                cred_arg.alloc_lps_cnt = 0;
-        else
-                cred_arg.alloc_lps_cnt = step_rec->job_ptr->alloc_lps_cnt;
-        if (cred_arg.alloc_lps_cnt > 0) {
-                cred_arg.alloc_lps = xmalloc(cred_arg.alloc_lps_cnt * sizeof(int));
-                memcpy(cred_arg.alloc_lps, step_rec->job_ptr->alloc_lps, 
-                       cred_arg.alloc_lps_cnt*sizeof(int));
-        } else
-		cred_arg.alloc_lps = NULL;
-
-	*slurm_cred = slurm_cred_create(slurmctld_config.cred_ctx, 
-			&cred_arg);
-=======
 #endif
 	cred_arg.alloc_lps_cnt = select_ptr->nhosts;
 	if ((cred_arg.alloc_lps_cnt > 0) &&
@@ -585,7 +570,6 @@
 	}
 
 	*slurm_cred = slurm_cred_create(slurmctld_config.cred_ctx, &cred_arg);
->>>>>>> a23ccbf6
 	xfree(cred_arg.alloc_lps);
 	if (*slurm_cred == NULL) {
 		error("slurm_cred_create error");
@@ -1458,25 +1442,8 @@
 #ifdef HAVE_FRONT_END		/* Operates only on front-end */
 		error_code = validate_nodes_via_front_end(node_reg_stat_msg);
 #else
-<<<<<<< HEAD
-		validate_jobs_on_node(node_reg_stat_msg->node_name,
-					&node_reg_stat_msg->job_count,
-					node_reg_stat_msg->job_id,
-					node_reg_stat_msg->step_id);
-		error_code =
-		    validate_node_specs(node_reg_stat_msg->node_name,
-					node_reg_stat_msg->cpus,
-					node_reg_stat_msg->sockets,
-					node_reg_stat_msg->cores,
-					node_reg_stat_msg->threads,
-					node_reg_stat_msg->real_memory_size,
-					node_reg_stat_msg->temporary_disk_space,
-					node_reg_stat_msg->job_count,
-					node_reg_stat_msg->status);
-=======
 		validate_jobs_on_node(node_reg_stat_msg);
 		error_code = validate_node_specs(node_reg_stat_msg);
->>>>>>> a23ccbf6
 #endif
 		unlock_slurmctld(job_write_lock);
 		END_TIMER2("_slurm_rpc_node_registration");
