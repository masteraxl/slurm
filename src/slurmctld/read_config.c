--- conflicted
+++ resolved
@@ -721,16 +721,12 @@
 	char *old_checkpoint_type = xstrdup(slurmctld_conf.checkpoint_type);
 	char *old_crypto_type     = xstrdup(slurmctld_conf.crypto_type);
 	char *old_sched_type      = xstrdup(slurmctld_conf.schedtype);
-	char *old_select_type   = xstrdup(slurmctld_conf.select_type);
+	char *old_select_type     = xstrdup(slurmctld_conf.select_type);
 	char *old_switch_type     = xstrdup(slurmctld_conf.switch_type);
 	char *state_save_dir      = xstrdup(slurmctld_conf.state_save_location);
 	slurm_ctl_conf_t *conf;
 	select_type_plugin_info_t old_select_type_p = 
-<<<<<<< HEAD
-		slurmctld_conf.select_type_param;
-=======
 		(select_type_plugin_info_t) slurmctld_conf.select_type_param;
->>>>>>> a23ccbf6
 
 	/* initialization */
 	START_TIMER;
@@ -862,11 +858,6 @@
 	if (load_job_ret)
 		_acct_restore_active_jobs();
 
-	/* Update plugin parameters as possible */
-	error_code = _preserve_select_type_param(
-		        &slurmctld_conf,
-			old_select_type_p);
-
 	slurmctld_conf.last_update = time(NULL);
 	END_TIMER2("read_slurm_conf");
 	return error_code;
@@ -969,12 +960,8 @@
         /* SelectTypeParameters cannot change */ 
 	if (old_select_type_p) {
 		if (old_select_type_p != ctl_conf_ptr->select_type_param) {
-<<<<<<< HEAD
-			ctl_conf_ptr->select_type_param = old_select_type_p;
-=======
 			ctl_conf_ptr->select_type_param = (uint16_t) 
 				old_select_type_p;
->>>>>>> a23ccbf6
 			rc =  ESLURM_INVALID_SELECTTYPE_CHANGE;
 		}
 	}
