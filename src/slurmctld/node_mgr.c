--- conflicted
+++ resolved
@@ -325,17 +325,10 @@
 	packstr (dump_node_ptr->reason, buffer);
 	packstr (dump_node_ptr->config_ptr->feature, buffer);
 	pack16  (dump_node_ptr->node_state, buffer);
-<<<<<<< HEAD
-	pack32  (dump_node_ptr->cpus, buffer);
-	pack32  (dump_node_ptr->sockets, buffer);
-	pack32  (dump_node_ptr->cores, buffer);
-	pack32  (dump_node_ptr->threads, buffer);
-=======
 	pack16  (dump_node_ptr->cpus, buffer);
 	pack16  (dump_node_ptr->sockets, buffer);
 	pack16  (dump_node_ptr->cores, buffer);
 	pack16  (dump_node_ptr->threads, buffer);
->>>>>>> a23ccbf6
 	pack32  (dump_node_ptr->real_memory, buffer);
 	pack32  (dump_node_ptr->tmp_disk, buffer);
 }
@@ -412,15 +405,9 @@
 {
 	char *node_name, *reason = NULL, *data = NULL, *state_file, *features;
 	int data_allocated, data_read = 0, error_code = 0, node_cnt = 0;
-<<<<<<< HEAD
-	uint16_t node_state, name_len;
-	uint32_t cpus = 1, sockets = 1, cores = 1, threads = 1;
-	uint32_t real_memory, tmp_disk, data_size = 0;
-=======
 	uint16_t node_state;
 	uint16_t cpus = 1, sockets = 1, cores = 1, threads = 1;
 	uint32_t real_memory, tmp_disk, data_size = 0, name_len;
->>>>>>> a23ccbf6
 	struct node_record *node_ptr;
 	int state_fd;
 	time_t time_stamp, now = time(NULL);
@@ -482,17 +469,10 @@
 		safe_unpackstr_xmalloc (&reason,    &name_len, buffer);
 		safe_unpackstr_xmalloc (&features,  &name_len, buffer);
 		safe_unpack16 (&node_state,  buffer);
-<<<<<<< HEAD
-		safe_unpack32 (&cpus,        buffer);
-		safe_unpack32 (&sockets,     buffer);
-		safe_unpack32 (&cores,       buffer);
-		safe_unpack32 (&threads,     buffer);
-=======
 		safe_unpack16 (&cpus,        buffer);
 		safe_unpack16 (&sockets,     buffer);
 		safe_unpack16 (&cores,       buffer);
 		safe_unpack16 (&threads,     buffer);
->>>>>>> a23ccbf6
 		safe_unpack32 (&real_memory, buffer);
 		safe_unpack32 (&tmp_disk,    buffer);
 		base_state = node_state & NODE_STATE_BASE;
@@ -503,15 +483,10 @@
 		    (cores == 0) || 
 		    (threads == 0) || 
 		    (base_state  >= NODE_STATE_END)) {
-<<<<<<< HEAD
-			error ("Invalid data for node %s: procs=%u, sockets=%u, cores=%u, threads=%u, state=%u",
-				node_name, cpus, sockets, cores, threads, node_state);
-=======
 			error ("Invalid data for node %s: procs=%u, "
 				"sockets=%u, cores=%u, threads=%u, state=%u",
 				node_name, cpus, 
 				sockets, cores, threads, node_state);
->>>>>>> a23ccbf6
 			error ("No more node data will be processed from the "
 				"checkpoint file");
 			xfree (node_name);
@@ -915,32 +890,18 @@
 	pack16  (dump_node_ptr->node_state, buffer);
 	if (slurmctld_conf.fast_schedule) {	
 		/* Only data from config_record used for scheduling */
-<<<<<<< HEAD
-		pack32  (dump_node_ptr->config_ptr->cpus, buffer);
-		pack32  (dump_node_ptr->config_ptr->cores, buffer);
-		pack32  (dump_node_ptr->config_ptr->sockets, buffer);
-		pack32  (dump_node_ptr->config_ptr->threads, buffer);
-=======
 		pack16  (dump_node_ptr->config_ptr->cpus, buffer);
 		pack16  (dump_node_ptr->config_ptr->sockets, buffer);
 		pack16  (dump_node_ptr->config_ptr->cores, buffer);
 		pack16  (dump_node_ptr->config_ptr->threads, buffer);
->>>>>>> a23ccbf6
 		pack32  (dump_node_ptr->config_ptr->real_memory, buffer);
 		pack32  (dump_node_ptr->config_ptr->tmp_disk, buffer);
 	} else {	
 		/* Individual node data used for scheduling */
-<<<<<<< HEAD
-		pack32  (dump_node_ptr->cpus, buffer);
-		pack32  (dump_node_ptr->cores, buffer);
-		pack32  (dump_node_ptr->sockets, buffer);
-		pack32  (dump_node_ptr->threads, buffer);
-=======
 		pack16  (dump_node_ptr->cpus, buffer);
 		pack16  (dump_node_ptr->sockets, buffer);
 		pack16  (dump_node_ptr->cores, buffer);
 		pack16  (dump_node_ptr->threads, buffer);
->>>>>>> a23ccbf6
 		pack32  (dump_node_ptr->real_memory, buffer);
 		pack32  (dump_node_ptr->tmp_disk, buffer);
 	}
@@ -1511,33 +1472,12 @@
 
 /*
  * validate_node_specs - validate the node's specifications as valid, 
-<<<<<<< HEAD
- *   if not set state to down, in any case update last_response
- * IN node_name - name of the node
- * IN cpus - number of cpus measured
- * IN sockets - number of sockets per cpu measured
- * IN cores - number of cores per socket measured
- * IN threads - number of threads per core measured
- * IN real_memory - mega_bytes of real_memory measured
- * IN tmp_disk - mega_bytes of tmp_disk measured
- * IN job_count - number of jobs allocated to this node
- * IN status - node status code
-=======
  *	if not set state to down, in any case update last_response
  * IN reg_msg - node registration message
->>>>>>> a23ccbf6
  * RET 0 if no error, ENOENT if no such node, EINVAL if values too low
  * NOTE: READ lock_slurmctld config before entry
  */
-<<<<<<< HEAD
-extern int 
-validate_node_specs (char *node_name, uint32_t cpus, 
-			uint32_t sockets, uint32_t cores, uint32_t threads,
-			uint32_t real_memory, uint32_t tmp_disk, 
-			uint32_t job_count, uint32_t status)
-=======
 extern int validate_node_specs(slurm_node_registration_status_msg_t *reg_msg)
->>>>>>> a23ccbf6
 {
 	int error_code, i;
 	struct config_record *config_ptr;
@@ -1616,14 +1556,7 @@
 				(reg_msg->cpus - node_ptr->cpus);
 		}
 	}
-<<<<<<< HEAD
-	node_ptr->cpus = cpus;
-	node_ptr->sockets = sockets;
-	node_ptr->cores = cores;
-	node_ptr->threads = threads;
-=======
 	node_ptr->cpus = reg_msg->cpus;
->>>>>>> a23ccbf6
 
 	if ((slurmctld_conf.fast_schedule != 2) 
 	&&  (reg_msg->real_memory < config_ptr->real_memory)) {
