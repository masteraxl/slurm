--- conflicted
+++ resolved
@@ -1195,12 +1195,8 @@
 					   step_specs->num_tasks,
 					   step_specs->task_dist,
 					   step_specs->plane_size);
-<<<<<<< HEAD
-		if (!step_ptr->step_layout)
-=======
 		if (!step_ptr->step_layout) {
 			delete_step_record (job_ptr, step_ptr->step_id);
->>>>>>> a23ccbf6
 			return SLURM_ERROR;
 		}
 		if (switch_alloc_jobinfo (&step_ptr->switch_job) < 0)
