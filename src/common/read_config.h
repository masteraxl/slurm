--- conflicted
+++ resolved
@@ -129,17 +129,10 @@
 	char *addresses;
 	char *feature;		/* arbitrary list of features associated */
 	uint16_t port;
-<<<<<<< HEAD
-	uint32_t cpus;		/* count of cpus running on the node */
-        uint32_t sockets;       /* number of sockets per node */
-        uint32_t cores;         /* number of cores per CPU */
-        uint32_t threads;       /* number of threads per core */
-=======
 	uint16_t cpus;		/* count of cpus running on the node */
 	uint16_t sockets;       /* number of sockets per node */
 	uint16_t cores;         /* number of cores per CPU */
 	uint16_t threads;       /* number of threads per core */
->>>>>>> a23ccbf6
 	uint32_t real_memory;	/* MB real memory on the node */
 	char *reason;
 	char *state;
@@ -296,23 +289,14 @@
 
 /*
  * slurm_conf_get_cpus_sct -
-<<<<<<< HEAD
- * Return the cpus, sockets, cores, and threads for a given NodeName
-=======
  * Return the cpus, sockets, cores, and threads configured for a given NodeName
->>>>>>> a23ccbf6
  * Returns SLURM_SUCCESS on success, SLURM_FAILURE on failure.
  *
  * NOTE: Caller must NOT be holding slurm_conf_lock().
  */
 extern int slurm_conf_get_cpus_sct(const char *node_name,
-<<<<<<< HEAD
-				   uint32_t *procs, uint32_t *sockets,
-				   uint32_t *cores, uint32_t *threads);
-=======
 				   uint16_t *procs, uint16_t *sockets,
 				   uint16_t *cores, uint16_t *threads);
->>>>>>> a23ccbf6
 
 /* 
  * init_slurm_conf - initialize or re-initialize the slurm configuration 
