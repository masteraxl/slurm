<<<<<<< HEAD
/*****************************************************************************\
 *  slurm_step_layout.c - functions to distribute tasks over nodes.
 *  $Id: slurm_step_layout.c,v 1.7 2006/09/08 15:59:11 palermo Exp $
 *****************************************************************************
 *
 *  Copyright (C) 2005 Hewlett-Packard Development Company, L.P.
 *  Written by Chris Holmes, <cholmes@hp.com>, who borrowed heavily
 *  from other parts of SLURM.
 *  UCRL-CODE-217948.
 *  
 *  This file is part of SLURM, a resource management program.
 *  For details, see <http://www.llnl.gov/linux/slurm/>.
 *  
 *  SLURM is free software; you can redistribute it and/or modify it under
 *  the terms of the GNU General Public License as published by the Free
 *  Software Foundation; either version 2 of the License, or (at your option)
 *  any later version.
 *  
 *  SLURM is distributed in the hope that it will be useful, but WITHOUT ANY
 *  WARRANTY; without even the implied warranty of MERCHANTABILITY or FITNESS
 *  FOR A PARTICULAR PURPOSE.  See the GNU General Public License for more
 *  details.
 *  
 *  You should have received a copy of the GNU General Public License along
 *  with SLURM; if not, write to the Free Software Foundation, Inc.,
 *  59 Temple Place, Suite 330, Boston, MA  02111-1307  USA.
 *
 *  This file is patterned after hostlist.c, written by Mark Grondona and
 *  Copyright (C) 2002 The Regents of the University of California.
\*****************************************************************************/

#ifdef HAVE_CONFIG_H
#  include "config.h"
#  if HAVE_STRING_H
#    include <string.h>
#  endif
#else                /* !HAVE_CONFIG_H */
#  include <string.h>
#endif                /* HAVE_CONFIG_H */


#include <slurm/slurm.h>

#include <stdlib.h>

#include <slurm/slurm_errno.h>

#include "src/common/slurm_step_layout.h"
#include "src/common/log.h"
#include "src/common/xmalloc.h"
#include "src/common/xstring.h"
#include "src/common/read_config.h"
#include "src/common/slurm_protocol_api.h"

/* build maps for task layout on nodes */
static int _init_task_layout(slurm_step_layout_t *step_layout, 
			     const char *arbitrary_nodes, 
			     uint32_t *cpus_per_node, uint32_t *cpu_count_reps,
			     uint16_t task_dist, uint32_t plane_size);

static int _task_layout_block(slurm_step_layout_t *step_layout, 
			      uint32_t *cpus);
static int _task_layout_cyclic(slurm_step_layout_t *step_layout, 
			       uint32_t *cpus);
static int _task_layout_plane(slurm_step_layout_t *step_layout,
			       uint32_t *cpus);
#ifndef HAVE_FRONT_END
static int _task_layout_hostfile(slurm_step_layout_t *step_layout,
				 const char *arbitrary_nodes);
#endif



/* 
 * slurm_step_layout_create - determine how many tasks of a job will be 
 *                    run on each node. Distribution is influenced 
 *                    by number of cpus on each host. 
 * IN tlist - hostlist corresponding to task layout
 * IN cpus_per_node - cpus per node
 * IN cpu_count_reps - how many nodes have same cpu count
 * IN num_hosts - number of hosts we have 
 * IN num_tasks - number of tasks to distribute across these cpus
 * IN task_dist - type of distribution we are using 
 * IN plane_size - plane size (only needed for the plane distribution)
 * RET a pointer to an slurm_step_layout_t structure
 * NOTE: allocates memory that should be xfreed by caller
 */
slurm_step_layout_t *slurm_step_layout_create(
	const char *tlist,
	uint32_t *cpus_per_node, uint32_t *cpu_count_reps, 
	uint16_t num_hosts, 
	uint32_t num_tasks,
	uint16_t task_dist,
	uint32_t plane_size)
{
	char *arbitrary_nodes = NULL;
	slurm_step_layout_t *step_layout = 
		xmalloc(sizeof(slurm_step_layout_t));
	if(!step_layout) {
		error("xmalloc error for step_layout");
		return NULL;
	}
		
	if(task_dist == SLURM_DIST_ARBITRARY) {
		hostlist_t hl = NULL;
		char buf[8192];
		/* set the node list for the task layout later if user
		   supplied could be different that the job allocation */
		arbitrary_nodes = xstrdup(tlist);
		hl = hostlist_create(tlist);
		hostlist_uniq(hl);
		hostlist_ranged_string(hl, sizeof(buf), buf);
		num_hosts = hostlist_count(hl);
		hostlist_destroy(hl);
		step_layout->node_list = xstrdup(buf);
	} else {
		step_layout->node_list = xstrdup(tlist);
	}
			
	step_layout->task_cnt  = num_tasks;
	
#ifdef HAVE_FRONT_END	/* Limited job step support */
	/* All jobs execute through front-end on Blue Gene.
	 * Normally we would not permit execution of job steps,
	 * but can fake it by just allocating all tasks to
	 * one of the allocated nodes. */
	step_layout->node_cnt    = 1;
#else
	step_layout->node_cnt  = num_hosts;
#endif

	if(_init_task_layout(step_layout, arbitrary_nodes, 
			     cpus_per_node, cpu_count_reps, 
			     task_dist, plane_size) 
	   != SLURM_SUCCESS) {
		slurm_step_layout_destroy(step_layout);
		step_layout = NULL;
	}

	return step_layout;
}

/* 
 * fake_slurm_step_layout_create - used when you don't allocate a job from the
 *                    controller does not set up anything 
 *                    that should really be used with a switch. 
 *                    Or to really lay out tasks any any certain fashion. 
 * IN tlist - hostlist corresponding to task layout
 * IN cpus_per_node - cpus per node NULL if no allocation
 * IN cpu_count_reps - how many nodes have same cpu count NULL if no allocation
 * IN node_cnt - number of nodes we have 
 * IN task_cnt - number of tasks to distribute across these cpus 0 
 *               if using cpus_per_node
 * RET a pointer to an slurm_step_layout_t structure
 * NOTE: allocates memory that should be xfreed by caller
 */
slurm_step_layout_t *fake_slurm_step_layout_create(
	const char *tlist,
	uint32_t *cpus_per_node, 
	uint32_t *cpu_count_reps,
	uint16_t node_cnt, 
	uint32_t task_cnt) 
{
	uint32_t cpn = 1;
	int cpu_cnt = 0, cpu_inx = 0, i, j;
	char *name = NULL;
	hostlist_t hl = NULL;
	slurm_step_layout_t *step_layout = 
		xmalloc(sizeof(slurm_step_layout_t));

	if(!step_layout) {
		error("xmalloc error for step_layout");
		return NULL;
	}
	if(node_cnt <= 0 || (task_cnt <= 0 && !cpus_per_node) || !tlist) {
		error("there is a problem with your fake_step_layout request\n"
		      "node_cnt = %d, task_cnt = %d, tlist = %s",
		      node_cnt, task_cnt, tlist);
		xfree(step_layout);
		return NULL;
	}

	hl = hostlist_create(tlist);
	/* make out how many cpus there are on each node */
	if(task_cnt > 0)
		cpn = (task_cnt + node_cnt - 1) / node_cnt;
	
	step_layout = xmalloc(sizeof(slurm_step_layout_t));
	step_layout->node_list = xstrdup(tlist);
	step_layout->node_cnt = node_cnt;
	step_layout->tasks = xmalloc(sizeof(uint32_t) * node_cnt);
	step_layout->tids  = xmalloc(sizeof(uint32_t *) * node_cnt);
	step_layout->node_addr = 
		xmalloc(sizeof(slurm_addr) * node_cnt);

	step_layout->task_cnt = 0;
	for (i=0; i<step_layout->node_cnt; i++) {
		if(cpus_per_node && cpu_count_reps) {
			step_layout->tasks[i] = cpus_per_node[cpu_inx];
			step_layout->tids[i] = xmalloc(sizeof(uint32_t) * 
						       step_layout->tasks[i]);
			
			for (j=0; j<step_layout->tasks[i]; j++) 
				step_layout->tids[i][j] = 
					step_layout->task_cnt++;
						
			if ((++cpu_cnt) >= cpu_count_reps[cpu_inx]) {
				/* move to next record */
				cpu_inx++;
				cpu_cnt = 0;
			}
		} else {
			if(step_layout->task_cnt >= task_cnt) {
				step_layout->tasks[i] = 0;
				step_layout->tids[i] = NULL;
			} else {
				step_layout->tasks[i] = cpn;
				step_layout->tids[i] = 
					xmalloc(sizeof(uint32_t) * cpn);
			
				for (j=0; j<cpn; j++) {
					step_layout->tids[i][j] = 
						step_layout->task_cnt++;
					if(step_layout->task_cnt >= task_cnt) {
						step_layout->tasks[i] = j;
						break;
					}
				}
			}
		}
		name = hostlist_shift(hl);
		if(!name) {
			error("job_create_noalloc: "
			      "We don't have the correct nodelist.");
			goto error;			      
		}
		slurm_conf_get_addr(name, &step_layout->node_addr[i]);
		free(name);
	}
	hostlist_destroy(hl);
	return step_layout;
error:
	hostlist_destroy(hl);
	slurm_step_layout_destroy(step_layout);
	return NULL;
}



/* copys structure for step layout */
extern slurm_step_layout_t *slurm_step_layout_copy(
	slurm_step_layout_t *step_layout)
{
	slurm_step_layout_t *layout;
	int i=0;
	if(!step_layout) 
		return NULL;

	layout = xmalloc(sizeof(slurm_step_layout_t));
	layout->node_list = xstrdup(step_layout->node_list);
	layout->node_cnt = step_layout->node_cnt;
	layout->task_cnt = step_layout->task_cnt;
	
	layout->node_addr = xmalloc(sizeof(slurm_addr) * layout->node_cnt);
	memcpy(layout->node_addr, step_layout->node_addr, 
	       (sizeof(slurm_addr) * layout->node_cnt));

	layout->tasks = xmalloc(sizeof(uint32_t) * layout->node_cnt);
	memcpy(layout->tasks, step_layout->tasks, 
	       (sizeof(uint32_t) * layout->node_cnt));

	layout->tids  = xmalloc(sizeof(uint32_t *) * layout->node_cnt);
	for (i=0; i<layout->node_cnt; i++) {
		layout->tids[i] = xmalloc(sizeof(uint32_t) * layout->tasks[i]);
		memcpy(layout->tids[i], step_layout->tids[i], 
		       (sizeof(uint32_t) * layout->tasks[i]));
	}
			
	return layout;
}

extern void pack_slurm_step_layout(slurm_step_layout_t *step_layout, 
				   Buf buffer)
{
	uint16_t i = 0;
	if(step_layout)
		i=1;
		
	pack16(i, buffer);	
	if(!i)
		return;
	packstr(step_layout->node_list, buffer);
	pack16(step_layout->node_cnt, buffer);
	pack32(step_layout->task_cnt, buffer);
	slurm_pack_slurm_addr_array(step_layout->node_addr, 
				    step_layout->node_cnt, buffer);

	for(i=0; i<step_layout->node_cnt; i++) {
		pack32_array(step_layout->tids[i], step_layout->tasks[i], 
			     buffer);
	}
}

extern int unpack_slurm_step_layout(slurm_step_layout_t **layout, Buf buffer)
{
	uint16_t uint16_tmp;
	uint32_t num_tids;
	slurm_step_layout_t *step_layout = NULL;
	int i;
	
	safe_unpack16(&uint16_tmp, buffer);	
	if(!uint16_tmp)
		return SLURM_SUCCESS;

	step_layout = xmalloc(sizeof(slurm_step_layout_t));
	*layout = step_layout;

	step_layout->node_list = NULL;
	step_layout->node_cnt = 0;
	step_layout->tids = NULL;
	step_layout->tasks = NULL;
	safe_unpackstr_xmalloc(&step_layout->node_list, &uint16_tmp, buffer);
	safe_unpack16(&step_layout->node_cnt, buffer);
	safe_unpack32(&step_layout->task_cnt, buffer);
	
	if (slurm_unpack_slurm_addr_array(&(step_layout->node_addr), 
					  &uint16_tmp, buffer))
		goto unpack_error;
	if (uint16_tmp != step_layout->node_cnt)
		goto unpack_error;
	
	step_layout->tasks = xmalloc(sizeof(uint32_t) * step_layout->node_cnt);
	step_layout->tids = xmalloc(sizeof(uint32_t *) 
				    * step_layout->node_cnt);
	for(i = 0; i < step_layout->node_cnt; i++) {
		safe_unpack32_array(&(step_layout->tids[i]), 
				    &num_tids,
				    buffer);
		step_layout->tasks[i] = num_tids;
	}
				
	return SLURM_SUCCESS;

unpack_error:
	slurm_step_layout_destroy(step_layout);
	*layout = NULL;
	return SLURM_ERROR;
}

/* destroys structure for step layout */
extern int slurm_step_layout_destroy(slurm_step_layout_t *step_layout)
{
	int i=0;
	if(step_layout) {
		xfree(step_layout->node_list);
		xfree(step_layout->node_addr);
		xfree(step_layout->tasks);
		for (i = 0; i < step_layout->node_cnt; i++) {
			xfree(step_layout->tids[i]);
		}
		xfree(step_layout->tids);
		
		xfree(step_layout);
	}
		
	return SLURM_SUCCESS;
}

int slurm_step_layout_host_id (slurm_step_layout_t *s, int taskid)
{
	int i, j;
	if (taskid > s->task_cnt - 1)
		return SLURM_ERROR;
	for (i=0; i < s->node_cnt; i++) 
		for (j=0; j<s->tasks[i]; j++) 
			if(s->tids[i][j] == taskid)
				return i;

	return SLURM_ERROR;
}

char *slurm_step_layout_host_name (slurm_step_layout_t *s, int taskid)
{
	int hostid = slurm_step_layout_host_id (s, taskid);
	
	if (hostid < 0)
		return NULL;
	
	return nodelist_nth_host(s->node_list, hostid);
}

/* build maps for task layout on nodes */
static int _init_task_layout(slurm_step_layout_t *step_layout,
			     const char *arbitrary_nodes,
			     uint32_t *cpus_per_node, uint32_t *cpu_count_reps,
			     uint16_t task_dist, uint32_t plane_size)
{
	int cpu_cnt = 0, cpu_inx = 0, i;
	hostlist_t hl = NULL;
	char *name = NULL;
	uint32_t cpus[step_layout->node_cnt];

	if (step_layout->node_cnt == 0)
		return SLURM_ERROR;
	if (step_layout->tasks)	/* layout already completed */
		return SLURM_SUCCESS;
	
	step_layout->plane_size = plane_size;

	step_layout->node_addr = xmalloc(sizeof(slurm_addr) 
				     * step_layout->node_cnt);
	step_layout->tasks = xmalloc(sizeof(uint32_t) 
				     * step_layout->node_cnt);
	step_layout->tids  = xmalloc(sizeof(uint32_t *) 
				     * step_layout->node_cnt);

	hl = hostlist_create(step_layout->node_list);
	/* make sure the number of nodes we think we have 
	   is the correct number */
	i = hostlist_count(hl);
	if(step_layout->node_cnt > i)
		step_layout->node_cnt = i;
	debug("laying out the %d tasks on %d hosts %s\n", 
	      step_layout->task_cnt, step_layout->node_cnt,
	      step_layout->node_list);
	if(step_layout->node_cnt < 1) {
		error("no hostlist given can't layout tasks");
		hostlist_destroy(hl);
		return SLURM_ERROR;
	}
	
	for (i=0; i<step_layout->node_cnt; i++) {
		name = hostlist_shift(hl);
		if(!name) {
			error("hostlist incomplete for this job request");
			hostlist_destroy(hl);
			return SLURM_ERROR;
		}
		slurm_conf_get_addr(name, &step_layout->node_addr[i]);
							
		debug2("host %d = %s", i, name);
		free(name);
		cpus[i] = cpus_per_node[cpu_inx];
		
		if ((++cpu_cnt) >= cpu_count_reps[cpu_inx]) {
			/* move to next record */
			cpu_inx++;
			cpu_cnt = 0;
		}
	}
	hostlist_destroy(hl);
	
        if ((task_dist == SLURM_DIST_CYCLIC) ||
            (task_dist == SLURM_DIST_CYCLIC_CYCLIC) ||
            (task_dist == SLURM_DIST_CYCLIC_BLOCK))
		return _task_layout_cyclic(step_layout, cpus);
#ifndef HAVE_FRONT_END
	else if(task_dist == SLURM_DIST_ARBITRARY)
		return _task_layout_hostfile(step_layout, arbitrary_nodes);
#endif
        else if(task_dist == SLURM_DIST_PLANE)
                return _task_layout_plane(step_layout, cpus);
	else
		return _task_layout_block(step_layout, cpus);
}

#ifndef HAVE_FRONT_END
/* use specific set run tasks on each host listed in hostfile
 * XXX: Need to handle over-subscribe.
 */
static int _task_layout_hostfile(slurm_step_layout_t *step_layout,
				 const char *arbitrary_nodes)
{
	int i=0, j, taskid = 0, task_cnt=0;
	hostlist_iterator_t itr = NULL, itr_task = NULL;
	char *host = NULL;
	char *host_task = NULL;
	hostlist_t job_alloc_hosts = NULL;
	hostlist_t step_alloc_hosts = NULL;
	
	debug2("job list is %s", step_layout->node_list);
	job_alloc_hosts = hostlist_create(step_layout->node_list);
	itr = hostlist_iterator_create(job_alloc_hosts);
	if(!arbitrary_nodes) {
		error("no hostlist given for arbitrary dist");
		return SLURM_ERROR;
	}
		
	debug2("list is %s", arbitrary_nodes);
	step_alloc_hosts = hostlist_create(arbitrary_nodes);
	if(hostlist_count(step_alloc_hosts) != step_layout->task_cnt) {
		error("Asked for %d tasks have %d in the nodelist. "
		      "Check your nodelist",
		      step_layout->task_cnt, 
		      hostlist_count(step_alloc_hosts));
		return SLURM_ERROR;
	}
	itr_task = hostlist_iterator_create(step_alloc_hosts);
	while((host = hostlist_next(itr))) {
		step_layout->tasks[i] = 0;
		while((host_task = hostlist_next(itr_task))) {
			if(!strcmp(host, host_task)) {
				step_layout->tasks[i]++;
				task_cnt++;
			}
			free(host_task);
			if(task_cnt >= step_layout->task_cnt)
				break;			
		}
		debug3("%s got %d tasks\n",
		       host,
		       step_layout->tasks[i]);
		if(step_layout->tasks[i] == 0)
			goto reset_hosts;
		step_layout->tids[i] = xmalloc(sizeof(uint32_t) 
					       * step_layout->tasks[i]);
		taskid = 0;
		j = 0;
		hostlist_iterator_reset(itr_task);
		while((host_task = hostlist_next(itr_task))) {
			if(!strcmp(host, host_task)) {
				step_layout->tids[i][j] = taskid;
				j++;
			}
			taskid++;
			free(host_task);
			if(j >= step_layout->tasks[i])
				break;
		}
		i++;
	reset_hosts:
		hostlist_iterator_reset(itr_task);	
		free(host);
		if(i > step_layout->task_cnt)
			break;
	}
	hostlist_iterator_destroy(itr);
	hostlist_iterator_destroy(itr_task);
	hostlist_destroy(job_alloc_hosts);
	hostlist_destroy(step_alloc_hosts);
	if(task_cnt != step_layout->task_cnt) {
		error("Asked for %d tasks but placed %d. Check your nodelist",
		      step_layout->task_cnt, task_cnt);
		return SLURM_ERROR;
	}
		
	return SLURM_SUCCESS;
}
#endif

/* to effectively deal with heterogeneous nodes, we fake a cyclic
 * distribution to figure out how many tasks go on each node and
 * then make those assignments in a block fashion */
static int _task_layout_block(slurm_step_layout_t *step_layout, uint32_t *cpus)
{
	int i, j, taskid = 0;
	bool over_subscribe = false;

	/* figure out how many tasks go to each node */
	for (j=0; (taskid<step_layout->task_cnt); j++) {   /* cycle counter */
		bool space_remaining = false;
		for (i=0; ((i<step_layout->node_cnt)
			   && (taskid<step_layout->task_cnt)); i++) {
			if ((j<cpus[i]) || over_subscribe) {
				taskid++;
				step_layout->tasks[i]++;
				if ((j+1) < cpus[i])
					space_remaining = true;
			}
		}
		if (!space_remaining)
			over_subscribe = true;
	}

	/* now distribute the tasks */
	taskid = 0;
	for (i=0; i < step_layout->node_cnt; i++) {
		step_layout->tids[i] = xmalloc(sizeof(uint32_t) 
					       * step_layout->tasks[i]);
		if (step_layout->tids[i] == NULL) {
			slurm_seterrno(ENOMEM);
			return SLURM_ERROR;
		}
		for (j=0; j<step_layout->tasks[i]; j++) {
			step_layout->tids[i][j] = taskid;
			taskid++;
		}
	}
	return SLURM_SUCCESS;
}


/* distribute tasks across available nodes: allocate tasks to nodes
 * in a cyclic fashion using available processors. once all available
 * processors are allocated, continue to allocate task over-subscribing
 * nodes as needed. for example
 * cpus per node        4  2  4  2
 *                     -- -- -- --
 * task distribution:   0  1  2  3
 *                      4  5  6  7
 *                      8     9
 *                     10    11     all processors allocated now
 *                     12 13 14 15  etc.
 */
static int _task_layout_cyclic(slurm_step_layout_t *step_layout, 
			       uint32_t *cpus)
{
	int i, j, taskid = 0;
	bool over_subscribe = false;

	for (i=0; i<step_layout->node_cnt; i++) {
		step_layout->tids[i] = xmalloc(sizeof(uint32_t) 
					       * step_layout->task_cnt);
		if (step_layout->tids[i] == NULL) {
			slurm_seterrno(ENOMEM);
			return SLURM_ERROR;
		}
	}
	for (j=0; taskid<step_layout->task_cnt; j++) {   /* cycle counter */
		bool space_remaining = false;
		for (i=0; ((i<step_layout->node_cnt) 
			   && (taskid<step_layout->task_cnt)); i++) {
			if ((j<cpus[i]) || over_subscribe) {
				step_layout->tids[i][step_layout->tasks[i]] = 
					taskid;
				taskid++;
				step_layout->tasks[i]++;
				if ((j+1) < cpus[i])
					space_remaining = true;
			}
		}
		if (!space_remaining)
			over_subscribe = true;
	}
	return SLURM_SUCCESS;
}


/* 
 * Compute the number of tasks per node for the plane 
 * distribution given a plane size of "plane_size".
 * The plane distribution does not do any workload balancing and 
 * just use the user specified blocksize: "plane_size".
 * This distribution does not take the hardware (number of CPUs 
 * per node) into account when computing the number of tasks per 
 * hosts.
 *
 */
uint32_t *task_count_layout_plane(const uint32_t node_cnt, 
				  const uint32_t num_tasks,
				  const uint32_t plane_size)
{
	int i, left = 0;
	uint32_t *ntask = NULL;
	int tasks_all;
	int planes_per_host;

	ntask = (uint32_t *) xmalloc(sizeof(uint32_t *) * node_cnt);
	if (ntask == NULL) {
		slurm_seterrno(ENOMEM);
		return NULL;
	}

	tasks_all = node_cnt*plane_size;
	planes_per_host = num_tasks/tasks_all;

	for(i = 0; i <node_cnt; i++) {
		ntask[i] = planes_per_host*plane_size;
	}

	left = num_tasks - (node_cnt*(planes_per_host*plane_size));
	if(left > 0) {
		for (i = 0; i < node_cnt; i++) {
			if (left <= 0)
				continue;
			if (left < plane_size) {
				ntask[i] += left;
				info("I ntask[%d]: %d", i, ntask[i]);
			} else {
				ntask[i] += plane_size;
				info("II ntask[%d]: %d", i, ntask[i]);
			}
			left -= plane_size;
		}
	}

	return ntask;
}

/* 
 * The plane distribution results in a block cyclic of block size "
 * plane_size". 
 * The plane distribution does not do any workload balancing and 
 * just use the user specified blocksize: "plane_size".
 * This distribution does not take the hardware (number of CPUs 
 * per node) into account when computing the number of tasks per 
 * hosts.
 *
 */
static int _task_layout_plane(slurm_step_layout_t *step_layout,
			       uint32_t *cpus)
{
	int i, j, taskid = 0;
	uint32_t *temp_tasks = NULL;

	debug3("_task_layout_plane plane_size %d ", step_layout->plane_size);

	if(step_layout->plane_size <= 0)
	        return SLURM_ERROR;

	for (i=0; i<step_layout->node_cnt; i++) {
		step_layout->tids[i] = xmalloc(sizeof(int) * step_layout->task_cnt);
		if (step_layout->tids[i] == NULL) {
			return SLURM_ERROR;
		}
	}

	temp_tasks = task_count_layout_plane(step_layout->node_cnt, 
					     step_layout->task_cnt,
					     step_layout->plane_size);

	for(i=0; i < step_layout->node_cnt; i++)
		step_layout->tasks[i]= temp_tasks[i];
	xfree(temp_tasks);

	info("node_cnt %d task_cnt %d plane_size %d",
	     step_layout->node_cnt, step_layout->task_cnt, 
	     step_layout->plane_size);
	for(i = 0; i <step_layout->node_cnt; i++) {
		info("tasks[%d]: %d", i, step_layout->tasks[i]);
	}

	if(step_layout->tasks == NULL)
		return SLURM_ERROR;

	taskid = 0;
	for(i = 0; i <step_layout->node_cnt; i++) {
		for(j = 0; j < step_layout->tasks[i]; j++) {
			step_layout->tids[i][j] = taskid++;
		}
	}
	if(taskid != step_layout->task_cnt) {
		error("_task_layout_plane: Mismatch in task count (%d != %d) ", 
		      taskid, step_layout->task_cnt);
		return SLURM_ERROR;
	}
	
#if(0)
	/* debugging only remove */
	for (i=0; i < step_layout->node_cnt; i++) {
		info ("Host %d _plane_ # of tasks %d", i, step_layout->tasks[i]);
		for (j=0; j<step_layout->tasks[i]; j++) {
			info ("Host %d _plane_ taskid %d task %d", i, j, step_layout->tids[i][j]);
		}
	}
#endif	  
	
	return SLURM_SUCCESS;
}
=======
/*****************************************************************************\
 *  slurm_step_layout.c - functions to distribute tasks over nodes.
 *  $Id$
 *****************************************************************************
 *
 *  Copyright (C) 2005 Hewlett-Packard Development Company, L.P.
 *  Written by Chris Holmes, <cholmes@hp.com>, who borrowed heavily
 *  from other parts of SLURM.
 *  LLNL-CODE-402394.
 *  
 *  This file is part of SLURM, a resource management program.
 *  For details, see <http://www.llnl.gov/linux/slurm/>.
 *  
 *  SLURM is free software; you can redistribute it and/or modify it under
 *  the terms of the GNU General Public License as published by the Free
 *  Software Foundation; either version 2 of the License, or (at your option)
 *  any later version.
 *  
 *  SLURM is distributed in the hope that it will be useful, but WITHOUT ANY
 *  WARRANTY; without even the implied warranty of MERCHANTABILITY or FITNESS
 *  FOR A PARTICULAR PURPOSE.  See the GNU General Public License for more
 *  details.
 *  
 *  You should have received a copy of the GNU General Public License along
 *  with SLURM; if not, write to the Free Software Foundation, Inc.,
 *  59 Temple Place, Suite 330, Boston, MA  02111-1307  USA.
 *
 *  This file is patterned after hostlist.c, written by Mark Grondona and
 *  Copyright (C) 2002 The Regents of the University of California.
\*****************************************************************************/

#ifdef HAVE_CONFIG_H
#  include "config.h"
#  if HAVE_STRING_H
#    include <string.h>
#  endif
#else                /* !HAVE_CONFIG_H */
#  include <string.h>
#endif                /* HAVE_CONFIG_H */


#include <slurm/slurm.h>

#include <stdlib.h>

#include <slurm/slurm_errno.h>

#include "src/common/slurm_step_layout.h"
#include "src/common/log.h"
#include "src/common/xmalloc.h"
#include "src/common/xstring.h"
#include "src/common/read_config.h"
#include "src/common/slurm_protocol_api.h"

/* build maps for task layout on nodes */
static int _init_task_layout(slurm_step_layout_t *step_layout, 
			     const char *arbitrary_nodes, 
			     uint16_t *cpus_per_node, uint32_t *cpu_count_reps,
			     uint16_t task_dist, uint16_t plane_size);

static int _task_layout_block(slurm_step_layout_t *step_layout, 
			      uint16_t *cpus);
static int _task_layout_cyclic(slurm_step_layout_t *step_layout, 
			       uint16_t *cpus);
static int _task_layout_plane(slurm_step_layout_t *step_layout,
			       uint16_t *cpus);
#ifndef HAVE_FRONT_END
static int _task_layout_hostfile(slurm_step_layout_t *step_layout,
				 const char *arbitrary_nodes);
#endif



/* 
 * slurm_step_layout_create - determine how many tasks of a job will be 
 *                    run on each node. Distribution is influenced 
 *                    by number of cpus on each host. 
 * IN tlist - hostlist corresponding to task layout
 * IN cpus_per_node - cpus per node
 * IN cpu_count_reps - how many nodes have same cpu count
 * IN num_hosts - number of hosts we have 
 * IN num_tasks - number of tasks to distribute across these cpus
 * IN task_dist - type of distribution we are using 
 * IN plane_size - plane size (only needed for the plane distribution)
 * RET a pointer to an slurm_step_layout_t structure
 * NOTE: allocates memory that should be xfreed by caller
 */
slurm_step_layout_t *slurm_step_layout_create(
	const char *tlist,
	uint16_t *cpus_per_node, uint32_t *cpu_count_reps, 
	uint32_t num_hosts, 
	uint32_t num_tasks,
	uint16_t task_dist,
	uint16_t plane_size)
{
	char *arbitrary_nodes = NULL;
	slurm_step_layout_t *step_layout = 
		xmalloc(sizeof(slurm_step_layout_t));
		
	if(task_dist == SLURM_DIST_ARBITRARY) {
		hostlist_t hl = NULL;
		char buf[65536];
		/* set the node list for the task layout later if user
		   supplied could be different that the job allocation */
		arbitrary_nodes = xstrdup(tlist);
		hl = hostlist_create(tlist);
		hostlist_uniq(hl);
		hostlist_ranged_string(hl, sizeof(buf), buf);
		num_hosts = hostlist_count(hl);
		hostlist_destroy(hl);
		step_layout->node_list = xstrdup(buf);
	} else {
		step_layout->node_list = xstrdup(tlist);
	}
			
	step_layout->task_cnt  = num_tasks;
	
#ifdef HAVE_FRONT_END	/* Limited job step support */
	/* All jobs execute through front-end on Blue Gene.
	 * Normally we would not permit execution of job steps,
	 * but can fake it by just allocating all tasks to
	 * one of the allocated nodes. */
	step_layout->node_cnt    = 1;
#else
	step_layout->node_cnt  = num_hosts;
#endif

	if(_init_task_layout(step_layout, arbitrary_nodes, 
			     cpus_per_node, cpu_count_reps, 
			     task_dist, plane_size) 
	   != SLURM_SUCCESS) {
		slurm_step_layout_destroy(step_layout);
		step_layout = NULL;
	}
	xfree(arbitrary_nodes);
	return step_layout;
}

/* 
 * fake_slurm_step_layout_create - used when you don't allocate a job from the
 *                    controller does not set up anything 
 *                    that should really be used with a switch. 
 *                    Or to really lay out tasks any any certain fashion. 
 * IN tlist - hostlist corresponding to task layout
 * IN cpus_per_node - cpus per node NULL if no allocation
 * IN cpu_count_reps - how many nodes have same cpu count NULL if no allocation
 * IN node_cnt - number of nodes we have 
 * IN task_cnt - number of tasks to distribute across these cpus 0 
 *               if using cpus_per_node
 * RET a pointer to an slurm_step_layout_t structure
 * NOTE: allocates memory that should be xfreed by caller
 */
slurm_step_layout_t *fake_slurm_step_layout_create(
	const char *tlist,
	uint16_t *cpus_per_node, 
	uint32_t *cpu_count_reps,
	uint32_t node_cnt, 
	uint32_t task_cnt) 
{
	uint32_t cpn = 1;
	int cpu_cnt = 0, cpu_inx = 0, i, j;
/* 	char *name = NULL; */
	hostlist_t hl = NULL;
	slurm_step_layout_t *step_layout = 
		xmalloc(sizeof(slurm_step_layout_t));

	if((node_cnt <= 0) || (task_cnt <= 0 && !cpus_per_node) || !tlist) {
		error("there is a problem with your fake_step_layout request\n"
		      "node_cnt = %u, task_cnt = %u, tlist = %s",
		      node_cnt, task_cnt, tlist);
		xfree(step_layout);
		return NULL;
	}

	hl = hostlist_create(tlist);
	/* make out how many cpus there are on each node */
	if(task_cnt > 0)
		cpn = (task_cnt + node_cnt - 1) / node_cnt;
	
	step_layout = xmalloc(sizeof(slurm_step_layout_t));
	step_layout->node_list = xstrdup(tlist);
	step_layout->node_cnt = node_cnt;
	step_layout->tasks = xmalloc(sizeof(uint16_t) * node_cnt);
	step_layout->tids  = xmalloc(sizeof(uint32_t *) * node_cnt);
/* 	step_layout->node_addr =  */
/* 		xmalloc(sizeof(slurm_addr) * node_cnt); */

	step_layout->task_cnt = 0;
	for (i=0; i<step_layout->node_cnt; i++) {
		if(cpus_per_node && cpu_count_reps) {
			step_layout->tasks[i] = cpus_per_node[cpu_inx];
			step_layout->tids[i] = xmalloc(sizeof(uint32_t) * 
						       step_layout->tasks[i]);
			
			for (j=0; j<step_layout->tasks[i]; j++) 
				step_layout->tids[i][j] = 
					step_layout->task_cnt++;
						
			if ((++cpu_cnt) >= cpu_count_reps[cpu_inx]) {
				/* move to next record */
				cpu_inx++;
				cpu_cnt = 0;
			}
		} else {
			if(step_layout->task_cnt >= task_cnt) {
				step_layout->tasks[i] = 0;
				step_layout->tids[i] = NULL;
			} else {
				step_layout->tasks[i] = cpn;
				step_layout->tids[i] = 
					xmalloc(sizeof(uint32_t) * cpn);
			
				for (j=0; j<cpn; j++) {
					step_layout->tids[i][j] = 
						step_layout->task_cnt++;
					if(step_layout->task_cnt >= task_cnt) {
						step_layout->tasks[i] = j + 1;
						break;
					}
				}
			}
		}
/* 		name = hostlist_shift(hl); */
/* 		if(!name) { */
/* 			error("fake_slurm_step_layout_create: " */
/* 			      "We don't have the correct nodelist."); */
/* 			goto error;			       */
/* 		} */
/* 		if(slurm_conf_get_addr(name, &step_layout->node_addr[i]) ==  */
/* 		   SLURM_ERROR) { */
/* 			error("fake_slurm_step_layout_create: " */
/* 			      "we didn't get an addr for host %s.", name); */
				
/* 		} */
/* 		free(name); */
	}
	hostlist_destroy(hl);
	return step_layout;
/* error: */
/* 	hostlist_destroy(hl); */
/* 	slurm_step_layout_destroy(step_layout); */
/* 	return NULL; */
}



/* copys structure for step layout */
extern slurm_step_layout_t *slurm_step_layout_copy(
	slurm_step_layout_t *step_layout)
{
	slurm_step_layout_t *layout;
	int i=0;
	if(!step_layout) 
		return NULL;

	layout = xmalloc(sizeof(slurm_step_layout_t));
	layout->node_list = xstrdup(step_layout->node_list);
	layout->node_cnt = step_layout->node_cnt;
	layout->task_cnt = step_layout->task_cnt;
	
/* 	layout->node_addr = xmalloc(sizeof(slurm_addr) * layout->node_cnt); */
/* 	memcpy(layout->node_addr, step_layout->node_addr,  */
/* 	       (sizeof(slurm_addr) * layout->node_cnt)); */

	layout->tasks = xmalloc(sizeof(uint16_t) * layout->node_cnt);
	memcpy(layout->tasks, step_layout->tasks, 
	       (sizeof(uint16_t) * layout->node_cnt));

	layout->tids  = xmalloc(sizeof(uint32_t *) * layout->node_cnt);
	for (i=0; i<layout->node_cnt; i++) {
		layout->tids[i] = xmalloc(sizeof(uint32_t) * layout->tasks[i]);
		memcpy(layout->tids[i], step_layout->tids[i], 
		       (sizeof(uint32_t) * layout->tasks[i]));
	}
			
	return layout;
}

extern void pack_slurm_step_layout(slurm_step_layout_t *step_layout, 
				   Buf buffer)
{
	uint16_t i = 0;
	if(step_layout)
		i=1;
		
	pack16(i, buffer);	
	if(!i)
		return;
	packstr(step_layout->node_list, buffer);
	pack32(step_layout->node_cnt, buffer);
	pack32(step_layout->task_cnt, buffer);
/* 	slurm_pack_slurm_addr_array(step_layout->node_addr,  */
/* 				    step_layout->node_cnt, buffer); */

	for(i=0; i<step_layout->node_cnt; i++) {
		pack32_array(step_layout->tids[i], step_layout->tasks[i], 
			     buffer);
	}
}

extern int unpack_slurm_step_layout(slurm_step_layout_t **layout, Buf buffer)
{
	uint16_t uint16_tmp;
	uint32_t num_tids, uint32_tmp;
	slurm_step_layout_t *step_layout = NULL;
	int i;
	
	safe_unpack16(&uint16_tmp, buffer);	
	if(!uint16_tmp)
		return SLURM_SUCCESS;

	step_layout = xmalloc(sizeof(slurm_step_layout_t));
	*layout = step_layout;

	step_layout->node_list = NULL;
	step_layout->node_cnt = 0;
	step_layout->tids = NULL;
	step_layout->tasks = NULL;
	safe_unpackstr_xmalloc(&step_layout->node_list, &uint32_tmp, buffer);
	safe_unpack32(&step_layout->node_cnt, buffer);
	safe_unpack32(&step_layout->task_cnt, buffer);
	
/* 	if (slurm_unpack_slurm_addr_array(&(step_layout->node_addr),  */
/* 					  &uint32_tmp, buffer)) */
/* 		goto unpack_error; */
/* 	if (uint32_tmp != step_layout->node_cnt) */
/* 		goto unpack_error; */
	
	step_layout->tasks = xmalloc(sizeof(uint32_t) * step_layout->node_cnt);
	step_layout->tids = xmalloc(sizeof(uint32_t *) 
				    * step_layout->node_cnt);
	for(i = 0; i < step_layout->node_cnt; i++) {
		safe_unpack32_array(&(step_layout->tids[i]), 
				    &num_tids,
				    buffer);
		step_layout->tasks[i] = num_tids;
	}
				
	return SLURM_SUCCESS;

unpack_error:
	slurm_step_layout_destroy(step_layout);
	*layout = NULL;
	return SLURM_ERROR;
}

/* destroys structure for step layout */
extern int slurm_step_layout_destroy(slurm_step_layout_t *step_layout)
{
	int i=0;
	if(step_layout) {
		xfree(step_layout->node_list);
/* 		xfree(step_layout->node_addr); */
		xfree(step_layout->tasks);
		for (i = 0; i < step_layout->node_cnt; i++) {
			xfree(step_layout->tids[i]);
		}
		xfree(step_layout->tids);
		
		xfree(step_layout);
	}
		
	return SLURM_SUCCESS;
}

int slurm_step_layout_host_id (slurm_step_layout_t *s, int taskid)
{
	int i, j;
	if (taskid > s->task_cnt - 1)
		return SLURM_ERROR;
	for (i=0; i < s->node_cnt; i++) 
		for (j=0; j<s->tasks[i]; j++) 
			if(s->tids[i][j] == taskid)
				return i;

	return SLURM_ERROR;
}

char *slurm_step_layout_host_name (slurm_step_layout_t *s, int taskid)
{
	int hostid = slurm_step_layout_host_id (s, taskid);
	
	if (hostid < 0)
		return NULL;
	
	return nodelist_nth_host(s->node_list, hostid);
}

/* build maps for task layout on nodes */
static int _init_task_layout(slurm_step_layout_t *step_layout,
			     const char *arbitrary_nodes,
			     uint16_t *cpus_per_node, uint32_t *cpu_count_reps,
			     uint16_t task_dist, uint16_t plane_size)
{
	int cpu_cnt = 0, cpu_inx = 0, i;
	hostlist_t hl = NULL;
/* 	char *name = NULL; */
	uint16_t cpus[step_layout->node_cnt];

	if (step_layout->node_cnt == 0)
		return SLURM_ERROR;
	if (step_layout->tasks)	/* layout already completed */
		return SLURM_SUCCESS;
	
	step_layout->plane_size = plane_size;

	step_layout->tasks = xmalloc(sizeof(uint16_t) 
				     * step_layout->node_cnt);
	step_layout->tids  = xmalloc(sizeof(uint32_t *) 
				     * step_layout->node_cnt);

	hl = hostlist_create(step_layout->node_list);
	/* make sure the number of nodes we think we have 
	 * is the correct number */
	i = hostlist_count(hl);
	if(step_layout->node_cnt > i)
		step_layout->node_cnt = i;
	debug("laying out the %u tasks on %u hosts %s\n", 
	      step_layout->task_cnt, step_layout->node_cnt,
	      step_layout->node_list);
	if(step_layout->node_cnt < 1) {
		error("no hostlist given can't layout tasks");
		hostlist_destroy(hl);
		return SLURM_ERROR;
	}
	
	for (i=0; i<step_layout->node_cnt; i++) {
/* 		name = hostlist_shift(hl); */
/* 		if(!name) { */
/* 			error("hostlist incomplete for this job request"); */
/* 			hostlist_destroy(hl); */
/* 			return SLURM_ERROR; */
/* 		} */							
/* 		debug2("host %d = %s", i, name); */
/* 		free(name); */
		cpus[i] = cpus_per_node[cpu_inx];
		//info("got %d cpus", cpus[i]);
		if ((++cpu_cnt) >= cpu_count_reps[cpu_inx]) {
			/* move to next record */
			cpu_inx++;
			cpu_cnt = 0;
		}
	}
	hostlist_destroy(hl);
	
        if ((task_dist == SLURM_DIST_CYCLIC) ||
            (task_dist == SLURM_DIST_CYCLIC_CYCLIC) ||
            (task_dist == SLURM_DIST_CYCLIC_BLOCK))
		return _task_layout_cyclic(step_layout, cpus);
#ifndef HAVE_FRONT_END
	else if(task_dist == SLURM_DIST_ARBITRARY)
		return _task_layout_hostfile(step_layout, arbitrary_nodes);
#endif
        else if(task_dist == SLURM_DIST_PLANE)
                return _task_layout_plane(step_layout, cpus);
	else
		return _task_layout_block(step_layout, cpus);
}

#ifndef HAVE_FRONT_END
/* use specific set run tasks on each host listed in hostfile
 * XXX: Need to handle over-subscribe.
 */
static int _task_layout_hostfile(slurm_step_layout_t *step_layout,
				 const char *arbitrary_nodes)
{
	int i=0, j, taskid = 0, task_cnt=0;
	hostlist_iterator_t itr = NULL, itr_task = NULL;
	char *host = NULL;
	char *host_task = NULL;
	hostlist_t job_alloc_hosts = NULL;
	hostlist_t step_alloc_hosts = NULL;
	
	debug2("job list is %s", step_layout->node_list);
	job_alloc_hosts = hostlist_create(step_layout->node_list);
	itr = hostlist_iterator_create(job_alloc_hosts);
	if(!arbitrary_nodes) {
		error("no hostlist given for arbitrary dist");
		return SLURM_ERROR;
	}
		
	debug2("list is %s", arbitrary_nodes);
	step_alloc_hosts = hostlist_create(arbitrary_nodes);
	if(hostlist_count(step_alloc_hosts) != step_layout->task_cnt) {
		error("Asked for %u tasks have %d in the nodelist."
		      "Check your nodelist",
		      step_layout->task_cnt, 
		      hostlist_count(step_alloc_hosts));
		return SLURM_ERROR;
	}
	itr_task = hostlist_iterator_create(step_alloc_hosts);
	while((host = hostlist_next(itr))) {
		step_layout->tasks[i] = 0;
		while((host_task = hostlist_next(itr_task))) {
			if(!strcmp(host, host_task)) {
				step_layout->tasks[i]++;
				task_cnt++;
			}
			free(host_task);
			if(task_cnt >= step_layout->task_cnt)
				break;			
		}
		debug3("%s got %u tasks\n",
		       host,
		       step_layout->tasks[i]);
		if(step_layout->tasks[i] == 0)
			goto reset_hosts;
		step_layout->tids[i] = xmalloc(sizeof(uint32_t) 
					       * step_layout->tasks[i]);
		taskid = 0;
		j = 0;
		hostlist_iterator_reset(itr_task);
		while((host_task = hostlist_next(itr_task))) {
			if(!strcmp(host, host_task)) {
				step_layout->tids[i][j] = taskid;
				j++;
			}
			taskid++;
			free(host_task);
			if(j >= step_layout->tasks[i])
				break;
		}
		i++;
	reset_hosts:
		hostlist_iterator_reset(itr_task);	
		free(host);
		if(i > step_layout->task_cnt)
			break;
	}
	hostlist_iterator_destroy(itr);
	hostlist_iterator_destroy(itr_task);
	hostlist_destroy(job_alloc_hosts);
	hostlist_destroy(step_alloc_hosts);
	if(task_cnt != step_layout->task_cnt) {
		error("Asked for %u tasks but placed %d. Check your nodelist",
		      step_layout->task_cnt, task_cnt);
		return SLURM_ERROR;
	}
		
	return SLURM_SUCCESS;
}
#endif

/* to effectively deal with heterogeneous nodes, we fake a cyclic
 * distribution to figure out how many tasks go on each node and
 * then make those assignments in a block fashion */
static int _task_layout_block(slurm_step_layout_t *step_layout, uint16_t *cpus)
{
	int i, j, taskid = 0;
	bool over_subscribe = false;

	/* figure out how many tasks go to each node */
	for (j=0; (taskid<step_layout->task_cnt); j++) {   /* cycle counter */
		bool space_remaining = false;
		for (i=0; ((i<step_layout->node_cnt)
			   && (taskid<step_layout->task_cnt)); i++) {
			if ((j<cpus[i]) || over_subscribe) {
				taskid++;
				step_layout->tasks[i]++;
				if ((j+1) < cpus[i])
					space_remaining = true;
			}
		}
		if (!space_remaining)
			over_subscribe = true;
	}

	/* now distribute the tasks */
	taskid = 0;
	for (i=0; i < step_layout->node_cnt; i++) {
		step_layout->tids[i] = xmalloc(sizeof(uint32_t) 
					       * step_layout->tasks[i]);
		for (j=0; j<step_layout->tasks[i]; j++) {
			step_layout->tids[i][j] = taskid;
			taskid++;
		}
	}
	return SLURM_SUCCESS;
}


/* distribute tasks across available nodes: allocate tasks to nodes
 * in a cyclic fashion using available processors. once all available
 * processors are allocated, continue to allocate task over-subscribing
 * nodes as needed. for example
 * cpus per node        4  2  4  2
 *                     -- -- -- --
 * task distribution:   0  1  2  3
 *                      4  5  6  7
 *                      8     9
 *                     10    11     all processors allocated now
 *                     12 13 14 15  etc.
 */
static int _task_layout_cyclic(slurm_step_layout_t *step_layout, 
			       uint16_t *cpus)
{
	int i, j, taskid = 0;
	bool over_subscribe = false;

	for (i=0; i<step_layout->node_cnt; i++) {
		step_layout->tids[i] = xmalloc(sizeof(uint32_t) 
					       * step_layout->task_cnt);
	}
	for (j=0; taskid<step_layout->task_cnt; j++) {   /* cycle counter */
		bool space_remaining = false;
		for (i=0; ((i<step_layout->node_cnt) 
			   && (taskid<step_layout->task_cnt)); i++) {
			if ((j<cpus[i]) || over_subscribe) {
				step_layout->tids[i][step_layout->tasks[i]] = 
					taskid;
				taskid++;
				step_layout->tasks[i]++;
				if ((j+1) < cpus[i])
					space_remaining = true;
			}
		}
		if (!space_remaining)
			over_subscribe = true;
	}
	return SLURM_SUCCESS;
}


/* 
 * The plane distribution results in a block cyclic of block size
 * "plane_size". 
 * The plane distribution does not do any workload balancing and 
 * just use the user specified blocksize: "plane_size".
 * This distribution does not take the hardware (number of CPUs 
 * per node) into account when computing the number of tasks per 
 * hosts.
 * For example:
 *	plane_size = 2
 *          node       Node0 Node1
 *                     -- -- -- --
 * task distribution:   0  1  2  3
 *                      4  5  6  7
 *                      8  9 10 11
 *                     12 13 14 15  etc.
 */
static int _task_layout_plane(slurm_step_layout_t *step_layout,
			       uint16_t *cpus)
{
	int i, j, k, taskid = 0;

	debug3("_task_layout_plane plane_size %u node_cnt %u task_cnt %u",
		step_layout->plane_size,
		step_layout->node_cnt, step_layout->task_cnt);

	if (step_layout->plane_size <= 0)
	        return SLURM_ERROR;

	if (step_layout->tasks == NULL)
		return SLURM_ERROR;

	for (i=0; i<step_layout->node_cnt; i++) {
		step_layout->tids[i] = xmalloc(sizeof(uint32_t)
						* step_layout->task_cnt);
	}

	taskid = 0;
	for (j=0; taskid<step_layout->task_cnt; j++) {   /* cycle counter */
		for (i=0; ((i<step_layout->node_cnt) 
			   && (taskid<step_layout->task_cnt)); i++) {
			/* assign a block of 'plane_size' tasks to this node */
			for (k=0; ((k<step_layout->plane_size)
				   && (taskid<step_layout->task_cnt)); k++) {
				step_layout->tids[i][step_layout->tasks[i]] = 
					taskid;
				taskid++;
				step_layout->tasks[i]++;
			}
		}
	}

	if (taskid != step_layout->task_cnt) {
		error("_task_layout_plane: Mismatch in task count (%d != %d) ", 
		      taskid, step_layout->task_cnt);
		return SLURM_ERROR;
	}

#if(0)
	/* debugging only */
	for (i=0; i < step_layout->node_cnt; i++) {
		info("tasks[%d]: %u", i, step_layout->tasks[i]);
	}
	
	for (i=0; i < step_layout->node_cnt; i++) {
		info ("Host %d _plane_ # of tasks %u", i, step_layout->tasks[i]);
		for (j=0; j<step_layout->tasks[i]; j++) {
			info ("Host %d _plane_ localid %d taskid %u", 
			      i, j, step_layout->tids[i][j]);
		}
	}
#endif	  
	
	return SLURM_SUCCESS;
}
>>>>>>> a23ccbf6
<|MERGE_RESOLUTION|>--- conflicted
+++ resolved
@@ -1,764 +1,3 @@
-<<<<<<< HEAD
-/*****************************************************************************\
- *  slurm_step_layout.c - functions to distribute tasks over nodes.
- *  $Id: slurm_step_layout.c,v 1.7 2006/09/08 15:59:11 palermo Exp $
- *****************************************************************************
- *
- *  Copyright (C) 2005 Hewlett-Packard Development Company, L.P.
- *  Written by Chris Holmes, <cholmes@hp.com>, who borrowed heavily
- *  from other parts of SLURM.
- *  UCRL-CODE-217948.
- *  
- *  This file is part of SLURM, a resource management program.
- *  For details, see <http://www.llnl.gov/linux/slurm/>.
- *  
- *  SLURM is free software; you can redistribute it and/or modify it under
- *  the terms of the GNU General Public License as published by the Free
- *  Software Foundation; either version 2 of the License, or (at your option)
- *  any later version.
- *  
- *  SLURM is distributed in the hope that it will be useful, but WITHOUT ANY
- *  WARRANTY; without even the implied warranty of MERCHANTABILITY or FITNESS
- *  FOR A PARTICULAR PURPOSE.  See the GNU General Public License for more
- *  details.
- *  
- *  You should have received a copy of the GNU General Public License along
- *  with SLURM; if not, write to the Free Software Foundation, Inc.,
- *  59 Temple Place, Suite 330, Boston, MA  02111-1307  USA.
- *
- *  This file is patterned after hostlist.c, written by Mark Grondona and
- *  Copyright (C) 2002 The Regents of the University of California.
-\*****************************************************************************/
-
-#ifdef HAVE_CONFIG_H
-#  include "config.h"
-#  if HAVE_STRING_H
-#    include <string.h>
-#  endif
-#else                /* !HAVE_CONFIG_H */
-#  include <string.h>
-#endif                /* HAVE_CONFIG_H */
-
-
-#include <slurm/slurm.h>
-
-#include <stdlib.h>
-
-#include <slurm/slurm_errno.h>
-
-#include "src/common/slurm_step_layout.h"
-#include "src/common/log.h"
-#include "src/common/xmalloc.h"
-#include "src/common/xstring.h"
-#include "src/common/read_config.h"
-#include "src/common/slurm_protocol_api.h"
-
-/* build maps for task layout on nodes */
-static int _init_task_layout(slurm_step_layout_t *step_layout, 
-			     const char *arbitrary_nodes, 
-			     uint32_t *cpus_per_node, uint32_t *cpu_count_reps,
-			     uint16_t task_dist, uint32_t plane_size);
-
-static int _task_layout_block(slurm_step_layout_t *step_layout, 
-			      uint32_t *cpus);
-static int _task_layout_cyclic(slurm_step_layout_t *step_layout, 
-			       uint32_t *cpus);
-static int _task_layout_plane(slurm_step_layout_t *step_layout,
-			       uint32_t *cpus);
-#ifndef HAVE_FRONT_END
-static int _task_layout_hostfile(slurm_step_layout_t *step_layout,
-				 const char *arbitrary_nodes);
-#endif
-
-
-
-/* 
- * slurm_step_layout_create - determine how many tasks of a job will be 
- *                    run on each node. Distribution is influenced 
- *                    by number of cpus on each host. 
- * IN tlist - hostlist corresponding to task layout
- * IN cpus_per_node - cpus per node
- * IN cpu_count_reps - how many nodes have same cpu count
- * IN num_hosts - number of hosts we have 
- * IN num_tasks - number of tasks to distribute across these cpus
- * IN task_dist - type of distribution we are using 
- * IN plane_size - plane size (only needed for the plane distribution)
- * RET a pointer to an slurm_step_layout_t structure
- * NOTE: allocates memory that should be xfreed by caller
- */
-slurm_step_layout_t *slurm_step_layout_create(
-	const char *tlist,
-	uint32_t *cpus_per_node, uint32_t *cpu_count_reps, 
-	uint16_t num_hosts, 
-	uint32_t num_tasks,
-	uint16_t task_dist,
-	uint32_t plane_size)
-{
-	char *arbitrary_nodes = NULL;
-	slurm_step_layout_t *step_layout = 
-		xmalloc(sizeof(slurm_step_layout_t));
-	if(!step_layout) {
-		error("xmalloc error for step_layout");
-		return NULL;
-	}
-		
-	if(task_dist == SLURM_DIST_ARBITRARY) {
-		hostlist_t hl = NULL;
-		char buf[8192];
-		/* set the node list for the task layout later if user
-		   supplied could be different that the job allocation */
-		arbitrary_nodes = xstrdup(tlist);
-		hl = hostlist_create(tlist);
-		hostlist_uniq(hl);
-		hostlist_ranged_string(hl, sizeof(buf), buf);
-		num_hosts = hostlist_count(hl);
-		hostlist_destroy(hl);
-		step_layout->node_list = xstrdup(buf);
-	} else {
-		step_layout->node_list = xstrdup(tlist);
-	}
-			
-	step_layout->task_cnt  = num_tasks;
-	
-#ifdef HAVE_FRONT_END	/* Limited job step support */
-	/* All jobs execute through front-end on Blue Gene.
-	 * Normally we would not permit execution of job steps,
-	 * but can fake it by just allocating all tasks to
-	 * one of the allocated nodes. */
-	step_layout->node_cnt    = 1;
-#else
-	step_layout->node_cnt  = num_hosts;
-#endif
-
-	if(_init_task_layout(step_layout, arbitrary_nodes, 
-			     cpus_per_node, cpu_count_reps, 
-			     task_dist, plane_size) 
-	   != SLURM_SUCCESS) {
-		slurm_step_layout_destroy(step_layout);
-		step_layout = NULL;
-	}
-
-	return step_layout;
-}
-
-/* 
- * fake_slurm_step_layout_create - used when you don't allocate a job from the
- *                    controller does not set up anything 
- *                    that should really be used with a switch. 
- *                    Or to really lay out tasks any any certain fashion. 
- * IN tlist - hostlist corresponding to task layout
- * IN cpus_per_node - cpus per node NULL if no allocation
- * IN cpu_count_reps - how many nodes have same cpu count NULL if no allocation
- * IN node_cnt - number of nodes we have 
- * IN task_cnt - number of tasks to distribute across these cpus 0 
- *               if using cpus_per_node
- * RET a pointer to an slurm_step_layout_t structure
- * NOTE: allocates memory that should be xfreed by caller
- */
-slurm_step_layout_t *fake_slurm_step_layout_create(
-	const char *tlist,
-	uint32_t *cpus_per_node, 
-	uint32_t *cpu_count_reps,
-	uint16_t node_cnt, 
-	uint32_t task_cnt) 
-{
-	uint32_t cpn = 1;
-	int cpu_cnt = 0, cpu_inx = 0, i, j;
-	char *name = NULL;
-	hostlist_t hl = NULL;
-	slurm_step_layout_t *step_layout = 
-		xmalloc(sizeof(slurm_step_layout_t));
-
-	if(!step_layout) {
-		error("xmalloc error for step_layout");
-		return NULL;
-	}
-	if(node_cnt <= 0 || (task_cnt <= 0 && !cpus_per_node) || !tlist) {
-		error("there is a problem with your fake_step_layout request\n"
-		      "node_cnt = %d, task_cnt = %d, tlist = %s",
-		      node_cnt, task_cnt, tlist);
-		xfree(step_layout);
-		return NULL;
-	}
-
-	hl = hostlist_create(tlist);
-	/* make out how many cpus there are on each node */
-	if(task_cnt > 0)
-		cpn = (task_cnt + node_cnt - 1) / node_cnt;
-	
-	step_layout = xmalloc(sizeof(slurm_step_layout_t));
-	step_layout->node_list = xstrdup(tlist);
-	step_layout->node_cnt = node_cnt;
-	step_layout->tasks = xmalloc(sizeof(uint32_t) * node_cnt);
-	step_layout->tids  = xmalloc(sizeof(uint32_t *) * node_cnt);
-	step_layout->node_addr = 
-		xmalloc(sizeof(slurm_addr) * node_cnt);
-
-	step_layout->task_cnt = 0;
-	for (i=0; i<step_layout->node_cnt; i++) {
-		if(cpus_per_node && cpu_count_reps) {
-			step_layout->tasks[i] = cpus_per_node[cpu_inx];
-			step_layout->tids[i] = xmalloc(sizeof(uint32_t) * 
-						       step_layout->tasks[i]);
-			
-			for (j=0; j<step_layout->tasks[i]; j++) 
-				step_layout->tids[i][j] = 
-					step_layout->task_cnt++;
-						
-			if ((++cpu_cnt) >= cpu_count_reps[cpu_inx]) {
-				/* move to next record */
-				cpu_inx++;
-				cpu_cnt = 0;
-			}
-		} else {
-			if(step_layout->task_cnt >= task_cnt) {
-				step_layout->tasks[i] = 0;
-				step_layout->tids[i] = NULL;
-			} else {
-				step_layout->tasks[i] = cpn;
-				step_layout->tids[i] = 
-					xmalloc(sizeof(uint32_t) * cpn);
-			
-				for (j=0; j<cpn; j++) {
-					step_layout->tids[i][j] = 
-						step_layout->task_cnt++;
-					if(step_layout->task_cnt >= task_cnt) {
-						step_layout->tasks[i] = j;
-						break;
-					}
-				}
-			}
-		}
-		name = hostlist_shift(hl);
-		if(!name) {
-			error("job_create_noalloc: "
-			      "We don't have the correct nodelist.");
-			goto error;			      
-		}
-		slurm_conf_get_addr(name, &step_layout->node_addr[i]);
-		free(name);
-	}
-	hostlist_destroy(hl);
-	return step_layout;
-error:
-	hostlist_destroy(hl);
-	slurm_step_layout_destroy(step_layout);
-	return NULL;
-}
-
-
-
-/* copys structure for step layout */
-extern slurm_step_layout_t *slurm_step_layout_copy(
-	slurm_step_layout_t *step_layout)
-{
-	slurm_step_layout_t *layout;
-	int i=0;
-	if(!step_layout) 
-		return NULL;
-
-	layout = xmalloc(sizeof(slurm_step_layout_t));
-	layout->node_list = xstrdup(step_layout->node_list);
-	layout->node_cnt = step_layout->node_cnt;
-	layout->task_cnt = step_layout->task_cnt;
-	
-	layout->node_addr = xmalloc(sizeof(slurm_addr) * layout->node_cnt);
-	memcpy(layout->node_addr, step_layout->node_addr, 
-	       (sizeof(slurm_addr) * layout->node_cnt));
-
-	layout->tasks = xmalloc(sizeof(uint32_t) * layout->node_cnt);
-	memcpy(layout->tasks, step_layout->tasks, 
-	       (sizeof(uint32_t) * layout->node_cnt));
-
-	layout->tids  = xmalloc(sizeof(uint32_t *) * layout->node_cnt);
-	for (i=0; i<layout->node_cnt; i++) {
-		layout->tids[i] = xmalloc(sizeof(uint32_t) * layout->tasks[i]);
-		memcpy(layout->tids[i], step_layout->tids[i], 
-		       (sizeof(uint32_t) * layout->tasks[i]));
-	}
-			
-	return layout;
-}
-
-extern void pack_slurm_step_layout(slurm_step_layout_t *step_layout, 
-				   Buf buffer)
-{
-	uint16_t i = 0;
-	if(step_layout)
-		i=1;
-		
-	pack16(i, buffer);	
-	if(!i)
-		return;
-	packstr(step_layout->node_list, buffer);
-	pack16(step_layout->node_cnt, buffer);
-	pack32(step_layout->task_cnt, buffer);
-	slurm_pack_slurm_addr_array(step_layout->node_addr, 
-				    step_layout->node_cnt, buffer);
-
-	for(i=0; i<step_layout->node_cnt; i++) {
-		pack32_array(step_layout->tids[i], step_layout->tasks[i], 
-			     buffer);
-	}
-}
-
-extern int unpack_slurm_step_layout(slurm_step_layout_t **layout, Buf buffer)
-{
-	uint16_t uint16_tmp;
-	uint32_t num_tids;
-	slurm_step_layout_t *step_layout = NULL;
-	int i;
-	
-	safe_unpack16(&uint16_tmp, buffer);	
-	if(!uint16_tmp)
-		return SLURM_SUCCESS;
-
-	step_layout = xmalloc(sizeof(slurm_step_layout_t));
-	*layout = step_layout;
-
-	step_layout->node_list = NULL;
-	step_layout->node_cnt = 0;
-	step_layout->tids = NULL;
-	step_layout->tasks = NULL;
-	safe_unpackstr_xmalloc(&step_layout->node_list, &uint16_tmp, buffer);
-	safe_unpack16(&step_layout->node_cnt, buffer);
-	safe_unpack32(&step_layout->task_cnt, buffer);
-	
-	if (slurm_unpack_slurm_addr_array(&(step_layout->node_addr), 
-					  &uint16_tmp, buffer))
-		goto unpack_error;
-	if (uint16_tmp != step_layout->node_cnt)
-		goto unpack_error;
-	
-	step_layout->tasks = xmalloc(sizeof(uint32_t) * step_layout->node_cnt);
-	step_layout->tids = xmalloc(sizeof(uint32_t *) 
-				    * step_layout->node_cnt);
-	for(i = 0; i < step_layout->node_cnt; i++) {
-		safe_unpack32_array(&(step_layout->tids[i]), 
-				    &num_tids,
-				    buffer);
-		step_layout->tasks[i] = num_tids;
-	}
-				
-	return SLURM_SUCCESS;
-
-unpack_error:
-	slurm_step_layout_destroy(step_layout);
-	*layout = NULL;
-	return SLURM_ERROR;
-}
-
-/* destroys structure for step layout */
-extern int slurm_step_layout_destroy(slurm_step_layout_t *step_layout)
-{
-	int i=0;
-	if(step_layout) {
-		xfree(step_layout->node_list);
-		xfree(step_layout->node_addr);
-		xfree(step_layout->tasks);
-		for (i = 0; i < step_layout->node_cnt; i++) {
-			xfree(step_layout->tids[i]);
-		}
-		xfree(step_layout->tids);
-		
-		xfree(step_layout);
-	}
-		
-	return SLURM_SUCCESS;
-}
-
-int slurm_step_layout_host_id (slurm_step_layout_t *s, int taskid)
-{
-	int i, j;
-	if (taskid > s->task_cnt - 1)
-		return SLURM_ERROR;
-	for (i=0; i < s->node_cnt; i++) 
-		for (j=0; j<s->tasks[i]; j++) 
-			if(s->tids[i][j] == taskid)
-				return i;
-
-	return SLURM_ERROR;
-}
-
-char *slurm_step_layout_host_name (slurm_step_layout_t *s, int taskid)
-{
-	int hostid = slurm_step_layout_host_id (s, taskid);
-	
-	if (hostid < 0)
-		return NULL;
-	
-	return nodelist_nth_host(s->node_list, hostid);
-}
-
-/* build maps for task layout on nodes */
-static int _init_task_layout(slurm_step_layout_t *step_layout,
-			     const char *arbitrary_nodes,
-			     uint32_t *cpus_per_node, uint32_t *cpu_count_reps,
-			     uint16_t task_dist, uint32_t plane_size)
-{
-	int cpu_cnt = 0, cpu_inx = 0, i;
-	hostlist_t hl = NULL;
-	char *name = NULL;
-	uint32_t cpus[step_layout->node_cnt];
-
-	if (step_layout->node_cnt == 0)
-		return SLURM_ERROR;
-	if (step_layout->tasks)	/* layout already completed */
-		return SLURM_SUCCESS;
-	
-	step_layout->plane_size = plane_size;
-
-	step_layout->node_addr = xmalloc(sizeof(slurm_addr) 
-				     * step_layout->node_cnt);
-	step_layout->tasks = xmalloc(sizeof(uint32_t) 
-				     * step_layout->node_cnt);
-	step_layout->tids  = xmalloc(sizeof(uint32_t *) 
-				     * step_layout->node_cnt);
-
-	hl = hostlist_create(step_layout->node_list);
-	/* make sure the number of nodes we think we have 
-	   is the correct number */
-	i = hostlist_count(hl);
-	if(step_layout->node_cnt > i)
-		step_layout->node_cnt = i;
-	debug("laying out the %d tasks on %d hosts %s\n", 
-	      step_layout->task_cnt, step_layout->node_cnt,
-	      step_layout->node_list);
-	if(step_layout->node_cnt < 1) {
-		error("no hostlist given can't layout tasks");
-		hostlist_destroy(hl);
-		return SLURM_ERROR;
-	}
-	
-	for (i=0; i<step_layout->node_cnt; i++) {
-		name = hostlist_shift(hl);
-		if(!name) {
-			error("hostlist incomplete for this job request");
-			hostlist_destroy(hl);
-			return SLURM_ERROR;
-		}
-		slurm_conf_get_addr(name, &step_layout->node_addr[i]);
-							
-		debug2("host %d = %s", i, name);
-		free(name);
-		cpus[i] = cpus_per_node[cpu_inx];
-		
-		if ((++cpu_cnt) >= cpu_count_reps[cpu_inx]) {
-			/* move to next record */
-			cpu_inx++;
-			cpu_cnt = 0;
-		}
-	}
-	hostlist_destroy(hl);
-	
-        if ((task_dist == SLURM_DIST_CYCLIC) ||
-            (task_dist == SLURM_DIST_CYCLIC_CYCLIC) ||
-            (task_dist == SLURM_DIST_CYCLIC_BLOCK))
-		return _task_layout_cyclic(step_layout, cpus);
-#ifndef HAVE_FRONT_END
-	else if(task_dist == SLURM_DIST_ARBITRARY)
-		return _task_layout_hostfile(step_layout, arbitrary_nodes);
-#endif
-        else if(task_dist == SLURM_DIST_PLANE)
-                return _task_layout_plane(step_layout, cpus);
-	else
-		return _task_layout_block(step_layout, cpus);
-}
-
-#ifndef HAVE_FRONT_END
-/* use specific set run tasks on each host listed in hostfile
- * XXX: Need to handle over-subscribe.
- */
-static int _task_layout_hostfile(slurm_step_layout_t *step_layout,
-				 const char *arbitrary_nodes)
-{
-	int i=0, j, taskid = 0, task_cnt=0;
-	hostlist_iterator_t itr = NULL, itr_task = NULL;
-	char *host = NULL;
-	char *host_task = NULL;
-	hostlist_t job_alloc_hosts = NULL;
-	hostlist_t step_alloc_hosts = NULL;
-	
-	debug2("job list is %s", step_layout->node_list);
-	job_alloc_hosts = hostlist_create(step_layout->node_list);
-	itr = hostlist_iterator_create(job_alloc_hosts);
-	if(!arbitrary_nodes) {
-		error("no hostlist given for arbitrary dist");
-		return SLURM_ERROR;
-	}
-		
-	debug2("list is %s", arbitrary_nodes);
-	step_alloc_hosts = hostlist_create(arbitrary_nodes);
-	if(hostlist_count(step_alloc_hosts) != step_layout->task_cnt) {
-		error("Asked for %d tasks have %d in the nodelist. "
-		      "Check your nodelist",
-		      step_layout->task_cnt, 
-		      hostlist_count(step_alloc_hosts));
-		return SLURM_ERROR;
-	}
-	itr_task = hostlist_iterator_create(step_alloc_hosts);
-	while((host = hostlist_next(itr))) {
-		step_layout->tasks[i] = 0;
-		while((host_task = hostlist_next(itr_task))) {
-			if(!strcmp(host, host_task)) {
-				step_layout->tasks[i]++;
-				task_cnt++;
-			}
-			free(host_task);
-			if(task_cnt >= step_layout->task_cnt)
-				break;			
-		}
-		debug3("%s got %d tasks\n",
-		       host,
-		       step_layout->tasks[i]);
-		if(step_layout->tasks[i] == 0)
-			goto reset_hosts;
-		step_layout->tids[i] = xmalloc(sizeof(uint32_t) 
-					       * step_layout->tasks[i]);
-		taskid = 0;
-		j = 0;
-		hostlist_iterator_reset(itr_task);
-		while((host_task = hostlist_next(itr_task))) {
-			if(!strcmp(host, host_task)) {
-				step_layout->tids[i][j] = taskid;
-				j++;
-			}
-			taskid++;
-			free(host_task);
-			if(j >= step_layout->tasks[i])
-				break;
-		}
-		i++;
-	reset_hosts:
-		hostlist_iterator_reset(itr_task);	
-		free(host);
-		if(i > step_layout->task_cnt)
-			break;
-	}
-	hostlist_iterator_destroy(itr);
-	hostlist_iterator_destroy(itr_task);
-	hostlist_destroy(job_alloc_hosts);
-	hostlist_destroy(step_alloc_hosts);
-	if(task_cnt != step_layout->task_cnt) {
-		error("Asked for %d tasks but placed %d. Check your nodelist",
-		      step_layout->task_cnt, task_cnt);
-		return SLURM_ERROR;
-	}
-		
-	return SLURM_SUCCESS;
-}
-#endif
-
-/* to effectively deal with heterogeneous nodes, we fake a cyclic
- * distribution to figure out how many tasks go on each node and
- * then make those assignments in a block fashion */
-static int _task_layout_block(slurm_step_layout_t *step_layout, uint32_t *cpus)
-{
-	int i, j, taskid = 0;
-	bool over_subscribe = false;
-
-	/* figure out how many tasks go to each node */
-	for (j=0; (taskid<step_layout->task_cnt); j++) {   /* cycle counter */
-		bool space_remaining = false;
-		for (i=0; ((i<step_layout->node_cnt)
-			   && (taskid<step_layout->task_cnt)); i++) {
-			if ((j<cpus[i]) || over_subscribe) {
-				taskid++;
-				step_layout->tasks[i]++;
-				if ((j+1) < cpus[i])
-					space_remaining = true;
-			}
-		}
-		if (!space_remaining)
-			over_subscribe = true;
-	}
-
-	/* now distribute the tasks */
-	taskid = 0;
-	for (i=0; i < step_layout->node_cnt; i++) {
-		step_layout->tids[i] = xmalloc(sizeof(uint32_t) 
-					       * step_layout->tasks[i]);
-		if (step_layout->tids[i] == NULL) {
-			slurm_seterrno(ENOMEM);
-			return SLURM_ERROR;
-		}
-		for (j=0; j<step_layout->tasks[i]; j++) {
-			step_layout->tids[i][j] = taskid;
-			taskid++;
-		}
-	}
-	return SLURM_SUCCESS;
-}
-
-
-/* distribute tasks across available nodes: allocate tasks to nodes
- * in a cyclic fashion using available processors. once all available
- * processors are allocated, continue to allocate task over-subscribing
- * nodes as needed. for example
- * cpus per node        4  2  4  2
- *                     -- -- -- --
- * task distribution:   0  1  2  3
- *                      4  5  6  7
- *                      8     9
- *                     10    11     all processors allocated now
- *                     12 13 14 15  etc.
- */
-static int _task_layout_cyclic(slurm_step_layout_t *step_layout, 
-			       uint32_t *cpus)
-{
-	int i, j, taskid = 0;
-	bool over_subscribe = false;
-
-	for (i=0; i<step_layout->node_cnt; i++) {
-		step_layout->tids[i] = xmalloc(sizeof(uint32_t) 
-					       * step_layout->task_cnt);
-		if (step_layout->tids[i] == NULL) {
-			slurm_seterrno(ENOMEM);
-			return SLURM_ERROR;
-		}
-	}
-	for (j=0; taskid<step_layout->task_cnt; j++) {   /* cycle counter */
-		bool space_remaining = false;
-		for (i=0; ((i<step_layout->node_cnt) 
-			   && (taskid<step_layout->task_cnt)); i++) {
-			if ((j<cpus[i]) || over_subscribe) {
-				step_layout->tids[i][step_layout->tasks[i]] = 
-					taskid;
-				taskid++;
-				step_layout->tasks[i]++;
-				if ((j+1) < cpus[i])
-					space_remaining = true;
-			}
-		}
-		if (!space_remaining)
-			over_subscribe = true;
-	}
-	return SLURM_SUCCESS;
-}
-
-
-/* 
- * Compute the number of tasks per node for the plane 
- * distribution given a plane size of "plane_size".
- * The plane distribution does not do any workload balancing and 
- * just use the user specified blocksize: "plane_size".
- * This distribution does not take the hardware (number of CPUs 
- * per node) into account when computing the number of tasks per 
- * hosts.
- *
- */
-uint32_t *task_count_layout_plane(const uint32_t node_cnt, 
-				  const uint32_t num_tasks,
-				  const uint32_t plane_size)
-{
-	int i, left = 0;
-	uint32_t *ntask = NULL;
-	int tasks_all;
-	int planes_per_host;
-
-	ntask = (uint32_t *) xmalloc(sizeof(uint32_t *) * node_cnt);
-	if (ntask == NULL) {
-		slurm_seterrno(ENOMEM);
-		return NULL;
-	}
-
-	tasks_all = node_cnt*plane_size;
-	planes_per_host = num_tasks/tasks_all;
-
-	for(i = 0; i <node_cnt; i++) {
-		ntask[i] = planes_per_host*plane_size;
-	}
-
-	left = num_tasks - (node_cnt*(planes_per_host*plane_size));
-	if(left > 0) {
-		for (i = 0; i < node_cnt; i++) {
-			if (left <= 0)
-				continue;
-			if (left < plane_size) {
-				ntask[i] += left;
-				info("I ntask[%d]: %d", i, ntask[i]);
-			} else {
-				ntask[i] += plane_size;
-				info("II ntask[%d]: %d", i, ntask[i]);
-			}
-			left -= plane_size;
-		}
-	}
-
-	return ntask;
-}
-
-/* 
- * The plane distribution results in a block cyclic of block size "
- * plane_size". 
- * The plane distribution does not do any workload balancing and 
- * just use the user specified blocksize: "plane_size".
- * This distribution does not take the hardware (number of CPUs 
- * per node) into account when computing the number of tasks per 
- * hosts.
- *
- */
-static int _task_layout_plane(slurm_step_layout_t *step_layout,
-			       uint32_t *cpus)
-{
-	int i, j, taskid = 0;
-	uint32_t *temp_tasks = NULL;
-
-	debug3("_task_layout_plane plane_size %d ", step_layout->plane_size);
-
-	if(step_layout->plane_size <= 0)
-	        return SLURM_ERROR;
-
-	for (i=0; i<step_layout->node_cnt; i++) {
-		step_layout->tids[i] = xmalloc(sizeof(int) * step_layout->task_cnt);
-		if (step_layout->tids[i] == NULL) {
-			return SLURM_ERROR;
-		}
-	}
-
-	temp_tasks = task_count_layout_plane(step_layout->node_cnt, 
-					     step_layout->task_cnt,
-					     step_layout->plane_size);
-
-	for(i=0; i < step_layout->node_cnt; i++)
-		step_layout->tasks[i]= temp_tasks[i];
-	xfree(temp_tasks);
-
-	info("node_cnt %d task_cnt %d plane_size %d",
-	     step_layout->node_cnt, step_layout->task_cnt, 
-	     step_layout->plane_size);
-	for(i = 0; i <step_layout->node_cnt; i++) {
-		info("tasks[%d]: %d", i, step_layout->tasks[i]);
-	}
-
-	if(step_layout->tasks == NULL)
-		return SLURM_ERROR;
-
-	taskid = 0;
-	for(i = 0; i <step_layout->node_cnt; i++) {
-		for(j = 0; j < step_layout->tasks[i]; j++) {
-			step_layout->tids[i][j] = taskid++;
-		}
-	}
-	if(taskid != step_layout->task_cnt) {
-		error("_task_layout_plane: Mismatch in task count (%d != %d) ", 
-		      taskid, step_layout->task_cnt);
-		return SLURM_ERROR;
-	}
-	
-#if(0)
-	/* debugging only remove */
-	for (i=0; i < step_layout->node_cnt; i++) {
-		info ("Host %d _plane_ # of tasks %d", i, step_layout->tasks[i]);
-		for (j=0; j<step_layout->tasks[i]; j++) {
-			info ("Host %d _plane_ taskid %d task %d", i, j, step_layout->tids[i][j]);
-		}
-	}
-#endif	  
-	
-	return SLURM_SUCCESS;
-}
-=======
 /*****************************************************************************\
  *  slurm_step_layout.c - functions to distribute tasks over nodes.
  *  $Id$
@@ -1456,5 +695,4 @@
 #endif	  
 	
 	return SLURM_SUCCESS;
-}
->>>>>>> a23ccbf6
+}