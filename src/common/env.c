--- conflicted
+++ resolved
@@ -369,13 +369,8 @@
 
 		if (setenvf(&env->env, "SLURM_DIST_PLANESIZE", "%d", 
 			    env->plane_size)) {
-<<<<<<< HEAD
-		  error("Can't set SLURM_DIST_PLANESIZE env variable");
-		  rc = SLURM_FAILURE;
-=======
 			error("Can't set SLURM_DIST_PLANESIZE env variable");
 			rc = SLURM_FAILURE;
->>>>>>> a23ccbf6
 		}
 
 		if (setenvf(&env->env, "SLURM_DIST_LLLP", "%s", lllp_dist)) {
