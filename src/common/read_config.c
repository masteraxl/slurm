--- conflicted
+++ resolved
@@ -67,14 +67,10 @@
 #include "src/common/xstring.h"
 #include "src/common/slurm_rlimits_info.h"
 #include "src/common/parse_config.h"
-<<<<<<< HEAD
-#include "src/common/slurm_selecttype_info.h"
-=======
 #include "src/common/parse_time.h"
 #include "src/common/slurm_selecttype_info.h"
 #include "src/common/util-net.h"
 #include "src/common/uid.h"
->>>>>>> a23ccbf6
 
 /* Instantiation of the "extern slurm_ctl_conf_t slurmcltd_conf"
  * found in slurmctld.h */
@@ -97,17 +93,10 @@
 	char *hostname;	/* NodeHostname */
 	char *address;	/* NodeAddr */
 	uint16_t port;
-<<<<<<< HEAD
-	uint32_t cpus;
-	uint32_t sockets;
-	uint32_t cores;
-	uint32_t threads;
-=======
 	uint16_t cpus;
 	uint16_t sockets;
 	uint16_t cores;
 	uint16_t threads;
->>>>>>> a23ccbf6
 	slurm_addr addr;
 	bool addr_initialized;
 	struct names_ll_s *next_alias;
@@ -278,13 +267,7 @@
 	s_p_hashtbl_t *tbl, *dflt;
 	slurm_conf_node_t *n;
 	static s_p_options_t _nodename_options[] = {
-<<<<<<< HEAD
-		{"NodeHostname", S_P_STRING},
-		{"NodeAddr", S_P_STRING},
-		{"CoresPerSocket", S_P_UINT32},
-=======
 		{"CoresPerSocket", S_P_UINT16},
->>>>>>> a23ccbf6
 		{"Feature", S_P_STRING},
 		{"NodeAddr", S_P_STRING},
 		{"NodeHostname", S_P_STRING},
@@ -292,15 +275,9 @@
 		{"Procs", S_P_UINT16},
 		{"RealMemory", S_P_UINT32},
 		{"Reason", S_P_STRING},
-<<<<<<< HEAD
-		{"Sockets", S_P_UINT32},
-		{"State", S_P_STRING},
-		{"ThreadsPerCore", S_P_UINT32},
-=======
 		{"Sockets", S_P_UINT16},
 		{"State", S_P_STRING},
 		{"ThreadsPerCore", S_P_UINT16},
->>>>>>> a23ccbf6
 		{"TmpDisk", S_P_UINT32},
 		{"Weight", S_P_UINT32},
 		{NULL}
@@ -345,13 +322,8 @@
 		if (!s_p_get_string(&n->addresses, "NodeAddr", tbl))
 			n->addresses = xstrdup(n->hostnames);
 
-<<<<<<< HEAD
-		if (!s_p_get_uint32(&n->cores, "CoresPerSocket", tbl)
-		    && !s_p_get_uint32(&n->cores, "CoresPerSocket", dflt)) {
-=======
 		if (!s_p_get_uint16(&n->cores, "CoresPerSocket", tbl)
 		    && !s_p_get_uint16(&n->cores, "CoresPerSocket", dflt)) {
->>>>>>> a23ccbf6
 			n->cores = 1;
 			no_cores = true;
 		}
@@ -367,13 +339,8 @@
 			n->port = 0;
 		}
 
-<<<<<<< HEAD
-		if (!s_p_get_uint32(&n->cpus, "Procs", tbl)
-		    && !s_p_get_uint32(&n->cpus, "Procs", dflt)) {
-=======
 		if (!s_p_get_uint16(&n->cpus, "Procs", tbl)
 		    && !s_p_get_uint16(&n->cpus, "Procs", dflt)) {
->>>>>>> a23ccbf6
 			n->cpus = 1;
 			no_cpus = true;
 		}
@@ -385,13 +352,8 @@
 		if (!s_p_get_string(&n->reason, "Reason", tbl))
 			s_p_get_string(&n->reason, "Reason", dflt);
 
-<<<<<<< HEAD
-		if (!s_p_get_uint32(&n->sockets, "Sockets", tbl)
-		    && !s_p_get_uint32(&n->sockets, "Sockets", dflt)) {
-=======
 		if (!s_p_get_uint16(&n->sockets, "Sockets", tbl)
 		    && !s_p_get_uint16(&n->sockets, "Sockets", dflt)) {
->>>>>>> a23ccbf6
 			n->sockets = 1;
 			no_sockets = true;
 		}
@@ -400,13 +362,8 @@
 		    && !s_p_get_string(&n->state, "State", dflt))
 			n->state = NULL;
 
-<<<<<<< HEAD
-		if (!s_p_get_uint32(&n->threads, "ThreadsPerCore", tbl)
-		    && !s_p_get_uint32(&n->threads, "ThreadsPerCore", dflt)) {
-=======
 		if (!s_p_get_uint16(&n->threads, "ThreadsPerCore", tbl)
 		    && !s_p_get_uint16(&n->threads, "ThreadsPerCore", dflt)) {
->>>>>>> a23ccbf6
 			n->threads = 1;
 			no_threads = true;
 		}
@@ -762,13 +719,8 @@
 
 static void _push_to_hashtbls(char *alias, char *hostname,
 			      char *address, uint16_t port,
-<<<<<<< HEAD
-			      uint32_t cpus, uint32_t sockets,
-			      uint32_t cores, uint32_t threads)
-=======
 			      uint16_t cpus, uint16_t sockets,
 			      uint16_t cores, uint16_t threads)
->>>>>>> a23ccbf6
 {
 	int hostname_idx, alias_idx;
 	names_ll_t *p, *new;
@@ -889,13 +841,8 @@
 #endif
 
 		_push_to_hashtbls(alias, hostname, address, node_ptr->port,
-<<<<<<< HEAD
-					node_ptr->cpus, node_ptr->sockets,
-					node_ptr->cores, node_ptr->threads);
-=======
 				  node_ptr->cpus, node_ptr->sockets,
 				  node_ptr->cores, node_ptr->threads);
->>>>>>> a23ccbf6
 
 		free(alias);
 #ifndef HAVE_FRONT_END
@@ -1122,13 +1069,8 @@
  * Returns SLURM_SUCCESS on success, SLURM_FAILURE on failure.
  */
 extern int slurm_conf_get_cpus_sct(const char *node_name,
-<<<<<<< HEAD
-			uint32_t *cpus, uint32_t *sockets,
-			uint32_t *cores, uint32_t *threads)
-=======
 			uint16_t *cpus, uint16_t *sockets,
 			uint16_t *cores, uint16_t *threads)
->>>>>>> a23ccbf6
 {
 	int idx;
 	names_ll_t *p;
@@ -1338,11 +1280,7 @@
 	ctl_conf_ptr->schedport			= (uint16_t) NO_VAL;
 	ctl_conf_ptr->schedrootfltr		= (uint16_t) NO_VAL;
 	xfree( ctl_conf_ptr->select_type );
-<<<<<<< HEAD
-        ctl_conf_ptr->select_type_param         = (uint32_t) NO_VAL;
-=======
 	ctl_conf_ptr->select_type_param         = (uint16_t) NO_VAL;
->>>>>>> a23ccbf6
 	ctl_conf_ptr->slurm_user_id		= (uint16_t) NO_VAL; 
 	xfree (ctl_conf_ptr->slurm_user_name);
 	ctl_conf_ptr->slurmctld_debug		= (uint16_t) NO_VAL; 
@@ -1573,10 +1511,7 @@
 validate_and_set_defaults(slurm_ctl_conf_t *conf, s_p_hashtbl_t *hashtbl)
 {
 	char *temp_str = NULL;
-<<<<<<< HEAD
-=======
 	long long_suspend_time;
->>>>>>> a23ccbf6
 	bool truth;
 	char *default_storage_type = NULL, *default_storage_host = NULL;
 	char *default_storage_user = NULL, *default_storage_pass = NULL;
@@ -2007,29 +1942,17 @@
 
         if (s_p_get_string(&temp_str,
 			   "SelectTypeParameters", hashtbl)) {
-<<<<<<< HEAD
-		if ((parse_select_type_param(temp_str,
-					     &conf->select_type_param) < 0)) {
-=======
 		select_type_plugin_info_t type_param;
 		if ((parse_select_type_param(temp_str, &type_param) < 0)) {
->>>>>>> a23ccbf6
 			xfree(temp_str);
 			fatal("Bad SelectTypeParameter: %s",
 			      conf->select_type_param);
 		}
-<<<<<<< HEAD
-		xfree(temp_str);
-	} else {
-		if (strcmp(conf->select_type,"select/cons_res") == 0)
-			conf->select_type_param = CR_DEFAULT;
-=======
 		conf->select_type_param = (uint16_t) type_param;
 		xfree(temp_str);
 	} else {
 		if (strcmp(conf->select_type,"select/cons_res") == 0)
 			conf->select_type_param = CR_CPU;
->>>>>>> a23ccbf6
 		else
 			conf->select_type_param = SELECT_TYPE_INFO_NONE;
 	}
