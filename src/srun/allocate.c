--- conflicted
+++ resolved
@@ -369,29 +369,19 @@
 	j->exc_nodes      = opt.exc_nodes;
 	j->partition      = opt.partition;
 	j->min_nodes      = opt.min_nodes;
-<<<<<<< HEAD
-	j->min_sockets    = opt.min_sockets_per_node;
-	j->min_cores      = opt.min_cores_per_socket;
-	j->min_threads    = opt.min_threads_per_core;
-=======
 	if (opt.min_sockets_per_node != NO_VAL)
 		j->min_sockets    = opt.min_sockets_per_node;
 	if (opt.min_cores_per_socket != NO_VAL)
 		j->min_cores      = opt.min_cores_per_socket;
 	if (opt.min_threads_per_core != NO_VAL)
 		j->min_threads    = opt.min_threads_per_core;
->>>>>>> a23ccbf6
 	j->user_id        = opt.uid;
 	j->dependency     = opt.dependency;
 	if (opt.nice)
 		j->nice   = NICE_OFFSET + opt.nice;
 	j->task_dist      = opt.distribution;
-<<<<<<< HEAD
-	j->plane_size     = opt.plane_size;
-=======
 	if (opt.plane_size != NO_VAL)
 		j->plane_size     = opt.plane_size;
->>>>>>> a23ccbf6
 	j->group_id       = opt.gid;
 	j->mail_type      = opt.mail_type;
 
@@ -453,19 +443,6 @@
 	if (opt.max_threads_per_core)
 		j->max_threads  = opt.max_threads_per_core;
 
-<<<<<<< HEAD
-	if (opt.job_min_cpus > -1)
-		j->job_min_procs    = opt.job_min_cpus;
-	if (opt.job_min_sockets > -1)
-		j->job_min_sockets  = opt.job_min_sockets;
-	if (opt.job_min_cores > -1)
-		j->job_min_cores    = opt.job_min_cores;
-	if (opt.job_min_threads > -1)
-		j->job_min_threads  = opt.job_min_threads;
-	if (opt.job_min_memory > -1)
-		j->job_min_memory   = opt.job_min_memory;
-	if (opt.job_min_tmp_disk > -1)
-=======
 	if (opt.job_min_cpus != NO_VAL)
 		j->job_min_procs    = opt.job_min_cpus;
 	if (opt.job_min_sockets != NO_VAL)
@@ -479,7 +456,6 @@
 	else if (opt.mem_per_cpu != NO_VAL)
 		j->job_min_memory = opt.mem_per_cpu | MEM_PER_CPU;
 	if (opt.job_min_tmp_disk != NO_VAL)
->>>>>>> a23ccbf6
 		j->job_min_tmp_disk = opt.job_min_tmp_disk;
 	if (opt.overcommit) {
 		j->num_procs    = opt.min_nodes;
@@ -562,22 +538,6 @@
 		job->ctx_params.task_dist = SLURM_DIST_PLANE;
 		job->ctx_params.plane_size = opt.plane_size;
 		break;
-	case SLURM_DIST_CYCLIC_CYCLIC:
-		r->task_dist = SLURM_DIST_CYCLIC_CYCLIC;
-		break;
-	case SLURM_DIST_CYCLIC_BLOCK:
-		r->task_dist = SLURM_DIST_CYCLIC_BLOCK;
-		break;
-	case SLURM_DIST_BLOCK_CYCLIC:
-		r->task_dist = SLURM_DIST_BLOCK_CYCLIC;
-		break;
-	case SLURM_DIST_BLOCK_BLOCK:
-		r->task_dist = SLURM_DIST_BLOCK_BLOCK;
-		break;
-	case SLURM_DIST_PLANE:
-		r->task_dist = SLURM_DIST_PLANE;
-		r->plane_size = opt.plane_size;
-		break;
 	default:
 		job->ctx_params.task_dist = (job->ctx_params.task_count <= 
 			job->ctx_params.node_count) 
