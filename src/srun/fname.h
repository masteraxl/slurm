--- conflicted
+++ resolved
@@ -4,7 +4,7 @@
  *  Copyright (C) 2002 The Regents of the University of California.
  *  Produced at Lawrence Livermore National Laboratory (cf, DISCLAIMER).
  *  Written by Mark Grondona <mgrondona@llnl.gov>.
- *  UCRL-CODE-226842.
+ *  UCRL-CODE-217948.
  *  
  *  This file is part of SLURM, a resource management program.
  *  For details, see <http://www.llnl.gov/linux/slurm/>.
@@ -15,11 +15,7 @@
  *  any later version.
  *
  *  In addition, as a special exception, the copyright holders give permission 
-<<<<<<< HEAD
- *  to link the code of portions of this program with the OpenSSL library under
-=======
  *  to link the code of portions of this program with the OpenSSL library under 
->>>>>>> 5e89edcf
  *  certain conditions as described in each individual source file, and 
  *  distribute linked combinations including the two. You must obey the GNU 
  *  General Public License in all respects for all of the code used other than 
@@ -46,23 +42,14 @@
 # include "config.h"
 #endif 
 
-#include "src/srun/srun_job.h"
+#include "src/srun/opt.h"
 
-enum io_t {
-	IO_ALL          = 0, /* multiplex output from all/bcast stdin to all */
-	IO_ONE          = 1, /* output from only one task/stdin to one task  */
-	IO_PER_TASK     = 2, /* separate output/input file per task          */
-	IO_NONE         = 3, /* close output/close stdin                     */
-};
-
-#define format_io_t(t) (t == IO_ONE) ? "one" : (t == IO_ALL) ? \
-                                                     "all" : "per task"
-
-struct io_filename {
+typedef struct io_filename {
 	char      *name;
 	enum io_t  type;
 	int        taskid;  /* taskid for IO if IO_ONE */
-};
+} io_filename_t;
+
 
 /*
  * Create an filename from a (probably user supplied) filename format.
