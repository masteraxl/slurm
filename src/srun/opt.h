/*****************************************************************************\
 *  opt.h - definitions for srun option processing
 *  $Id$
 *****************************************************************************
 *  Copyright (C) 2002-2006 The Regents of the University of California.
 *  Produced at Lawrence Livermore National Laboratory (cf, DISCLAIMER).
 *  Written by Mark Grondona <grondona1@llnl.gov>, et. al.
 *  LLNL-CODE-402394.
 *  
 *  This file is part of SLURM, a resource management program.
 *  For details, see <http://www.llnl.gov/linux/slurm/>.
 *  
 *  SLURM is free software; you can redistribute it and/or modify it under
 *  the terms of the GNU General Public License as published by the Free
 *  Software Foundation; either version 2 of the License, or (at your option)
 *  any later version.
 *
 *  In addition, as a special exception, the copyright holders give permission 
 *  to link the code of portions of this program with the OpenSSL library under
 *  certain conditions as described in each individual source file, and 
 *  distribute linked combinations including the two. You must obey the GNU 
 *  General Public License in all respects for all of the code used other than 
 *  OpenSSL. If you modify file(s) with this exception, you may extend this 
 *  exception to your version of the file(s), but you are not obligated to do 
 *  so. If you do not wish to do so, delete this exception statement from your
 *  version.  If you delete this exception statement from all source files in 
 *  the program, then also delete it here.
 *  
 *  SLURM is distributed in the hope that it will be useful, but WITHOUT ANY
 *  WARRANTY; without even the implied warranty of MERCHANTABILITY or FITNESS
 *  FOR A PARTICULAR PURPOSE.  See the GNU General Public License for more
 *  details.
 *  
 *  You should have received a copy of the GNU General Public License along
 *  with SLURM; if not, write to the Free Software Foundation, Inc.,
 *  51 Franklin Street, Fifth Floor, Boston, MA 02110-1301  USA.
\*****************************************************************************/

#ifndef _HAVE_OPT_H
#define _HAVE_OPT_H

#if HAVE_CONFIG_H
#  include "config.h"
#endif

#include <time.h>
#include <sys/types.h>
#include <unistd.h>

#include "src/common/macros.h" /* true and false */
#include "src/srun/core-format.h"
#include "src/common/env.h"
#include "src/srun/fname.h"

#define MAX_THREADS	60
#define MAX_USERNAME	9

#define INT_UNASSIGNED ((int)-1)

/* global variables relating to user options */
extern int _verbose;

extern enum modes mode;

#define format_task_dist_states(t) (t == SLURM_DIST_BLOCK) ? "block" :   \
		                 (t == SLURM_DIST_CYCLIC) ? "cyclic" : \
		                 (t == SLURM_DIST_PLANE) ? "plane" : \
		                 (t == SLURM_DIST_CYCLIC_CYCLIC) ? "cyclic:cyclic" : \
		                 (t == SLURM_DIST_CYCLIC_BLOCK) ? "cyclic:block" : \
		                 (t == SLURM_DIST_BLOCK_CYCLIC) ? "block:cyclic" : \
		                 (t == SLURM_DIST_BLOCK_BLOCK) ? "block:block" : \
			         (t == SLURM_DIST_ARBITRARY) ? "arbitrary" : \
			         "unknown"

typedef struct srun_options {

	char *progname;		/* argv[0] of this program or 
				 * configuration file if multi_prog */
	bool multi_prog;	/* multiple programs to execute */
	char user[MAX_USERNAME];/* local username		*/
	uid_t uid;		/* local uid			*/
	gid_t gid;		/* local gid			*/
	uid_t euid;		/* effective user --uid=user	*/
	gid_t egid;		/* effective group --gid=group	*/
	char *cwd;		/* current working directory	*/
	bool cwd_set;		/* true if cwd is explicitly set */
	
	int  nprocs;		/* --nprocs=n,      -n n	*/
	bool nprocs_set;	/* true if nprocs explicitly set */
	int  cpus_per_task;	/* --cpus-per-task=n, -c n	*/
	bool cpus_set;		/* true if cpus_per_task explicitly set */
<<<<<<< HEAD
	int  max_threads;	/* --threads, -T (threads in srun) */
	int  min_nodes;		/* --nodes=n,       -N n	*/ 
	int  max_nodes;		/* --nodes=x-n,       -N x-n	*/ 
        int  min_sockets_per_node; /* --sockets-per-node=n      */
        int  max_sockets_per_node; /* --sockets-per-node=x-n    */
        int  min_cores_per_socket; /* --cores-per-socket=n      */
        int  max_cores_per_socket; /* --cores-per-socket=x-n    */
        int  min_threads_per_core; /* --threads-per-core=n      */
        int  max_threads_per_core; /* --threads-per-core=x-n    */
        int  ntasks_per_node;   /* --ntasks-per-node=n		*/
        int  ntasks_per_socket; /* --ntasks-per-socket=n	*/
        int  ntasks_per_core;   /* --ntasks-per-core=n		*/
=======
	int32_t max_threads;	/* --threads, -T (threads in srun) */
	int32_t min_nodes;	/* --nodes=n,       -N n	*/ 
	int32_t max_nodes;	/* --nodes=x-n,       -N x-n	*/ 
	int32_t min_sockets_per_node; /* --sockets-per-node=n      */
	int32_t max_sockets_per_node; /* --sockets-per-node=x-n    */
	int32_t min_cores_per_socket; /* --cores-per-socket=n      */
	int32_t max_cores_per_socket; /* --cores-per-socket=x-n    */
	int32_t min_threads_per_core; /* --threads-per-core=n      */
	int32_t max_threads_per_core; /* --threads-per-core=x-n    */
	int32_t ntasks_per_node;   /* --ntasks-per-node=n	*/
	int32_t ntasks_per_socket; /* --ntasks-per-socket=n	*/
	int32_t ntasks_per_core;   /* --ntasks-per-core=n	*/
>>>>>>> a23ccbf6
	cpu_bind_type_t cpu_bind_type; /* --cpu_bind=           */
	char *cpu_bind;		/* binding map for map/mask_cpu */
	mem_bind_type_t mem_bind_type; /* --mem_bind=		*/
	char *mem_bind;		/* binding map for map/mask_mem	*/
	bool nodes_set;		/* true if nodes explicitly set */
	bool extra_set;		/* true if extra node info explicitly set */
<<<<<<< HEAD
	int  time_limit;	/* --time,   -t			*/
=======
	int  time_limit;	/* --time,   -t	(int minutes)	*/
	char *time_limit_str;	/* --time,   -t (string)	*/
	int  ckpt_interval;	/* --checkpoint (int minutes)	*/
	char *ckpt_interval_str;/* --checkpoint (string)	*/
	char *ckpt_path;	/* --checkpoint-path (string)   */
	bool exclusive;		/* --exclusive			*/
>>>>>>> a23ccbf6
	char *partition;	/* --partition=n,   -p n   	*/
	enum task_dist_states
	        distribution;	/* --distribution=, -m dist	*/
        uint32_t plane_size;    /* lllp distribution -> plane_size for
				 * when -m plane=<# of lllp per
				 * plane> */      
<<<<<<< HEAD
=======
	char *cmd_name;		/* name of command to execute	*/
>>>>>>> a23ccbf6
	char *job_name;		/* --job-name=,     -J name	*/
	bool job_name_set_cmd;	/* true if job_name set by cmd line option */
	bool job_name_set_env;	/* true if job_name set by env var */
	unsigned int jobid;     /* --jobid=jobid                */
	bool jobid_set;		/* true if jobid explicitly set */
	char *mpi_type;		/* --mpi=type			*/
	char *dependency;	/* --dependency, -P type:jobid	*/
	int nice;		/* --nice			*/
	char *account;		/* --account, -U acct_name	*/
	char *comment;		/* --comment			*/

	char *ofname;		/* --output -o filename         */
	char *ifname;		/* --input  -i filename         */
	char *efname;		/* --error, -e filename         */

	int  slurmd_debug;	/* --slurmd-debug, -D           */
	core_format_t core_type;/* --core= 	        	*/
	bool join;		/* --join, 	    -j		*/

	/* no longer need these, they are set globally : 	*/
	/*int verbose;*/	/* -v, --verbose		*/	
	/*int debug;*/		/* -d, --debug			*/

	int immediate;		/* -i, --immediate      	*/

	bool hold;		/* --hold, -H			*/
	bool labelio;		/* --label-output, -l		*/
	bool unbuffered;        /* --unbuffered,   -u           */
	bool allocate;		/* --allocate, 	   -A		*/
	bool noshell;		/* --no-shell                   */
	bool overcommit;	/* --overcommit,   -O		*/
	bool no_kill;		/* --no-kill, -k		*/
	bool kill_bad_exit;	/* --kill-on-bad-exit, -K	*/
	uint16_t shared;	/* --share,   -s		*/
	int  max_wait;		/* --wait,    -W		*/
	bool quit_on_intr;      /* --quit-on-interrupt, -q      */
	bool disable_status;    /* --disable-status, -X         */
	int  quiet;
	bool parallel_debug;	/* srun controlled by debugger	*/
	bool debugger_test;	/* --debugger-test		*/
	bool test_only;		/* --test-only			*/
	char *propagate;	/* --propagate[=RLIMIT_CORE,...]*/
	char *task_epilog;	/* --task-epilog=		*/
	char *task_prolog;	/* --task-prolog=		*/
<<<<<<< HEAD
        bool printreq;          /* --print-request              */

	/* constraint options */
	int job_min_cpus;	/* --mincpus=n			*/
	int job_min_sockets;	/* --minsockets=n		*/
	int job_min_cores;	/* --mincores=n			*/
	int job_min_threads;	/* --minthreads=n		*/
	int job_min_memory;	/* --mem=n			*/
=======
	char *licenses;		/* --licenses, -L		*/

	/* constraint options */
	int32_t job_min_cpus;	/* --mincpus=n			*/
	int32_t job_min_sockets;/* --minsockets=n		*/
	int32_t job_min_cores;	/* --mincores=n			*/
	int32_t job_min_threads;/* --minthreads=n		*/
	int32_t job_min_memory;	/* --mem=n			*/
	int32_t mem_per_cpu;	/* --mem-per-cpu=n		*/
>>>>>>> a23ccbf6
	long job_min_tmp_disk;	/* --tmp=n			*/
	char *constraints;	/* --constraints=, -C constraint*/
	bool contiguous;	/* --contiguous			*/
	char *nodelist;		/* --nodelist=node1,node2,...	*/
	char *alloc_nodelist;   /* grabbed from the environment */
	char *exc_nodes;	/* --exclude=node1,node2,... -x	*/
	int  relative;		/* --relative -r N              */
	bool relative_set;
	bool no_alloc;		/* --no-allocate, -Z		*/
	int  max_launch_time;   /* Undocumented                 */
	int  max_exit_timeout;  /* Undocumented                 */
	int  msg_timeout;       /* Undocumented                 */
	char *network;		/* --network=			*/

	/* BLUEGENE SPECIFIC */
	uint16_t geometry[SYSTEM_DIMENSIONS]; /* --geometry, -g	*/
	bool reboot;		/* --reboot			*/
	bool no_rotate;		/* --no_rotate, -R		*/
	uint16_t conn_type;	/* --conn-type 			*/
	char *blrtsimage;       /* --blrtsimage BlrtsImage for block */
	char *linuximage;       /* --linuximage LinuxImage for block */
	char *mloaderimage;     /* --mloaderimage mloaderImage for block */
	char *ramdiskimage;     /* --ramdiskimage RamDiskImage for block */
	/*********************/

	char *prolog;           /* --prolog                     */
	char *epilog;           /* --epilog                     */
	time_t begin;		/* --begin			*/
	uint16_t mail_type;	/* --mail-type			*/
	char *mail_user;	/* --mail-user			*/
	uint8_t open_mode;	/* --open-mode=append|truncate	*/
	int acctg_freq;		/* --acctg-freq=secs		*/
	bool pty;		/* --pty			*/
	int argc;		/* length of argv array		*/
	char **argv;		/* left over on command line	*/
} opt_t;

extern opt_t opt;

/* return whether any constraints were specified by the user 
 * (if new constraints are added above, might want to add them to this
 *  macro or move this to a function if it gets a little complicated)
 */
<<<<<<< HEAD
#define constraints_given() opt.job_min_cpus != INT_UNASSIGNED ||\
			    opt.job_min_memory != INT_UNASSIGNED ||\
			    opt.job_min_tmp_disk != INT_UNASSIGNED ||\
			    opt.job_min_sockets != INT_UNASSIGNED ||\
			    opt.job_min_cores != INT_UNASSIGNED ||\
			    opt.job_min_threads != INT_UNASSIGNED ||\
=======
#define constraints_given() opt.job_min_cpus     != NO_VAL ||\
			    opt.job_min_memory   != NO_VAL ||\
			    opt.job_max_memory   != NO_VAL ||\
			    opt.job_min_tmp_disk != NO_VAL ||\
			    opt.job_min_sockets  != NO_VAL ||\
			    opt.job_min_cores    != NO_VAL ||\
			    opt.job_min_threads  != NO_VAL ||\
>>>>>>> a23ccbf6
			    opt.contiguous   

/* process options:
 * 1. set defaults
 * 2. update options with env vars
 * 3. update options with commandline args
 * 4. perform some verification that options are reasonable
 */
int initialize_and_process_args(int argc, char *argv[]);

#endif	/* _HAVE_OPT_H */<|MERGE_RESOLUTION|>--- conflicted
+++ resolved
@@ -89,20 +89,6 @@
 	bool nprocs_set;	/* true if nprocs explicitly set */
 	int  cpus_per_task;	/* --cpus-per-task=n, -c n	*/
 	bool cpus_set;		/* true if cpus_per_task explicitly set */
-<<<<<<< HEAD
-	int  max_threads;	/* --threads, -T (threads in srun) */
-	int  min_nodes;		/* --nodes=n,       -N n	*/ 
-	int  max_nodes;		/* --nodes=x-n,       -N x-n	*/ 
-        int  min_sockets_per_node; /* --sockets-per-node=n      */
-        int  max_sockets_per_node; /* --sockets-per-node=x-n    */
-        int  min_cores_per_socket; /* --cores-per-socket=n      */
-        int  max_cores_per_socket; /* --cores-per-socket=x-n    */
-        int  min_threads_per_core; /* --threads-per-core=n      */
-        int  max_threads_per_core; /* --threads-per-core=x-n    */
-        int  ntasks_per_node;   /* --ntasks-per-node=n		*/
-        int  ntasks_per_socket; /* --ntasks-per-socket=n	*/
-        int  ntasks_per_core;   /* --ntasks-per-core=n		*/
-=======
 	int32_t max_threads;	/* --threads, -T (threads in srun) */
 	int32_t min_nodes;	/* --nodes=n,       -N n	*/ 
 	int32_t max_nodes;	/* --nodes=x-n,       -N x-n	*/ 
@@ -115,33 +101,25 @@
 	int32_t ntasks_per_node;   /* --ntasks-per-node=n	*/
 	int32_t ntasks_per_socket; /* --ntasks-per-socket=n	*/
 	int32_t ntasks_per_core;   /* --ntasks-per-core=n	*/
->>>>>>> a23ccbf6
 	cpu_bind_type_t cpu_bind_type; /* --cpu_bind=           */
 	char *cpu_bind;		/* binding map for map/mask_cpu */
 	mem_bind_type_t mem_bind_type; /* --mem_bind=		*/
 	char *mem_bind;		/* binding map for map/mask_mem	*/
 	bool nodes_set;		/* true if nodes explicitly set */
 	bool extra_set;		/* true if extra node info explicitly set */
-<<<<<<< HEAD
-	int  time_limit;	/* --time,   -t			*/
-=======
 	int  time_limit;	/* --time,   -t	(int minutes)	*/
 	char *time_limit_str;	/* --time,   -t (string)	*/
 	int  ckpt_interval;	/* --checkpoint (int minutes)	*/
 	char *ckpt_interval_str;/* --checkpoint (string)	*/
 	char *ckpt_path;	/* --checkpoint-path (string)   */
 	bool exclusive;		/* --exclusive			*/
->>>>>>> a23ccbf6
 	char *partition;	/* --partition=n,   -p n   	*/
 	enum task_dist_states
 	        distribution;	/* --distribution=, -m dist	*/
         uint32_t plane_size;    /* lllp distribution -> plane_size for
 				 * when -m plane=<# of lllp per
 				 * plane> */      
-<<<<<<< HEAD
-=======
 	char *cmd_name;		/* name of command to execute	*/
->>>>>>> a23ccbf6
 	char *job_name;		/* --job-name=,     -J name	*/
 	bool job_name_set_cmd;	/* true if job_name set by cmd line option */
 	bool job_name_set_env;	/* true if job_name set by env var */
@@ -186,16 +164,6 @@
 	char *propagate;	/* --propagate[=RLIMIT_CORE,...]*/
 	char *task_epilog;	/* --task-epilog=		*/
 	char *task_prolog;	/* --task-prolog=		*/
-<<<<<<< HEAD
-        bool printreq;          /* --print-request              */
-
-	/* constraint options */
-	int job_min_cpus;	/* --mincpus=n			*/
-	int job_min_sockets;	/* --minsockets=n		*/
-	int job_min_cores;	/* --mincores=n			*/
-	int job_min_threads;	/* --minthreads=n		*/
-	int job_min_memory;	/* --mem=n			*/
-=======
 	char *licenses;		/* --licenses, -L		*/
 
 	/* constraint options */
@@ -205,7 +173,6 @@
 	int32_t job_min_threads;/* --minthreads=n		*/
 	int32_t job_min_memory;	/* --mem=n			*/
 	int32_t mem_per_cpu;	/* --mem-per-cpu=n		*/
->>>>>>> a23ccbf6
 	long job_min_tmp_disk;	/* --tmp=n			*/
 	char *constraints;	/* --constraints=, -C constraint*/
 	bool contiguous;	/* --contiguous			*/
@@ -249,14 +216,6 @@
  * (if new constraints are added above, might want to add them to this
  *  macro or move this to a function if it gets a little complicated)
  */
-<<<<<<< HEAD
-#define constraints_given() opt.job_min_cpus != INT_UNASSIGNED ||\
-			    opt.job_min_memory != INT_UNASSIGNED ||\
-			    opt.job_min_tmp_disk != INT_UNASSIGNED ||\
-			    opt.job_min_sockets != INT_UNASSIGNED ||\
-			    opt.job_min_cores != INT_UNASSIGNED ||\
-			    opt.job_min_threads != INT_UNASSIGNED ||\
-=======
 #define constraints_given() opt.job_min_cpus     != NO_VAL ||\
 			    opt.job_min_memory   != NO_VAL ||\
 			    opt.job_max_memory   != NO_VAL ||\
@@ -264,7 +223,6 @@
 			    opt.job_min_sockets  != NO_VAL ||\
 			    opt.job_min_cores    != NO_VAL ||\
 			    opt.job_min_threads  != NO_VAL ||\
->>>>>>> a23ccbf6
 			    opt.contiguous   
 
 /* process options:
