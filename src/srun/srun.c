/*****************************************************************************\
 *  srun.c - user interface to allocate resources, submit jobs, and execute 
 *	parallel jobs.
 *****************************************************************************
 *  Copyright (C) 2002-2007 The Regents of the University of California.
 *  Copyright (C) 2008 Lawrence Livermore National Security.
 *  Produced at Lawrence Livermore National Laboratory (cf, DISCLAIMER).
 *  Written by Mark Grondona <grondona@llnl.gov>, et. al.
 *  LLNL-CODE-402394.
 *  
 *  This file is part of SLURM, a resource management program.
 *  For details, see <http://www.llnl.gov/linux/slurm/>.
 *  
 *  SLURM is free software; you can redistribute it and/or modify it under
 *  the terms of the GNU General Public License as published by the Free
 *  Software Foundation; either version 2 of the License, or (at your option)
 *  any later version.
 *
 *  In addition, as a special exception, the copyright holders give permission 
 *  to link the code of portions of this program with the OpenSSL library under
 *  certain conditions as described in each individual source file, and 
 *  distribute linked combinations including the two. You must obey the GNU 
 *  General Public License in all respects for all of the code used other than 
 *  OpenSSL. If you modify file(s) with this exception, you may extend this 
 *  exception to your version of the file(s), but you are not obligated to do 
 *  so. If you do not wish to do so, delete this exception statement from your
 *  version.  If you delete this exception statement from all source files in 
 *  the program, then also delete it here.
 *  
 *  SLURM is distributed in the hope that it will be useful, but WITHOUT ANY
 *  WARRANTY; without even the implied warranty of MERCHANTABILITY or FITNESS
 *  FOR A PARTICULAR PURPOSE.  See the GNU General Public License for more
 *  details.
 *  
 *  You should have received a copy of the GNU General Public License along
 *  with SLURM; if not, write to the Free Software Foundation, Inc.,
 *  51 Franklin Street, Fifth Floor, Boston, MA 02110-1301  USA.
\*****************************************************************************/

#ifdef HAVE_CONFIG_H
#  include "config.h"
#endif

#ifdef WITH_PTHREADS
#  include <pthread.h>
#endif

#ifdef HAVE_AIX
#  undef HAVE_UNSETENV
#  include <sys/checkpnt.h>
#endif
#ifndef HAVE_UNSETENV
#  include "src/common/unsetenv.h"
#endif

#include <sys/resource.h>
#include <sys/stat.h>
#include <sys/time.h>
#include <sys/types.h>
#include <sys/utsname.h>
#include <sys/wait.h>
#include <ctype.h>
#include <fcntl.h>
#include <pwd.h>
#include <stdio.h>
#include <stdlib.h>
#include <string.h>
#include <signal.h>
#include <termios.h>
#include <unistd.h>
#include <fcntl.h>
#include <grp.h>


#include "src/common/fd.h"
#include "src/common/hostlist.h"
#include "src/common/log.h"
#include "src/common/slurm_protocol_api.h"
#include "src/common/switch.h"
#include "src/common/xmalloc.h"
#include "src/common/xsignal.h"
#include "src/common/xstring.h"
#include "src/common/net.h"
#include "src/common/mpi.h"
#include "src/common/slurm_rlimits_info.h"
#include "src/common/plugstack.h"
#include "src/common/read_config.h"

#include "src/srun/allocate.h"
#include "src/srun/srun_job.h"
#include "src/srun/opt.h"
#include "src/srun/debugger.h"
#include "src/srun/srun.h"
#include "src/srun/srun_pty.h"
#include "src/srun/multi_prog.h"
#include "src/api/pmi_server.h"
#include "src/api/step_launch.h"

#if defined (HAVE_DECL_STRSIGNAL) && !HAVE_DECL_STRSIGNAL
#  ifndef strsignal
 extern char *strsignal(int);
#  endif
#endif /* defined HAVE_DECL_STRSIGNAL && !HAVE_DECL_STRSIGNAL */

#define MAX_RETRIES 20
#define MAX_ENTRIES 50

#define	TYPE_NOT_TEXT	0
#define	TYPE_TEXT	1
#define	TYPE_SCRIPT	2

mpi_plugin_client_info_t mpi_job_info[1];
static struct termios termdefaults;
uint32_t global_rc = 0;
srun_job_t *job = NULL;

struct {
	bitstr_t *start_success;
	bitstr_t *start_failure;
	bitstr_t *finish_normal;
	bitstr_t *finish_abnormal;
} task_state;

/*
 * forward declaration of static funcs
 */
static int   _become_user (void);
static int   _call_spank_local_user (srun_job_t *job);
static void  _define_symbols(void);
static void  _handle_intr();
static void  _handle_pipe(int signo);
static void  _handle_signal(int signo);
static void  _print_job_information(resource_allocation_response_msg_t *resp);
static void  _pty_restore(void);
static void  _run_srun_prolog (srun_job_t *job);
static void  _run_srun_epilog (srun_job_t *job);
static int   _run_srun_script (srun_job_t *job, char *script);
static void  _set_cpu_env_var(resource_allocation_response_msg_t *resp);
static int   _setup_signals();
static void  _step_opt_exclusive(void);
static void  _set_stdio_fds(srun_job_t *job, slurm_step_io_fds_t *cio_fds);
static void  _set_prio_process_env(void);
static int   _set_rlimit_env(void);
static int   _set_umask_env(void);
static int   _slurm_debug_env_val (void);
static void  _task_start(launch_tasks_response_msg_t *msg);
static void  _task_finish(task_exit_msg_t *msg);
static void  _task_state_struct_init(int num_tasks);
static void  _task_state_struct_print(void);
static void  _task_state_struct_free(void);
static char *_uint16_array_to_str(int count, const uint16_t *array);

int srun(int ac, char **av)
{
	resource_allocation_response_msg_t *resp;
	int debug_level;
	env_t *env = xmalloc(sizeof(env_t));
	uint32_t job_id = 0;
	log_options_t logopt = LOG_OPTS_STDERR_ONLY;
	slurm_step_launch_params_t launch_params;
	slurm_step_launch_callbacks_t callbacks;
	int got_alloc = 0;

	env->stepid = -1;
	env->procid = -1;
	env->localid = -1;
	env->nodeid = -1;
	env->cli = NULL;
	env->env = NULL;
	env->ckpt_path = NULL;

	debug_level = _slurm_debug_env_val();
	logopt.stderr_level += debug_level;
	log_init(xbasename(av[0]), logopt, 0, NULL);

/* 	xsignal(SIGQUIT, _ignore_signal); */
/* 	xsignal(SIGPIPE, _ignore_signal); */
/* 	xsignal(SIGUSR1, _ignore_signal); */
/* 	xsignal(SIGUSR2, _ignore_signal); */

	/* Initialize plugin stack, read options from plugins, etc.
	 */
	if (spank_init(NULL) < 0) {
		fatal("Plug-in initialization failed");
		_define_symbols();
	}

	/* Be sure to call spank_fini when srun exits.
	 */
	if (atexit((void (*) (void)) spank_fini) < 0)
		error("Failed to register atexit handler for plugins: %m");
		
	/* set default options, process commandline arguments, and
	 * verify some basic values
	 */
	if (initialize_and_process_args(ac, av) < 0) {
		error ("srun initialization failed");
		exit (1);
	}
	record_ppid();
	
	/* reinit log with new verbosity (if changed by command line)
	 */
	if (_verbose || opt.quiet) {
		/* If log level is already increased, only increment the
		 *   level to the difference of _verbose an LOG_LEVEL_INFO
		 */
		if ((_verbose -= (logopt.stderr_level - LOG_LEVEL_INFO)) > 0)
			logopt.stderr_level += _verbose;
		logopt.stderr_level -= opt.quiet;
		logopt.prefix_level = 1;
		log_alter(logopt, 0, NULL);
	} else
		_verbose = debug_level;

	(void) _set_rlimit_env();
	_set_prio_process_env();
	(void) _set_umask_env();
	
	/* Set up slurmctld message handler */
	slurmctld_msg_init();

	/* now global "opt" should be filled in and available,
	 * create a job from opt
	 */
	if (opt.test_only) {
		int rc = allocate_test();
		if (rc) {
			slurm_perror("allocation failure");
			exit (1);
		}
<<<<<<< HEAD
		info("allocation success");
		exit (0);

	} else if (opt.batch) {
	    	/* allow binding with batch submissions */
		env->cpu_bind_type = opt.cpu_bind_type;
		env->cpu_bind = opt.cpu_bind;
		env->mem_bind_type = opt.mem_bind_type;
		env->mem_bind = opt.mem_bind;
		setup_env(env);

		if (_run_batch_job() < 0)
			exit (1);
=======
>>>>>>> a23ccbf6
		exit (0);

	} else if (opt.no_alloc) {
		info("do not allocate resources");
		job = job_create_noalloc(); 
		if (create_job_step(job, false) < 0) {
			exit(1);
		}
	} else if ((resp = existing_allocation())) {
		
		job_id = resp->job_id;
		if (opt.alloc_nodelist == NULL)
                       opt.alloc_nodelist = xstrdup(resp->node_list);
		if (opt.exclusive)
			_step_opt_exclusive();
		_set_cpu_env_var(resp);
		job = job_step_create_allocation(resp);
		slurm_free_resource_allocation_response_msg(resp);

		if (!job || create_job_step(job, false) < 0)
			exit(1);
	} else {
		/* Combined job allocation and job step launch */
#ifdef HAVE_FRONT_END
		uid_t my_uid = getuid();
		if ((my_uid != 0)
		&&  (my_uid != slurm_get_slurm_user_id())) {
			error("srun task launch not supported on this system");
			exit(1);
		}
#endif
	
		if ( !(resp = allocate_nodes()) ) 
			exit(1);
		got_alloc = 1;
		_print_job_information(resp);
		_set_cpu_env_var(resp);
		job = job_create_allocation(resp);
		
		opt.exclusive = false;	/* not applicable for this step */
		if (!opt.job_name_set_cmd && opt.job_name_set_env) {
			/* use SLURM_JOB_NAME env var */
			opt.job_name_set_cmd = true;
		}
		if (!job || create_job_step(job, true) < 0) {
			slurm_complete_job(resp->job_id, 1);
			exit(1);
		}
		
		slurm_free_resource_allocation_response_msg(resp);
	}

	/*
	 *  Become --uid user
	 */
	if (_become_user () < 0)
		info ("Warning: Unable to assume uid=%lu\n", opt.uid);

	/*
	 *  Enhance environment for job
	 */
	env->nprocs = opt.nprocs;
	env->cpus_per_task = opt.cpus_per_task;
	if (opt.ntasks_per_node != NO_VAL)
		env->ntasks_per_node = opt.ntasks_per_node;
	if (opt.ntasks_per_socket != NO_VAL)
		env->ntasks_per_socket = opt.ntasks_per_socket;
	if (opt.ntasks_per_core != NO_VAL)
		env->ntasks_per_core = opt.ntasks_per_core;
	env->distribution = opt.distribution;
<<<<<<< HEAD
	env->plane_size = opt.plane_size;
=======
	if (opt.plane_size != NO_VAL)
		env->plane_size = opt.plane_size;
>>>>>>> a23ccbf6
	env->cpu_bind_type = opt.cpu_bind_type;
	env->cpu_bind = opt.cpu_bind;
	env->mem_bind_type = opt.mem_bind_type;
	env->mem_bind = opt.mem_bind;
	env->overcommit = opt.overcommit;
	env->slurmd_debug = opt.slurmd_debug;
	env->labelio = opt.labelio;
	env->comm_port = slurmctld_comm_addr.port;
	if (job) {
		uint16_t *tasks = NULL;
		slurm_step_ctx_get(job->step_ctx, SLURM_STEP_CTX_TASKS, 
				   &tasks);

		env->select_jobinfo = job->select_jobinfo;
		env->nhosts = job->nhosts;
		env->nodelist = job->nodelist;
		env->task_count = _uint16_array_to_str(
			job->nhosts, tasks);
		env->jobid = job->jobid;
		env->stepid = job->stepid;
	}
	if (opt.pty) {
		struct termios term;
		int fd = STDIN_FILENO;

		/* Save terminal settings for restore */
		tcgetattr(fd, &termdefaults); 
		tcgetattr(fd, &term);
		/* Set raw mode on local tty */
		cfmakeraw(&term);
		tcsetattr(fd, TCSANOW, &term);
		atexit(&_pty_restore);

		set_winsize(job);
		block_sigwinch();
		pty_thread_create(job);
		env->pty_port = job->pty_port;
		env->ws_col   = job->ws_col;
		env->ws_row   = job->ws_row;
	}
	setup_env(env);
	xfree(env->task_count);
	xfree(env);
	
	_task_state_struct_init(opt.nprocs);
	slurm_step_launch_params_t_init(&launch_params);
	launch_params.gid = opt.gid;
	launch_params.argc = opt.argc;
	launch_params.argv = opt.argv;
	launch_params.multi_prog = opt.multi_prog ? true : false;
	launch_params.cwd = opt.cwd;
	launch_params.slurmd_debug = opt.slurmd_debug;
	launch_params.buffered_stdio = !opt.unbuffered;
	launch_params.labelio = opt.labelio ? true : false;
	launch_params.remote_output_filename =fname_remote_string(job->ofname);
	launch_params.remote_input_filename = fname_remote_string(job->ifname);
	launch_params.remote_error_filename = fname_remote_string(job->efname);
	launch_params.task_prolog = opt.task_prolog;
	launch_params.task_epilog = opt.task_epilog;
	launch_params.cpu_bind = opt.cpu_bind;
	launch_params.cpu_bind_type = opt.cpu_bind_type;
	launch_params.mem_bind = opt.mem_bind;
	launch_params.mem_bind_type = opt.mem_bind_type;	
	launch_params.open_mode = opt.open_mode;
	if (opt.acctg_freq >= 0)
		launch_params.acctg_freq = opt.acctg_freq;
	launch_params.pty = opt.pty;
	launch_params.max_sockets	= opt.max_sockets_per_node;
	launch_params.max_cores		= opt.max_cores_per_socket;
	launch_params.max_threads	= opt.max_threads_per_core;
	launch_params.cpus_per_task	= opt.cpus_per_task;
	launch_params.ntasks_per_node   = opt.ntasks_per_node;
	launch_params.ntasks_per_socket = opt.ntasks_per_socket;
	launch_params.ntasks_per_core   = opt.ntasks_per_core;
	launch_params.ckpt_path		= xstrdup(opt.ckpt_path);
	/* job structure should now be filled in */
	_setup_signals();

	_set_stdio_fds(job, &launch_params.local_fds);

	if (MPIR_being_debugged) {
		launch_params.parallel_debug = true;
		pmi_server_max_threads(1);
	} else {
		launch_params.parallel_debug = false;
	}
	callbacks.task_start = _task_start;
	callbacks.task_finish = _task_finish;

	_run_srun_prolog(job);

	mpir_init(job->ctx_params.task_count);

	if (_call_spank_local_user (job) < 0) {
		error("Failure in local plugin stack");
		slurm_step_launch_abort(job->step_ctx);
		exit(1);
	}

	update_job_state(job, SRUN_JOB_LAUNCHING);
	if (slurm_step_launch(job->step_ctx, &launch_params, &callbacks) != 
	    SLURM_SUCCESS) {
		error("Application launch failed: %m");
		goto cleanup;
	}

	update_job_state(job, SRUN_JOB_STARTING);
	if (slurm_step_launch_wait_start(job->step_ctx) == SLURM_SUCCESS) {
		update_job_state(job, SRUN_JOB_RUNNING);
		/* Only set up MPIR structures if the step launched
		 * correctly. */
		if (opt.multi_prog)
			mpir_set_multi_name(job->ctx_params.task_count,
					    launch_params.argv[0]);
		else
			mpir_set_executable_names(launch_params.argv[0]);
		MPIR_debug_state = MPIR_DEBUG_SPAWNED;
		MPIR_Breakpoint();
		if (opt.debugger_test)
			mpir_dump_proctable();
	} else {
		info("Job step %u.%u aborted before step completely launched.",
		     job->jobid, job->stepid);
	}

	slurm_step_launch_wait_finish(job->step_ctx);

cleanup:
	if(got_alloc) {
		cleanup_allocation();
		slurm_complete_job(job->jobid, global_rc);
	}
	_run_srun_epilog(job);
	slurm_step_ctx_destroy(job->step_ctx);
	mpir_cleanup();
	_task_state_struct_free();
	log_fini();

	return (int)global_rc;
}

static int _call_spank_local_user (srun_job_t *job)
{
	struct spank_launcher_job_info info[1];
	job_step_create_response_msg_t *step_resp;

	info->uid = opt.uid;
	info->gid = opt.gid;
	info->jobid = job->jobid;
	info->stepid = job->stepid;
	slurm_step_ctx_get(job->step_ctx, SLURM_STEP_CTX_RESP, &step_resp);
	info->step_layout = step_resp->step_layout;
	info->argc = opt.argc;
	info->argv = opt.argv;

	return spank_local_user(info);
}


static int _slurm_debug_env_val (void)
{
	long int level = 0;
	const char *val;

	if ((val = getenv ("SLURM_DEBUG"))) {
		char *p;
		if ((level = strtol (val, &p, 10)) < -LOG_LEVEL_INFO)
			level = -LOG_LEVEL_INFO;
		if (p && *p != '\0')
			level = 0;
	}
	return ((int) level);
}

/*
 * Return a string representation of an array of uint32_t elements.
 * Each value in the array is printed in decimal notation and elements
 * are seperated by a comma.  If sequential elements in the array
 * contain the same value, the value is written out just once followed
 * by "(xN)", where "N" is the number of times the value is repeated.
 *
 * Example:
 *   The array "1, 2, 1, 1, 1, 3, 2" becomes the string "1,2,1(x3),3,2"
 *
 * Returns an xmalloc'ed string.  Free with xfree().
 */
static char *_uint16_array_to_str(int array_len, const uint16_t *array)
{
	int i;
	int previous = 0;
	char *sep = ",";  /* seperator */
	char *str = xstrdup("");

	if(array == NULL)
		return str;

	for (i = 0; i < array_len; i++) {
		if ((i+1 < array_len)
		    && (array[i] == array[i+1])) {
				previous++;
				continue;
		}

		if (i == array_len-1) /* last time through loop */
			sep = "";
		if (previous > 0) {
			xstrfmtcat(str, "%u(x%u)%s",
				   array[i], previous+1, sep);
		} else {
			xstrfmtcat(str, "%u%s", array[i], sep);
		}
		previous = 0;
	}
	
	return str;
}

static void 
_print_job_information(resource_allocation_response_msg_t *resp)
{
	int i;
	char *str = NULL;
	char *sep = "";

	if (!_verbose)
		return;

	xstrfmtcat(str, "jobid %u: nodes(%u):`%s', cpu counts: ",
		   resp->job_id, resp->node_cnt, resp->node_list);

	for (i = 0; i < resp->num_cpu_groups; i++) {
		xstrfmtcat(str, "%s%u(x%u)",
			   sep, resp->cpus_per_node[i],
		           resp->cpu_count_reps[i]);
		sep = ",";
	}
	verbose("%s", str);
	xfree(str);
}

/* Set SLURM_UMASK environment variable with current state */
static int _set_umask_env(void)
{
	char mask_char[5];
	mode_t mask;

	if (getenv("SLURM_UMASK"))	/* use this value */
		return SLURM_SUCCESS;

	mask = (int)umask(0);
	umask(mask);

	sprintf(mask_char, "0%d%d%d", 
		((mask>>6)&07), ((mask>>3)&07), mask&07);
	if (setenvf(NULL, "SLURM_UMASK", "%s", mask_char) < 0) {
		error ("unable to set SLURM_UMASK in environment");
		return SLURM_FAILURE;
	}
	debug ("propagating UMASK=%s", mask_char); 
	return SLURM_SUCCESS;
}

/*
 * _set_prio_process_env
 *
 * Set the internal SLURM_PRIO_PROCESS environment variable to support
 * the propagation of the users nice value and the "PropagatePrioProcess"
 * config keyword.
 */
static void  _set_prio_process_env(void)
{
	int retval;

	errno = 0; /* needed to detect a real failure since prio can be -1 */

	if ((retval = getpriority (PRIO_PROCESS, 0)) == -1)  {
		if (errno) {
			error ("getpriority(PRIO_PROCESS): %m");
			return;
		}
	}

	if (setenvf (NULL, "SLURM_PRIO_PROCESS", "%d", retval) < 0) {
		error ("unable to set SLURM_PRIO_PROCESS in environment");
		return;
	}

	debug ("propagating SLURM_PRIO_PROCESS=%d", retval);
}

static void _set_cpu_env_var(resource_allocation_response_msg_t *resp)
{
	char *tmp;

	if (getenv("SLURM_JOB_CPUS_PER_NODE"))
		return;

	tmp = uint32_compressed_to_str(resp->num_cpu_groups,
				       resp->cpus_per_node,
				       resp->cpu_count_reps);
	if (setenvf(NULL, "SLURM_JOB_CPUS_PER_NODE", "%s", tmp) < 0)
		error("unable to set SLURM_JOB_CPUS_PER_NODE in environment");
	xfree(tmp);
	return;
} 

/* Set SLURM_RLIMIT_* environment variables with current resource 
 * limit values, reset RLIMIT_NOFILE to maximum possible value */
static int _set_rlimit_env(void)
{
	int                  rc = SLURM_SUCCESS;
	struct rlimit        rlim[1];
	unsigned long        cur;
	char                 name[64], *format;
	slurm_rlimits_info_t *rli;

	/* Modify limits with any command-line options */
	if (opt.propagate && parse_rlimits( opt.propagate, PROPAGATE_RLIMITS))
		fatal( "--propagate=%s is not valid.", opt.propagate );

	for (rli = get_slurm_rlimits_info(); rli->name != NULL; rli++ ) {

		if (rli->propagate_flag != PROPAGATE_RLIMITS)
			continue;

		if (getrlimit (rli->resource, rlim) < 0) {
			error ("getrlimit (RLIMIT_%s): %m", rli->name);
			rc = SLURM_FAILURE;
			continue;
		}
		
		cur = (unsigned long) rlim->rlim_cur;
		snprintf(name, sizeof(name), "SLURM_RLIMIT_%s", rli->name);
		if (opt.propagate && rli->propagate_flag == PROPAGATE_RLIMITS)
			/*
			 * Prepend 'U' to indicate user requested propagate
			 */
			format = "U%lu";
		else
			format = "%lu";
		
		if (setenvf (NULL, name, format, cur) < 0) {
			error ("unable to set %s in environment", name);
			rc = SLURM_FAILURE;
			continue;
		}
		
		debug ("propagating RLIMIT_%s=%lu", rli->name, cur);
	}

	/* 
	 *  Now increase NOFILE to the max available for this srun
	 */
	if (getrlimit (RLIMIT_NOFILE, rlim) < 0)
	 	return (error ("getrlimit (RLIMIT_NOFILE): %m"));

	if (rlim->rlim_cur < rlim->rlim_max) {
		rlim->rlim_cur = rlim->rlim_max;
		if (setrlimit (RLIMIT_NOFILE, rlim) < 0) 
			return (error ("Unable to increase max no. files: %m"));
	}

	return rc;
}

static int _become_user (void)
{
	struct passwd *pwd = getpwuid (opt.uid);

	if (opt.uid == getuid ())
		return (0);

	if ((opt.egid != (gid_t) -1) && (setgid (opt.egid) < 0))
		return (error ("setgid: %m"));

	initgroups (pwd->pw_name, pwd->pw_gid); /* Ignore errors */

	if (setuid (opt.uid) < 0)
		return (error ("setuid: %m"));

	return (0);
}

static void _run_srun_prolog (srun_job_t *job)
{
	int rc;

	if (opt.prolog && strcasecmp(opt.prolog, "none") != 0) {
		rc = _run_srun_script(job, opt.prolog);
		debug("srun prolog rc = %d", rc);
	}
}

static void _run_srun_epilog (srun_job_t *job)
{
	int rc;

	if (opt.epilog && strcasecmp(opt.epilog, "none") != 0) {
		rc = _run_srun_script(job, opt.epilog);
		debug("srun epilog rc = %d", rc);
	}
}

static int _run_srun_script (srun_job_t *job, char *script)
{
	int status;
	pid_t cpid;
	int i;
	char **args = NULL;

	if (script == NULL || script[0] == '\0')
		return 0;

	if (access(script, R_OK | X_OK) < 0) {
		info("Access denied for %s: %m", script);
		return 0;
	}

	if ((cpid = fork()) < 0) {
		error ("run_srun_script: fork: %m");
		return -1;
	}
	if (cpid == 0) {

		/* set the scripts command line arguments to the arguments
		 * for the application, but shifted one higher
		 */
		args = xmalloc(sizeof(char *) * 1024);
		args[0] = script;
		for (i = 0; i < opt.argc; i++) {
			args[i+1] = opt.argv[i];
		}
		args[i+1] = NULL;
		execv(script, args);
		error("help! %m");
		exit(127);
	}

	do {
		if (waitpid(cpid, &status, 0) < 0) {
			if (errno == EINTR)
				continue;
			error("waidpid: %m");
			return 0;
		} else
			return status;
	} while(1);

	/* NOTREACHED */
}

static int
_is_local_file (fname_t *fname)
{
	if (fname->name == NULL)
		return 1;
	
	if (fname->taskid != -1)
		return 1;

	return ((fname->type != IO_PER_TASK) && (fname->type != IO_ONE));
}

static void
_set_stdio_fds(srun_job_t *job, slurm_step_io_fds_t *cio_fds)
{
	bool err_shares_out = false;
	int file_flags;

	if (opt.open_mode == OPEN_MODE_APPEND)
		file_flags = O_CREAT|O_WRONLY|O_APPEND;
	else if (opt.open_mode == OPEN_MODE_TRUNCATE)
		file_flags = O_CREAT|O_WRONLY|O_APPEND|O_TRUNC;
	else {
		slurm_ctl_conf_t *conf;
		conf = slurm_conf_lock();
		if (conf->job_file_append)
			file_flags = O_CREAT|O_WRONLY|O_APPEND;
		else
			file_flags = O_CREAT|O_WRONLY|O_APPEND|O_TRUNC;
		slurm_conf_unlock();
	}

	/*
	 * create stdin file descriptor
	 */
	if (_is_local_file(job->ifname)) {
		if ((job->ifname->name == NULL) || (job->ifname->taskid != -1)) {
			cio_fds->in.fd = STDIN_FILENO;
		} else {
			cio_fds->in.fd = open(job->ifname->name, O_RDONLY);
			if (cio_fds->in.fd == -1)
				fatal("Could not open stdin file: %m");
		}
		if (job->ifname->type == IO_ONE) {
			job_step_create_response_msg_t *step_resp = NULL;
			
			slurm_step_ctx_get(job->step_ctx, SLURM_STEP_CTX_RESP,
					   &step_resp);
		
			cio_fds->in.taskid = job->ifname->taskid;
			cio_fds->in.nodeid = slurm_step_layout_host_id(
				step_resp->step_layout, job->ifname->taskid);
		}
	}

	/*
	 * create stdout file descriptor
	 */
	if (_is_local_file(job->ofname)) {
		if ((job->ofname->name == NULL) || (job->ofname->taskid != -1)) {
			cio_fds->out.fd = STDOUT_FILENO;
		} else {
			cio_fds->out.fd = open(job->ofname->name,
					       file_flags, 0644);
			if (cio_fds->out.fd == -1)
				fatal("Could not open stdout file: %m");
		}
		if (job->ofname->name != NULL
		    && job->efname->name != NULL
		    && !strcmp(job->ofname->name, job->efname->name)) {
			err_shares_out = true;
		}
	}

	/*
	 * create seperate stderr file descriptor only if stderr is not sharing
	 * the stdout file descriptor
	 */
	if (err_shares_out) {
		debug3("stdout and stderr sharing a file");
		cio_fds->err.fd = cio_fds->out.fd;
		cio_fds->err.taskid = cio_fds->out.taskid;
	} else if (_is_local_file(job->efname)) {
		if ((job->efname->name == NULL) || (job->efname->taskid != -1)) {
			cio_fds->err.fd = STDERR_FILENO;
		} else {
			cio_fds->err.fd = open(job->efname->name,
					       file_flags, 0644);
			if (cio_fds->err.fd == -1)
				fatal("Could not open stderr file: %m");
		}
	}
}

/* Plugins must be able to resolve symbols.
 * Since srun statically links with src/api/libslurmhelper rather than 
 * dynamicaly linking with libslurm, we need to reference all needed 
 * symbols within srun. None of the functions below are actually 
 * used, but we need to load the symbols. */
static void _define_symbols(void)
{
	slurm_signal_job_step(0,0,0);	/* needed by mvapich and mpichgm */
}

static void _pty_restore(void)
{
	/* STDIN is probably closed by now */
	if (tcsetattr(STDOUT_FILENO, TCSANOW, &termdefaults) < 0)
		fprintf(stderr, "tcsetattr: %s\n", strerror(errno));
}

/* opt.exclusive is set, disable user task layout controls */
static void _step_opt_exclusive(void)
{
	if (opt.nodes_set) {
		verbose("ignoring node count set by --nodes or SLURM_NNODES");
		verbose("  it is incompatible with --exclusive");
		opt.nodes_set = false;
		opt.min_nodes = 1;
		opt.max_nodes = 0;
	}
	if (!opt.nprocs_set)
		fatal("--nprocs must be set with --exclusive");
	if (opt.relative_set)
		fatal("--relative disabled, incompatible with --exclusive");
	if (opt.exc_nodes)
		fatal("--exclude is incompatible with --exclusive");
	if (opt.nodelist)
		fatal("--nodelist is incompatible with --exclusive");
}

static void
_task_start(launch_tasks_response_msg_t *msg)
{
	MPIR_PROCDESC *table;
	int taskid;
	int i;

	verbose("Node %s (%d), %d tasks started",
		msg->node_name, msg->srun_node_id, msg->count_of_pids);

	for (i = 0; i < msg->count_of_pids; i++) {
		taskid = msg->task_ids[i];
		table = &MPIR_proctable[taskid];
		table->host_name = xstrdup(msg->node_name);
		/* table->executable_name is set elsewhere */
		table->pid = msg->local_pids[i];

		if (msg->return_code == 0) {
			bit_set(task_state.start_success, taskid);
		} else {
			bit_set(task_state.start_failure, taskid);
		}
	}

}

static void
_terminate_job_step(slurm_step_ctx_t *step_ctx)
{
	uint32_t job_id, step_id;

	slurm_step_ctx_get(step_ctx, SLURM_STEP_CTX_JOBID, &job_id);
	slurm_step_ctx_get(step_ctx, SLURM_STEP_CTX_STEPID, &step_id);
	info("Terminating job step %u.%u", job_id, step_id);
	slurm_kill_job_step(job_id, step_id, SIGKILL);
}

static void
_handle_max_wait(int signo)
{
	info("First task exited %ds ago", opt.max_wait);
	_task_state_struct_print();
	_terminate_job_step(job->step_ctx);
}

static char *
_taskids_to_nodelist(bitstr_t *tasks_exited)
{
	int i;
	char *hostname, *hostlist_str;
	hostlist_t hostlist;
	job_step_create_response_msg_t *step_resp;
	slurm_step_layout_t *step_layout;

	if (!job->step_ctx) {
		error("No step_ctx");
		hostlist_str = xstrdup("Unknown");
		return hostlist_str;
	}

	slurm_step_ctx_get(job->step_ctx, SLURM_STEP_CTX_RESP, &step_resp);
	step_layout = step_resp->step_layout;
	hostlist = hostlist_create(NULL);
	for (i=0; i<job->ntasks; i++) {
		if (!bit_test(tasks_exited, i))
			continue;
		hostname = slurm_step_layout_host_name(step_layout, i);
		hostlist_push(hostlist, hostname);
	}
	hostlist_uniq(hostlist);
	hostlist_str = xmalloc(2048);
	hostlist_ranged_string(hostlist, 2048, hostlist_str);
	hostlist_destroy(hostlist);
	return hostlist_str;
}

static void
_task_finish(task_exit_msg_t *msg)
{
	bitstr_t *tasks_exited = NULL;
	char buf[65536], *core_str = "", *msg_str, *node_list = NULL;
	static bool first_done = true;
	static bool first_error = true;
	uint32_t rc = 0;
	int i;

	verbose("%u tasks finished (rc=%u)",
		msg->num_tasks, msg->return_code);
	tasks_exited = bit_alloc(job->ntasks);
	for (i=0; i<msg->num_tasks; i++)
		bit_set(tasks_exited,  msg->task_id_list[i]);
	bit_fmt(buf, sizeof(buf), tasks_exited);
	if (WIFEXITED(msg->return_code)) {
		rc = WEXITSTATUS(msg->return_code);
		if (rc != 0) {
			bit_or(task_state.finish_abnormal, tasks_exited);
			node_list = _taskids_to_nodelist(tasks_exited);
			error("%s: task %s: Exited with exit code %d", 
			      node_list, buf, rc);
		} else {
			bit_or(task_state.finish_normal, tasks_exited);
			verbose("task %s: Completed", buf);
		}
	} else if (WIFSIGNALED(msg->return_code)) {
		bit_or(task_state.finish_abnormal, tasks_exited);
		msg_str = strsignal(WTERMSIG(msg->return_code));
#ifdef WCOREDUMP
		if (WCOREDUMP(msg->return_code))
			core_str = " (core dumped)";
#endif
		node_list = _taskids_to_nodelist(tasks_exited);
		if (job->state >= SRUN_JOB_CANCELLED) {
			rc = NO_VAL;
			verbose("%s: task %s: %s%s", 
				node_list, buf, msg_str, core_str);
		} else {
			rc = msg->return_code;
			error("%s: task %s: %s%s", 
			      node_list, buf, msg_str, core_str);
		}
	}
	xfree(node_list);
	bit_free(tasks_exited);
	global_rc = MAX(global_rc, rc);

	if (first_error && rc > 0 && opt.kill_bad_exit) {
		first_error = false;
		_terminate_job_step(job->step_ctx);
	} else if (first_done && opt.max_wait > 0) {
		/* If these are the first tasks to finish we need to
		 * start a timer to kill off the job step if the other
		 * tasks don't finish within opt.max_wait seconds.
		 */
		first_done = false;
		debug2("First task has exited");
		xsignal(SIGALRM, _handle_max_wait);
		verbose("starting alarm of %d seconds", opt.max_wait);
		alarm(opt.max_wait);
	}
}

static void
_task_state_struct_init(int num_tasks)
{
	task_state.start_success = bit_alloc(num_tasks);
	task_state.start_failure = bit_alloc(num_tasks);
	task_state.finish_normal = bit_alloc(num_tasks);
	task_state.finish_abnormal = bit_alloc(num_tasks);
}

/*
 * Tasks will most likely have bits set in multiple of the task_state
 * bit strings (e.g. a task can start normally and then later exit normally)
 * so we ensure that a task is only "seen" once.
 */
static void
_task_state_struct_print(void)
{
	bitstr_t *tmp, *seen, *not_seen;
	char buf[65536];
	int len;

	len = bit_size(task_state.finish_abnormal); /* all the same length */
	tmp = bit_alloc(len);
	seen = bit_alloc(len);
	not_seen = bit_alloc(len);
	bit_not(not_seen);

	if (bit_set_count(task_state.finish_abnormal) > 0) {
		bit_copybits(tmp, task_state.finish_abnormal);
		bit_and(tmp, not_seen);
		bit_fmt(buf, sizeof(buf), tmp);
		info("task %s: exited abnormally", buf);
		bit_or(seen, tmp);
		bit_copybits(not_seen, seen);
		bit_not(not_seen);
	}

	if (bit_set_count(task_state.finish_normal) > 0) {
		bit_copybits(tmp, task_state.finish_normal);
		bit_and(tmp, not_seen);
		bit_fmt(buf, sizeof(buf), tmp);
		info("task %s: exited", buf);
		bit_or(seen, tmp);
		bit_copybits(not_seen, seen);
		bit_not(not_seen);
	}

	if (bit_set_count(task_state.start_failure) > 0) {
		bit_copybits(tmp, task_state.start_failure);
		bit_and(tmp, not_seen);
		bit_fmt(buf, sizeof(buf), tmp);
		info("task %s: failed to start", buf);
		bit_or(seen, tmp);
		bit_copybits(not_seen, seen);
		bit_not(not_seen);
	}

	if (bit_set_count(task_state.start_success) > 0) {
		bit_copybits(tmp, task_state.start_success);
		bit_and(tmp, not_seen);
		bit_fmt(buf, BUFSIZ, tmp);
		info("task %s: running", buf);
		bit_or(seen, tmp);
		bit_copybits(not_seen, seen);
		bit_not(not_seen);
	}
}

static void
_task_state_struct_free(void)
{
	bit_free(task_state.start_success);
	bit_free(task_state.start_failure);
	bit_free(task_state.finish_normal);
	bit_free(task_state.finish_abnormal);
}

static void _handle_intr()
{
	static time_t last_intr      = 0;
	static time_t last_intr_sent = 0;
	if (opt.quit_on_intr) {
		job_force_termination(job);
		slurm_step_launch_abort(job->step_ctx);
		return;
	}

	if (((time(NULL) - last_intr) > 1) && !opt.disable_status) {
		if (job->state < SRUN_JOB_FORCETERM)
			info("interrupt (one more within 1 sec to abort)");
		else
			info("interrupt (abort already in progress)");
		_task_state_struct_print();
		last_intr = time(NULL);
	} else  { /* second Ctrl-C in half as many seconds */
		update_job_state(job, SRUN_JOB_CANCELLED);
		/* terminate job */
		if (job->state < SRUN_JOB_FORCETERM) {
			if ((time(NULL) - last_intr_sent) < 1) {
				job_force_termination(job);
				slurm_step_launch_abort(job->step_ctx);
				return;
			}

			info("sending Ctrl-C to job %u.%u",
			     job->jobid, job->stepid);
			last_intr_sent = time(NULL);
			slurm_step_launch_fwd_signal(job->step_ctx, SIGINT);
			slurm_step_launch_abort(job->step_ctx);
		} else {
			job_force_termination(job);
			slurm_step_launch_abort(job->step_ctx);
		}
	}
}

static void _handle_pipe(int signo)
{
	static int ending = 0;

	if(ending)
		return;
	ending = 1;
	slurm_step_launch_abort(job->step_ctx);
}

static void _handle_signal(int signo)
{
	debug2("got signal %d", signo);

	switch (signo) {
	case SIGINT:
		_handle_intr();
		break;
	case SIGQUIT:
		info("Quit");
		/* continue with slurm_step_launch_abort */
	case SIGTERM:
	case SIGHUP:
		/* No need to call job_force_termination here since we
		 * are ending the job now and we don't need to update the
		 * state.
		 */
		info ("forcing job termination");
		slurm_step_launch_abort(job->step_ctx);
		break;
	/* case SIGTSTP: */
/* 		debug3("got SIGTSTP"); */
/* 		break; */
	case SIGCONT:
		debug3("got SIGCONT");
		break;
	default:
		slurm_step_launch_fwd_signal(job->step_ctx, signo);
		break;
	}
}

static int _setup_signals()
{
	int sigarray[] = {
		SIGINT,  SIGQUIT, /*SIGTSTP,*/ SIGCONT, SIGTERM,
		SIGALRM, SIGUSR1, SIGUSR2, /*SIGPIPE,*/ 0
	};
	int rc = SLURM_SUCCESS, i=0, signo;

	xassert(job);
	xassert(job->step_ctx);

	while ((signo = sigarray[i++])) 
		xsignal(signo, _handle_signal);
	/* special case for SIGPIPE since we don't want to print stuff
	 * and get into a locked up state
	 */
	xsignal(SIGPIPE, _handle_pipe);

	return rc;
}
<|MERGE_RESOLUTION|>--- conflicted
+++ resolved
@@ -229,22 +229,6 @@
 			slurm_perror("allocation failure");
 			exit (1);
 		}
-<<<<<<< HEAD
-		info("allocation success");
-		exit (0);
-
-	} else if (opt.batch) {
-	    	/* allow binding with batch submissions */
-		env->cpu_bind_type = opt.cpu_bind_type;
-		env->cpu_bind = opt.cpu_bind;
-		env->mem_bind_type = opt.mem_bind_type;
-		env->mem_bind = opt.mem_bind;
-		setup_env(env);
-
-		if (_run_batch_job() < 0)
-			exit (1);
-=======
->>>>>>> a23ccbf6
 		exit (0);
 
 	} else if (opt.no_alloc) {
@@ -315,12 +299,8 @@
 	if (opt.ntasks_per_core != NO_VAL)
 		env->ntasks_per_core = opt.ntasks_per_core;
 	env->distribution = opt.distribution;
-<<<<<<< HEAD
-	env->plane_size = opt.plane_size;
-=======
 	if (opt.plane_size != NO_VAL)
 		env->plane_size = opt.plane_size;
->>>>>>> a23ccbf6
 	env->cpu_bind_type = opt.cpu_bind_type;
 	env->cpu_bind = opt.cpu_bind;
 	env->mem_bind_type = opt.mem_bind_type;
