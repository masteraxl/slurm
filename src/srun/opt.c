/*****************************************************************************\
 *  opt.c - options processing for srun
 *  $Id$
 *****************************************************************************
 *  Copyright (C) 2002-2006 The Regents of the University of California.
 *  Produced at Lawrence Livermore National Laboratory (cf, DISCLAIMER).
 *  Written by Mark Grondona <grondona1@llnl.gov>, et. al.
 *  UCRL-CODE-217948.
 *  
 *  This file is part of SLURM, a resource management program.
 *  For details, see <http://www.llnl.gov/linux/slurm/>.
 *  
 *  SLURM is free software; you can redistribute it and/or modify it under
 *  the terms of the GNU General Public License as published by the Free
 *  Software Foundation; either version 2 of the License, or (at your option)
 *  any later version.
 *
 *  In addition, as a special exception, the copyright holders give permission 
 *  to link the code of portions of this program with the OpenSSL library under 
 *  certain conditions as described in each individual source file, and 
 *  distribute linked combinations including the two. You must obey the GNU 
 *  General Public License in all respects for all of the code used other than 
 *  OpenSSL. If you modify file(s) with this exception, you may extend this 
 *  exception to your version of the file(s), but you are not obligated to do 
 *  so. If you do not wish to do so, delete this exception statement from your
 *  version.  If you delete this exception statement from all source files in 
 *  the program, then also delete it here.
 *  
 *  SLURM is distributed in the hope that it will be useful, but WITHOUT ANY
 *  WARRANTY; without even the implied warranty of MERCHANTABILITY or FITNESS
 *  FOR A PARTICULAR PURPOSE.  See the GNU General Public License for more
 *  details.
 *  
 *  You should have received a copy of the GNU General Public License along
 *  with SLURM; if not, write to the Free Software Foundation, Inc.,
 *  51 Franklin Street, Fifth Floor, Boston, MA 02110-1301  USA.
\*****************************************************************************/

#if HAVE_CONFIG_H
#  include "config.h"
#endif

#include <string.h>		/* strcpy, strncasecmp */

#ifdef HAVE_STRINGS_H
#  include <strings.h>
#endif

#ifndef _GNU_SOURCE
#  define _GNU_SOURCE
#endif

#if HAVE_GETOPT_H
#  include <getopt.h>
#else
#  include "src/common/getopt.h"
#endif

#include <fcntl.h>
#include <stdarg.h>		/* va_start   */
#include <stdio.h>
#include <stdlib.h>		/* getenv     */
#include <pwd.h>		/* getpwuid   */
#include <ctype.h>		/* isdigit    */
#include <sys/param.h>		/* MAXPATHLEN */
#include <sys/stat.h>
#include <unistd.h>
#include <sys/stat.h>
#include <sys/types.h>
#include <sys/utsname.h>

#include "src/common/list.h"
#include "src/common/log.h"
#include "src/common/parse_time.h"
#include "src/common/slurm_protocol_api.h"
#include "src/common/uid.h"
#include "src/common/xmalloc.h"
#include "src/common/xstring.h"
#include "src/common/slurm_rlimits_info.h"
#include "src/common/plugstack.h"
#include "src/common/optz.h"
#include "src/api/pmi_server.h"

#include "src/srun/opt.h"
#include "src/srun/attach.h"
#include "src/common/mpi.h"

/* generic OPT_ definitions -- mainly for use with env vars  */
#define OPT_NONE        0x00
#define OPT_INT         0x01
#define OPT_STRING      0x02
#define OPT_DEBUG       0x03
#define OPT_DISTRIB     0x04
#define OPT_NODES       0x05
#define OPT_OVERCOMMIT  0x06
#define OPT_CORE        0x07
#define OPT_CONN_TYPE	0x08
#define OPT_NO_ROTATE	0x0a
#define OPT_GEOMETRY	0x0b
#define OPT_MPI         0x0c
#define OPT_CPU_BIND    0x0d
#define OPT_MEM_BIND    0x0e
#define OPT_MULTI       0x0f
#define OPT_NSOCKETS    0x10
#define OPT_NCORES      0x11
#define OPT_NTHREADS    0x12

/* generic getopt_long flags, integers and *not* valid characters */
#define LONG_OPT_HELP        0x100
#define LONG_OPT_USAGE       0x101
#define LONG_OPT_XTO         0x102
#define LONG_OPT_LAUNCH      0x103
#define LONG_OPT_TIMEO       0x104
#define LONG_OPT_JOBID       0x105
#define LONG_OPT_TMP         0x106
#define LONG_OPT_MEM         0x107
#define LONG_OPT_MINCPUS     0x108
#define LONG_OPT_CONT        0x109
#define LONG_OPT_UID         0x10a
#define LONG_OPT_GID         0x10b
#define LONG_OPT_MPI         0x10c
#define LONG_OPT_CORE	     0x10e
#define LONG_OPT_NOSHELL     0x10f
#define LONG_OPT_DEBUG_TS    0x110
#define LONG_OPT_CONNTYPE    0x111
#define LONG_OPT_TEST_ONLY   0x113
#define LONG_OPT_NETWORK     0x114
#define LONG_OPT_EXCLUSIVE   0x115
#define LONG_OPT_PROPAGATE   0x116
#define LONG_OPT_PROLOG      0x117
#define LONG_OPT_EPILOG      0x118
#define LONG_OPT_BEGIN       0x119
#define LONG_OPT_MAIL_TYPE   0x11a
#define LONG_OPT_MAIL_USER   0x11b
#define LONG_OPT_TASK_PROLOG 0x11c
#define LONG_OPT_TASK_EPILOG 0x11d
#define LONG_OPT_NICE        0x11e
#define LONG_OPT_CPU_BIND    0x11f
#define LONG_OPT_MEM_BIND    0x120
#define LONG_OPT_CTRL_COMM_IFHN 0x121
#define LONG_OPT_MULTI       0x122
#define LONG_OPT_NO_REQUEUE  0x123
<<<<<<< HEAD
#define LONG_OPT_SOCKETSPERNODE  0x130
#define LONG_OPT_CORESPERSOCKET	 0x131
#define LONG_OPT_THREADSPERCORE  0x132
#define LONG_OPT_MINSOCKETS	 0x133
#define LONG_OPT_MINCORES	 0x134
#define LONG_OPT_MINTHREADS	 0x135
#define LONG_OPT_NTASKSPERNODE	 0x136
#define LONG_OPT_NTASKSPERSOCKET 0x137
#define LONG_OPT_NTASKSPERCORE	 0x138
#define LONG_OPT_PRINTREQ	 0x139
=======
#define LONG_OPT_COMMENT     0x124
>>>>>>> d8ccb813

/*---- global variables, defined in opt.h ----*/
char **remote_argv;
int remote_argc;
int _verbose;
enum modes mode;
opt_t opt;

/*---- forward declarations of static functions  ----*/

typedef struct env_vars env_vars_t;

/* return command name from its full path name */
static char * _base_name(char* command);

static List  _create_path_list(void);

/* Get a decimal integer from arg */
static int  _get_int(const char *arg, const char *what);
static bool _get_resource_range(const char *arg, const char *what, 
                                int *min, int *max, bool isFatal);

static void  _help(void);

/* load a multi-program configuration file */
static void _load_multi(int *argc, char **argv);

/* fill in default options  */
static void _opt_default(void);

/* set options based upon env vars  */
static void _opt_env(void);

static void _opt_args(int argc, char **argv);

/* list known options and their settings  */
static void  _opt_list(void);

/* verify options sanity  */
static bool _opt_verify(void);

static void  _print_version(void);

static void _process_env_var(env_vars_t *e, const char *val);

static uint16_t _parse_mail_type(const char *arg);
static char *_print_mail_type(const uint16_t type);

/* search PATH for command returns full path */
static char *_search_path(char *, bool, int);

static long  _to_bytes(const char *arg);

static bool  _under_parallel_debugger(void);

static void  _usage(void);
static bool  _valid_node_list(char **node_list_pptr);
static task_dist_states_t _verify_dist_type(const char *arg, int *psize);
static bool  _verify_node_cpu_core_thread_count(const char *arg,
                                    int *min_nodes, int *max_nodes,
                                    int *min_sockets, int *max_sockets,
                                    int *min_cores, int *max_cores,
                                    int *min_threads, int  *max_threads,
				    cpu_bind_type_t *cpu_bind_type);
static int   _verify_cpu_bind(const char *arg, char **cpu_bind,
					cpu_bind_type_t *cpu_bind_type);
static int   _verify_geometry(const char *arg, uint16_t *geometry);
static int   _verify_mem_bind(const char *arg, char **mem_bind,
                                        mem_bind_type_t *mem_bind_type);
static int   _verify_conn_type(const char *arg);

/*---[ end forward declarations of static functions ]---------------------*/

int initialize_and_process_args(int argc, char *argv[])
{
	/* initialize option defaults */
	_opt_default();

	/* initialize options with env vars */
	_opt_env();

	/* initialize options with argv */
	_opt_args(argc, argv);

	if (_verbose > 3)
		_opt_list();

	return 1;

}

static void _print_version(void)
{
	printf("%s %s\n", PACKAGE, SLURM_VERSION);
}

/*
 * If the node list supplied is a file name, translate that into 
 *	a list of nodes, we orphan the data pointed to
 * RET true if the node list is a valid one
 */
static bool _valid_node_list(char **node_list_pptr)
{
	FILE *fd;
	char *node_list;
	int c;
	bool last_space;

	if (strchr(*node_list_pptr, '/') == NULL)
		return true;	/* not a file name */

	fd = fopen(*node_list_pptr, "r");
	if (fd == NULL) {
		error ("Unable to open file %s: %m", *node_list_pptr);
		return false;
	}

	node_list = xstrdup("");
	last_space = false;
	while ((c = fgetc(fd)) != EOF) {
		if (isspace(c)) {
			last_space = true;
			continue;
		}
		if (last_space && (node_list[0] != '\0'))
			xstrcatchar(node_list, ',');
		last_space = false;
		xstrcatchar(node_list, (char)c);
	}
	(void) fclose(fd);

        /*  free(*node_list_pptr);	orphanned */
	*node_list_pptr = node_list;
	return true;
}

/* 
 * verify that a distribution type in arg is of a known form
 * returns the task_dist_states, or -1 if state is unknown
 */
static task_dist_states_t _verify_dist_type(const char *arg, int *plane_size)
{
	int len = strlen(arg);
	char *dist_str = NULL;
	task_dist_states_t result = SLURM_DIST_UNKNOWN;
	bool lllp_dist = false, plane_dist = false;

	dist_str = strchr(arg,':');
	if (dist_str != NULL) {
		/* -m cyclic|block:cyclic|block */
		lllp_dist = true;
	} else {
		/* -m plane=<plane_size> */
		dist_str = strchr(arg,'=');
		if(dist_str != NULL) {
			*plane_size=atoi(dist_str+1);
			len = dist_str-arg;
			plane_dist = true;
		}
	}

	if (lllp_dist) {
		if (strcasecmp(arg, "cyclic:cyclic") == 0) {
			result = SLURM_DIST_CYCLIC_CYCLIC;
		} else if (strcasecmp(arg, "cyclic:block") == 0) {
			result = SLURM_DIST_CYCLIC_BLOCK;
		} else if (strcasecmp(arg, "block:block") == 0) {
			result = SLURM_DIST_BLOCK_BLOCK;
		} else if (strcasecmp(arg, "block:cyclic") == 0) {
			result = SLURM_DIST_BLOCK_CYCLIC;
		}
	} else if (plane_dist) {
		if (strncasecmp(arg, "plane", len) == 0) {
			result = SLURM_DIST_PLANE;
		}
	} else {
		if (strncasecmp(arg, "cyclic", len) == 0) {
			result = SLURM_DIST_CYCLIC;
		} else if (strncasecmp(arg, "block", len) == 0) {
			result = SLURM_DIST_BLOCK;
		} else if ((strncasecmp(arg, "arbitrary", len) == 0) ||
		           (strncasecmp(arg, "hostfile", len) == 0)) {
			result = SLURM_DIST_ARBITRARY;
		}
	}

	return result;
}

/*
 * verify that a connection type in arg is of known form
 * returns the connection_type or -1 if not recognized
 */
static int _verify_conn_type(const char *arg)
{
	int len = strlen(arg);

	if (!strncasecmp(arg, "MESH", len))
		return SELECT_MESH;
	else if (!strncasecmp(arg, "TORUS", len))
		return SELECT_TORUS;
	else if (!strncasecmp(arg, "NAV", len))
		return SELECT_NAV;

	error("invalid --conn-type argument %s ignored.", arg);
	return -1;
}

/*
 * verify geometry arguments, must have proper count
 * returns -1 on error, 0 otherwise
 */
static int _verify_geometry(const char *arg, uint16_t *geometry)
{
	char* token, *delimiter = ",x", *next_ptr;
	int i, rc = 0;
	char* geometry_tmp = xstrdup(arg);
	char* original_ptr = geometry_tmp;

	token = strtok_r(geometry_tmp, delimiter, &next_ptr);
	for (i=0; i<SYSTEM_DIMENSIONS; i++) {
		if (token == NULL) {
			error("insufficient dimensions in --geometry");
			rc = -1;
			break;
		}
		geometry[i] = (uint16_t)atoi(token);
		if (geometry[i] == 0 || geometry[i] == (uint16_t)NO_VAL) {
			error("invalid --geometry argument");
			rc = -1;
			break;
		}
		geometry_tmp = next_ptr;
		token = strtok_r(geometry_tmp, delimiter, &next_ptr);
	}
	if (token != NULL) {
		error("too many dimensions in --geometry");
		rc = -1;
	}

	if (original_ptr)
		xfree(original_ptr);

	return rc;
}

/*
 * verify cpu_bind arguments
 * returns -1 on error, 0 otherwise
 */
static int _verify_cpu_bind(const char *arg, char **cpu_bind, 
		cpu_bind_type_t *cpu_bind_type)
{
	if (!arg) {
	    	return 0;
	}
	/* we support different launch policy names
	 * we also allow a verbose setting to be specified
	 *     --cpu_bind=threads
	 *     --cpu_bind=cores
	 *     --cpu_bind=sockets
	 *     --cpu_bind=v
	 *     --cpu_bind=rank,v
	 *     --cpu_bind=rank
	 *     --cpu_bind={MAP_CPU|MASK_CPU}:0,1,2,3,4
	 */
    	char *buf = xstrdup(arg);
    	char *p = buf;
	/* change all ',' delimiters to ';' until a ':' is seen */
	/* simplifies parsing tokens while keeping map/mask together */
	int saw_colon = 0;
	while (*p) {
	    	if (*p == ':') {
		    	saw_colon = 1;
		}
	    	if (!saw_colon && (*p == ',')) {
			*p = ';';
	    	}
		*p++;
	}
	char *tok;
	while (tok = strsep(&buf, ";")) {
		if (strcasecmp(tok, "help") == 0) {
			printf("CPU bind options:\n"
	"\tq[uiet],        quietly bind before task runs (default)\n"
	"\tv[erbose],      verbosely report binding before task runs\n"
	"\tno[ne]          don't bind tasks to CPUs (default)\n"
	"\trank            bind by task rank\n"
	"\tmap_cpu:<list>  specify a CPU ID binding for each task\n"
	"\t                where <list> is <cpuid1>,<cpuid2>,...<cpuidN>\n"
	"\tmask_cpu:<list> specify a CPU ID binding mask for each task\n"
	"\t                where <list> is <mask1>,<mask2>,...<maskN>\n"
        "\tsockets         auto-generated masks bind to sockets\n"
        "\tcores           auto-generated masks bind to cores\n"
        "\tthreads         auto-generated masks bind to threads\n");
			return 1;
		} else if ((strcasecmp(tok, "q") == 0) ||
		    (strcasecmp(tok, "quiet") == 0)) {
		        *cpu_bind_type &= ~CPU_BIND_VERBOSE;
		} else if ((strcasecmp(tok, "v") == 0) ||
			   (strcasecmp(tok, "verbose") == 0)) {
		        *cpu_bind_type |= CPU_BIND_VERBOSE;
		} else if ((strcasecmp(tok, "no") == 0) ||
			   (strcasecmp(tok, "none") == 0)) {
			*cpu_bind_type |=  CPU_BIND_NONE;
			*cpu_bind_type &= ~CPU_BIND_RANK;
			*cpu_bind_type &= ~CPU_BIND_MAP;
			*cpu_bind_type &= ~CPU_BIND_MASK;
		} else if (strcasecmp(tok, "rank") == 0) {
			*cpu_bind_type &= ~CPU_BIND_NONE;
			*cpu_bind_type |=  CPU_BIND_RANK;
			*cpu_bind_type &= ~CPU_BIND_MAP;
			*cpu_bind_type &= ~CPU_BIND_MASK;
		} else if ((strncasecmp(tok, "map_cpu", 7) == 0) ||
		           (strncasecmp(tok, "mapcpu", 6) == 0)) {
			*cpu_bind_type &= ~CPU_BIND_NONE;
			*cpu_bind_type &= ~CPU_BIND_RANK;
			*cpu_bind_type |=  CPU_BIND_MAP;
			*cpu_bind_type &= ~CPU_BIND_MASK;
			char *arg;
			arg = strsep(&tok, ":=");
			arg = strsep(&tok, ":=");
			if (arg && *arg) {
				if (*cpu_bind) { xfree(*cpu_bind); }
				*cpu_bind = xstrdup(arg);
			} else {
				error("missing list for \"--cpu_bind=map_cpu:<list>\"");
				xfree(buf);
				return 1;
			}
		} else if ((strncasecmp(tok, "mask_cpu", 8) == 0) ||
		           (strncasecmp(tok, "maskcpu", 7) == 0)) {
			*cpu_bind_type &= ~CPU_BIND_NONE;
			*cpu_bind_type &= ~CPU_BIND_RANK;
			*cpu_bind_type &= ~CPU_BIND_MAP;
			*cpu_bind_type |=  CPU_BIND_MASK;
			char *arg;
			arg = strsep(&tok, ":=");
			arg = strsep(&tok, ":=");
			if (arg && *arg) {
				if (*cpu_bind) { xfree(*cpu_bind); }
				*cpu_bind = xstrdup(arg);
			} else {
				error("missing list for \"--cpu_bind=mask_cpu:<list>\"");
				xfree(buf);
				return 1;
			}
		} else if ((strcasecmp(tok, "socket") == 0) ||
		           (strcasecmp(tok, "sockets") == 0)) {
			*cpu_bind_type |=  CPU_BIND_TO_SOCKETS;
			*cpu_bind_type &= ~CPU_BIND_TO_CORES;
			*cpu_bind_type &= ~CPU_BIND_TO_THREADS;
		} else if ((strcasecmp(tok, "core") == 0) ||
		           (strcasecmp(tok, "cores") == 0)) {
			*cpu_bind_type &= ~CPU_BIND_TO_SOCKETS;
			*cpu_bind_type |=  CPU_BIND_TO_CORES;
			*cpu_bind_type &= ~CPU_BIND_TO_THREADS;
		} else if ((strcasecmp(tok, "thread") == 0) ||
		           (strcasecmp(tok, "threads") == 0)) {
			*cpu_bind_type &= ~CPU_BIND_TO_SOCKETS;
			*cpu_bind_type &= ~CPU_BIND_TO_CORES;
			*cpu_bind_type |=  CPU_BIND_TO_THREADS;
		} else {
			error("unrecognized --cpu_bind argument \"%s\"", tok);
			xfree(buf);
			return 1;
		}
	}

	xfree(buf);
	return 0;
}

/*
 * verify mem_bind arguments
 * returns -1 on error, 0 otherwise
 */
static int _verify_mem_bind(const char *arg, char **mem_bind, 
		mem_bind_type_t *mem_bind_type)
{
	if (!arg) {
	    	return 0;
	}
	/* we support different memory binding names
	 * we also allow a verbose setting to be specified
	 *     --mem_bind=v
	 *     --mem_bind=rank,v
	 *     --mem_bind=rank
	 *     --mem_bind={MAP_MEM|MASK_MEM}:0,1,2,3,4
	 */
    	char *buf = xstrdup(arg);
    	char *p = buf;
	/* change all ',' delimiters to ';' until a ':' is seen */
	/* simplifies parsing tokens while keeping map/mask together */
	int saw_colon = 0;
	while (*p) {
	    	if (*p == ':') {
		    	saw_colon = 1;
		}
	    	if (!saw_colon && (*p == ',')) {
			*p = ';';
	    	}
		*p++;
	}

	char *tok;
	while (tok = strsep(&buf, ";")) {
		if (strcasecmp(tok, "help") == 0) {
			printf("Memory bind options:\n"
	"\tq[uiet],        quietly bind before task runs (default)\n"
	"\tv[erbose],      verbosely report binding before task runs\n"
	"\tno[ne]          don't bind tasks to memory (default)\n"
	"\trank            bind by task rank\n"
	"\tlocal           bind to memory local to processor\n"
	"\tmap_mem:<list>  specify a memory binding for each task\n"
	"\t                where <list> is <cpuid1>,<cpuid2>,...<cpuidN>\n"
	"\tmask_mem:<list> specify a memory binding mask for each tasks\n"
	"\t                where <list> is <mask1>,<mask2>,...<maskN>\n");
			return 1;
			
		} else if ((strcasecmp(tok, "q") == 0) ||
		    (strcasecmp(tok, "quiet") == 0)) {
		        *mem_bind_type &= ~MEM_BIND_VERBOSE;
		} else if ((strcasecmp(tok, "v") == 0) ||
			   (strcasecmp(tok, "verbose") == 0)) {
		        *mem_bind_type |= MEM_BIND_VERBOSE;
		} else if ((strcasecmp(tok, "no") == 0) ||
			   (strcasecmp(tok, "none") == 0)) {
			*mem_bind_type |=  MEM_BIND_NONE;
			*mem_bind_type &= ~MEM_BIND_RANK;
			*mem_bind_type &= ~MEM_BIND_LOCAL;
			*mem_bind_type &= ~MEM_BIND_MAP;
			*mem_bind_type &= ~MEM_BIND_MASK;
		} else if (strcasecmp(tok, "rank") == 0) {
			*mem_bind_type &= ~MEM_BIND_NONE;
			*mem_bind_type |=  MEM_BIND_RANK;
			*mem_bind_type &= ~MEM_BIND_LOCAL;
			*mem_bind_type &= ~MEM_BIND_MAP;
			*mem_bind_type &= ~MEM_BIND_MASK;
		} else if (strcasecmp(tok, "local") == 0) {
			*mem_bind_type &= ~MEM_BIND_NONE;
			*mem_bind_type &= ~MEM_BIND_RANK;
			*mem_bind_type |=  MEM_BIND_LOCAL;
			*mem_bind_type &= ~MEM_BIND_MAP;
			*mem_bind_type &= ~MEM_BIND_MASK;
		} else if ((strncasecmp(tok, "map_mem", 7) == 0) ||
		           (strncasecmp(tok, "mapmem", 6) == 0)) {
			*mem_bind_type &= ~MEM_BIND_NONE;
			*mem_bind_type &= ~MEM_BIND_RANK;
			*mem_bind_type &= ~MEM_BIND_LOCAL;
			*mem_bind_type |=  MEM_BIND_MAP;
			*mem_bind_type &= ~MEM_BIND_MASK;
			char *arg;
			arg = strsep(&tok, ":=");
			arg = strsep(&tok, ":=");
			if (arg && *arg) {
				if (*mem_bind) { xfree(*mem_bind); }
				*mem_bind = xstrdup(arg);
			} else {
				error("missing list for \"--mem_bind=map_mem:<list>\"");
				xfree(buf);
				return 1;
			}
		} else if ((strncasecmp(tok, "mask_mem", 8) == 0) ||
		           (strncasecmp(tok, "maskmem", 7) == 0)) {
			*mem_bind_type &= ~MEM_BIND_NONE;
			*mem_bind_type &= ~MEM_BIND_RANK;
			*mem_bind_type &= ~MEM_BIND_LOCAL;
			*mem_bind_type &= ~MEM_BIND_MAP;
			*mem_bind_type |=  MEM_BIND_MASK;
			char *arg;
			arg = strsep(&tok, ":=");
			arg = strsep(&tok, ":=");
			if (arg && *arg) {
				if (*mem_bind) { xfree(*mem_bind); }
				*mem_bind = xstrdup(arg);
			} else {
				error("missing list for \"--mem_bind=mask_mem:<list>\"");
				xfree(buf);
				return 1;
			}
		} else {
			error("unrecognized --mem_bind argument \"%s\"", tok);
			xfree(buf);
			return 1;
		}
	}

	xfree(buf);
	return 0;
}

/* 
 * verify that a resource counts in arg are of a known form X, X:X, X:X:X, or 
 * X:X:X:X, where X is defined as either (count, min-max, or '*')
 * RET true if valid
 */
static bool
_verify_node_cpu_core_thread_count(const char *start_ptr, 
				    int *min_nodes, int *max_nodes,
				    int *min_sockets, int *max_sockets,
				    int *min_cores, int *max_cores,
				    int *min_threads, int  *max_threads,
				    cpu_bind_type_t *cpu_bind_type)
{
	bool tmp_val,ret_val;
	int i,j;
	const char *cur_ptr = start_ptr;
	char buf[4][48]; /* each can hold INT64_MAX - INT64_MAX */
	buf[0][0] = '\0';
	buf[1][0] = '\0';
	buf[2][0] = '\0';
	buf[3][0] = '\0';

 	for (j=0;j<4;j++) {	
		for (i=0;i<47;i++) {
			if (*cur_ptr == '\0' || *cur_ptr ==':') break;
			buf[j][i] = *cur_ptr++;
		}
		if (*cur_ptr == '\0') break;
		xassert(*cur_ptr == ':');
		buf[j][i] = '\0';
		cur_ptr++;
	}
	/* if cpu_bind_type doesn't already have a auto preference, choose
	 * the level based on the level of the -N specification
	 */
	if (!(*cpu_bind_type & (CPU_BIND_TO_SOCKETS |
				CPU_BIND_TO_CORES |
				CPU_BIND_TO_THREADS))) {
		if (j == 1) {
			*cpu_bind_type |= CPU_BIND_TO_SOCKETS;
		} else if (j == 2) {
			*cpu_bind_type |= CPU_BIND_TO_CORES;
		} else if (j == 3) {
			*cpu_bind_type |= CPU_BIND_TO_THREADS;
		}
        }
	buf[j][i] = '\0';

	ret_val = true;
	tmp_val = _get_resource_range( &buf[0][0], "first arg of -N", 
                                       min_nodes, max_nodes, true);
	ret_val = ret_val && tmp_val;
	tmp_val = _get_resource_range( &buf[1][0], "second arg of -N", 
				       min_sockets, max_sockets, true);
	ret_val = ret_val && tmp_val;
	tmp_val = _get_resource_range( &buf[2][0], "third arg of -N", 
				       min_cores, max_cores, true);
	ret_val = ret_val && tmp_val;
	tmp_val = _get_resource_range( &buf[3][0], "fourth arg of -N", 
			 	       min_threads, max_threads, true);
	ret_val = ret_val && tmp_val;

	return ret_val;
}

/* return command name from its full path name */
static char * _base_name(char* command)
{
	char *char_ptr, *name;
	int i;

	if (command == NULL)
		return NULL;

	char_ptr = strrchr(command, (int)'/');
	if (char_ptr == NULL)
		char_ptr = command;
	else
		char_ptr++;

	i = strlen(char_ptr);
	name = xmalloc(i+1);
	strcpy(name, char_ptr);
	return name;
}

/*
 * _to_bytes(): verify that arg is numeric with optional "G" or "M" at end
 * if "G" or "M" is there, multiply by proper power of 2 and return
 * number in bytes
 */
static long _to_bytes(const char *arg)
{
	char *buf;
	char *endptr;
	int end;
	int multiplier = 1;
	long result;

	buf = xstrdup(arg);

	end = strlen(buf) - 1;

	if (isdigit(buf[end])) {
		result = strtol(buf, &endptr, 10);

		if (*endptr != '\0')
			result = -result;

	} else {

		switch (toupper(buf[end])) {

		case 'G':
			multiplier = 1024;
			break;

		case 'M':
			/* do nothing */
			break;

		default:
			multiplier = -1;
		}

		buf[end] = '\0';

		result = multiplier * strtol(buf, &endptr, 10);

		if (*endptr != '\0')
			result = -result;
	}

	return result;
}

/*
 * print error message to stderr with opt.progname prepended
 */
#undef USE_ARGERROR
#if USE_ARGERROR
static void argerror(const char *msg, ...)
{
	va_list ap;
	char buf[256];

	va_start(ap, msg);
	vsnprintf(buf, sizeof(buf), msg, ap);

	fprintf(stderr, "%s: %s\n",
		opt.progname ? opt.progname : "srun", buf);
	va_end(ap);
}
#else
#  define argerror error
#endif				/* USE_ARGERROR */

/*
 * _opt_default(): used by initialize_and_process_args to set defaults
 */
static void _opt_default()
{
	char buf[MAXPATHLEN + 1];
	struct passwd *pw;
	int i;
	char hostname[64];

	if ((pw = getpwuid(getuid())) != NULL) {
		strncpy(opt.user, pw->pw_name, MAX_USERNAME);
		opt.uid = pw->pw_uid;
	} else
		error("who are you?");

	opt.gid = getgid();

	if ((getcwd(buf, MAXPATHLEN)) == NULL) 
		fatal("getcwd failed: %m");
	opt.cwd = xstrdup(buf);

	opt.progname = NULL;

	opt.nprocs = 1;
	opt.nprocs_set = false;
	opt.cpus_per_task = 1; 
	opt.cpus_set = false;
	opt.min_nodes = 1;
	opt.max_nodes = 0;
	opt.min_sockets_per_node = 0; /* request, not constraint (mincpus) */
	opt.max_sockets_per_node = 0;
	opt.min_cores_per_socket = 0; /* request, not constraint (mincores) */
	opt.max_cores_per_socket = 0;
	opt.min_threads_per_core = 0; /* request, not constraint (minthreads) */
	opt.max_threads_per_core = 0; 
	opt.ntasks_per_node   = 0; 
	opt.ntasks_per_socket = 0; 
	opt.ntasks_per_core   = 0; 
	opt.nodes_set = false;
	opt.cpu_bind_type = 0;
	opt.cpu_bind = NULL;
	opt.mem_bind_type = 0;
	opt.mem_bind = NULL;
	opt.time_limit = -1;
	opt.partition = NULL;
	opt.max_threads = MAX_THREADS;
	pmi_server_max_threads(opt.max_threads);

	opt.relative = NO_VAL;
	opt.relative_set = false;
	opt.job_name = NULL;
	opt.jobid    = NO_VAL;
	opt.jobid_set = false;
	opt.dependency = NO_VAL;
	opt.account  = NULL;

	opt.distribution = SLURM_DIST_UNKNOWN;
	opt.plane_size   = 0;

	opt.ofname = NULL;
	opt.ifname = NULL;
	opt.efname = NULL;

	opt.core_type = CORE_DEFAULT;

	opt.labelio = false;
	opt.unbuffered = false;
	opt.overcommit = false;
	opt.batch = false;
	opt.shared = (uint16_t)NO_VAL;
	opt.no_kill = false;
	opt.kill_bad_exit = false;

	opt.immediate	= false;
	opt.no_requeue	= false;

	opt.allocate	= false;
	opt.noshell	= false;
	opt.attach	= NULL;
	opt.join	= false;
	opt.max_wait	= slurm_get_wait_time();

	opt.quit_on_intr = false;
	opt.disable_status = false;
	opt.test_only   = false;

	opt.quiet = 0;
	_verbose = 0;
	opt.slurmd_debug = LOG_LEVEL_QUIET;

	/* constraint default (INT_UNASSIGNED is no constraint) */
	opt.job_min_cpus    = INT_UNASSIGNED;
	opt.job_min_sockets = INT_UNASSIGNED;
	opt.job_min_cores   = INT_UNASSIGNED;
	opt.job_min_threads = INT_UNASSIGNED;
	opt.job_min_memory  = INT_UNASSIGNED;
	opt.job_min_tmp_disk= INT_UNASSIGNED;

	opt.hold	    = false;
	opt.constraints	    = NULL;
	opt.contiguous	    = false;
	opt.nodelist	    = NULL;
	opt.exc_nodes	    = NULL;
	opt.max_launch_time = 120;/* 120 seconds to launch job             */
	opt.max_exit_timeout= 60; /* Warn user 60 seconds after task exit */
	opt.msg_timeout     = 5;  /* Default launch msg timeout           */

	for (i=0; i<SYSTEM_DIMENSIONS; i++)
		opt.geometry[i]	    = (uint16_t) NO_VAL;
	opt.no_rotate	    = false;
	opt.conn_type	    = -1;

	opt.euid	    = (uid_t) -1;
	opt.egid	    = (gid_t) -1;
	
	opt.propagate	    = NULL;  /* propagate specific rlimits */

	opt.prolog = slurm_get_srun_prolog();
	opt.epilog = slurm_get_srun_epilog();

	opt.task_prolog     = NULL;
	opt.task_epilog     = NULL;

	mode	= MODE_NORMAL;

	getnodename(hostname, sizeof(hostname));
	opt.ctrl_comm_ifhn  = xstrdup(hostname);

	/*
	 * Reset some default values if running under a parallel debugger
	 */
	if ((opt.parallel_debug = _under_parallel_debugger())) {
		opt.max_launch_time = 120;
		opt.max_threads     = 1;
		pmi_server_max_threads(opt.max_threads);
		opt.msg_timeout     = 15;
	}

}

/*---[ env var processing ]-----------------------------------------------*/

/*
 * try to use a similar scheme as popt. 
 * 
 * in order to add a new env var (to be processed like an option):
 *
 * define a new entry into env_vars[], if the option is a simple int
 * or string you may be able to get away with adding a pointer to the
 * option to set. Otherwise, process var based on "type" in _opt_env.
 */
struct env_vars {
	const char *var;
	int type;
	void *arg;
	void *set_flag;
};

env_vars_t env_vars[] = {
  {"SLURM_ACCOUNT",       OPT_STRING,     &opt.account,       NULL           },
  {"SLURMD_DEBUG",        OPT_INT,        &opt.slurmd_debug,  NULL           },
  {"SLURM_CPUS_PER_TASK", OPT_INT,        &opt.cpus_per_task, &opt.cpus_set  },
  {"SLURM_CONN_TYPE",     OPT_CONN_TYPE,  NULL,               NULL           },
  {"SLURM_CORE_FORMAT",   OPT_CORE,       NULL,               NULL           },
  {"SLURM_CPU_BIND",      OPT_CPU_BIND,   NULL,               NULL           },
  {"SLURM_MEM_BIND",      OPT_MEM_BIND,   NULL,               NULL           },
  {"SLURM_DEBUG",         OPT_DEBUG,      NULL,               NULL           },
  {"SLURM_DISTRIBUTION",  OPT_DISTRIB,    NULL,               NULL           },
  {"SLURM_GEOMETRY",      OPT_GEOMETRY,   NULL,               NULL           },
  {"SLURM_IMMEDIATE",     OPT_INT,        &opt.immediate,     NULL           },
  {"SLURM_JOBID",         OPT_INT,        &opt.jobid,         NULL           },
  {"SLURM_KILL_BAD_EXIT", OPT_INT,        &opt.kill_bad_exit, NULL           },
  {"SLURM_LABELIO",       OPT_INT,        &opt.labelio,       NULL           },
  {"SLURM_NNODES",        OPT_NODES,      NULL,               NULL           },
  {"SLURM_NSOCKETS_PER_NODE",OPT_NSOCKETS,NULL,               NULL           },
  {"SLURM_NCORES_PER_SOCKET",OPT_NCORES,  NULL,               NULL           },
  {"SLURM_NTHREADS_PER_CORE",OPT_NTHREADS,NULL,               NULL           },
  {"SLURM_NO_REQUEUE",    OPT_INT,        &opt.no_requeue,    NULL           },
  {"SLURM_NO_ROTATE",     OPT_NO_ROTATE,  NULL,               NULL           },
  {"SLURM_NPROCS",        OPT_INT,        &opt.nprocs,        &opt.nprocs_set},
  {"SLURM_OVERCOMMIT",    OPT_OVERCOMMIT, NULL,               NULL           },
  {"SLURM_PARTITION",     OPT_STRING,     &opt.partition,     NULL           },
  {"SLURM_REMOTE_CWD",    OPT_STRING,     &opt.cwd,           NULL           },
  {"SLURM_STDERRMODE",    OPT_STRING,     &opt.efname,        NULL           },
  {"SLURM_STDINMODE",     OPT_STRING,     &opt.ifname,        NULL           },
  {"SLURM_STDOUTMODE",    OPT_STRING,     &opt.ofname,        NULL           },
  {"SLURM_TIMELIMIT",     OPT_INT,        &opt.time_limit,    NULL           },
  {"SLURM_WAIT",          OPT_INT,        &opt.max_wait,      NULL           },
  {"SLURM_DISABLE_STATUS",OPT_INT,        &opt.disable_status,NULL           },
  {"SLURM_MPI_TYPE",      OPT_MPI,        NULL,               NULL           },
  {"SLURM_SRUN_COMM_IFHN",OPT_STRING,     &opt.ctrl_comm_ifhn,NULL           },
  {"SLURM_SRUN_MULTI",    OPT_MULTI,      NULL,               NULL           },
  {"SLURM_NODELIST",      OPT_STRING,     &opt.alloc_nodelist,NULL           },
  {NULL, 0, NULL, NULL}
};


/*
 * _opt_env(): used by initialize_and_process_args to set options via
 *            environment variables. See comments above for how to
 *            extend srun to process different vars
 */
static void _opt_env()
{
	char       *val = NULL;
	env_vars_t *e   = env_vars;

	while (e->var) {
		if ((val = getenv(e->var)) != NULL) 
			_process_env_var(e, val);
		e++;
	}
}


static void
_process_env_var(env_vars_t *e, const char *val)
{
	char *end = NULL;
	task_dist_states_t dt;

	debug2("now processing env var %s=%s", e->var, val);

	if (e->set_flag) {
		*((bool *) e->set_flag) = true;
	}

	switch (e->type) {
	case OPT_STRING:
		*((char **) e->arg) = xstrdup(val);
		break;
	case OPT_INT:
		if (val != NULL) {
			*((int *) e->arg) = (int) strtol(val, &end, 10);
			if (!(end && *end == '\0')) 
				error("%s=%s invalid. ignoring...", e->var, val);
		}
		break;

	case OPT_DEBUG:
		if (val != NULL) {
			_verbose = (int) strtol(val, &end, 10);
			if (!(end && *end == '\0')) 
				error("%s=%s invalid", e->var, val);
		}
		break;

	case OPT_DISTRIB:
	        opt.plane_size = 0;
		dt = _verify_dist_type(val, &opt.plane_size);
		if (dt == SLURM_DIST_UNKNOWN) {
			error("\"%s=%s\" -- invalid distribution type. " 
			      "ignoring...", e->var, val);
		} else 
			opt.distribution = dt;
		break;

	case OPT_CPU_BIND:
		if (_verify_cpu_bind(val, &opt.cpu_bind,
				     &opt.cpu_bind_type))
			exit(1);
		break;

	case OPT_MEM_BIND:
		if (_verify_mem_bind(val, &opt.mem_bind,
				&opt.mem_bind_type))
			exit(1);
		break;

	case OPT_NODES:
		opt.nodes_set = _get_resource_range( val ,"OPT_NODES", 
							&opt.min_nodes, 
							&opt.max_nodes, false);
		if (opt.nodes_set == false) {
			error("\"%s=%s\" -- invalid node count. ignoring...",
				e->var, val);
		}
		break;

	case OPT_OVERCOMMIT:
		opt.overcommit = true;
		break;

	case OPT_CORE:
		opt.core_type = core_format_type (val);
		break;
	    
	case OPT_CONN_TYPE:
		opt.conn_type = _verify_conn_type(val);
		break;
	
	case OPT_NO_ROTATE:
		opt.no_rotate = true;
		break;

	case OPT_GEOMETRY:
		if (_verify_geometry(val, opt.geometry)) {
			error("\"%s=%s\" -- invalid geometry, ignoring...",
			      e->var, val);
		}
		break;

	case OPT_MPI:
		if (srun_mpi_init((char *)val) == SLURM_ERROR) {
			fatal("\"%s=%s\" -- invalid MPI type, "
			      "--mpi=list for acceptable types.",
			      e->var, val);
		}
		break;

	default:
		/* do nothing */
		break;
	}
}

/*
 *  Get a decimal integer from arg.
 *
 *  Returns the integer on success, exits program on failure.
 * 
 */
static int
_get_int(const char *arg, const char *what)
{
	char *p;
	long int result = strtol(arg, &p, 10);

	if ((*p != '\0') || (result <= 0L)) {
		error ("Invalid numeric value \"%s\" for %s.", arg, what);
		exit(1);
	} else if (result > INT_MAX) {
		error ("Numeric argument (%ld) to big for %s.", result, what);
	}

	return (int) result;
}

/* 
 * get either 1 or 2 integers for a resource count in the form of either
 * (count, min-max, or '*')
 * A partial error message is passed in via the 'what' param.
 * RET true if valid
 */
static bool
_get_resource_range(const char *arg, const char *what, int* min, int *max, 
              	    bool isFatal)
{
	char *p;
	long int result;

	if (*arg == '\0') return true;

	/* wildcard meaning every possible value in range */
	if (*arg == '*' ) {
		*min = 1;
		*max = INT_MAX;
		return true;
	}

	result = strtol(arg, &p, 10);
        if (*p == 'k' || *p == 'K') {
		result *= 1024;
		p++;
	}

	if (((*p != '\0')&&(*p != '-')) || (result <= 0L)) {
		error ("Invalid numeric value \"%s\" for %s.", arg, what);
		if (isFatal) exit(1);
		return false;
	} else if (result > INT_MAX) {
		error ("Numeric argument (%ld) to big for %s.", result, what);
		if (isFatal) exit(1);
		return false;
	}

	*min = (int) result;

	if (*p == '\0') return true;
	if (*p == '-') p++;

	result = strtol(p, &p, 10);
        if (*p == 'k' || *p == 'K') {
		result *= 1024;
		p++;
	}
	
	if (((*p != '\0')&&(*p != '-')) || (result <= 0L)) {
		error ("Invalid numeric value \"%s\" for %s.", arg, what);
		if (isFatal) exit(1);
		return false;
	} else if (result > INT_MAX) {
		error ("Numeric argument (%ld) to big for %s.", result, what);
		if (isFatal) exit(1);
		return false;
	}

	*max = (int) result;

	return true;
}

void set_options(const int argc, char **argv, int first)
{
	int opt_char, option_index = 0;
	static bool set_cwd=false, set_name=false;
	struct utsname name;
	static struct option long_options[] = {
		{"attach",        required_argument, 0, 'a'},
		{"allocate",      no_argument,       0, 'A'},
		{"batch",         no_argument,       0, 'b'},
		{"cpus-per-task", required_argument, 0, 'c'},
		{"constraint",    required_argument, 0, 'C'},
		{"slurmd-debug",  required_argument, 0, 'd'},
		{"chdir",         required_argument, 0, 'D'},
		{"error",         required_argument, 0, 'e'},
		{"geometry",      required_argument, 0, 'g'},
		{"hold",          no_argument,       0, 'H'},
		{"input",         required_argument, 0, 'i'},
		{"immediate",     no_argument,       0, 'I'},
		{"join",          no_argument,       0, 'j'},
		{"job-name",      required_argument, 0, 'J'},
		{"no-kill",       no_argument,       0, 'k'},
		{"kill-on-bad-exit", no_argument,    0, 'K'},
		{"label",         no_argument,       0, 'l'},
		{"distribution",  required_argument, 0, 'm'},
		{"ntasks",        required_argument, 0, 'n'},
		{"nodes",         required_argument, 0, 'N'},
		{"output",        required_argument, 0, 'o'},
		{"overcommit",    no_argument,       0, 'O'},
		{"partition",     required_argument, 0, 'p'},
		{"dependency",    required_argument, 0, 'P'},
		{"quit-on-interrupt", no_argument,   0, 'q'},
		{"quiet",            no_argument,    0, 'Q'},
		{"relative",      required_argument, 0, 'r'},
		{"no-rotate",     no_argument,       0, 'R'},
		{"share",         no_argument,       0, 's'},
		{"time",          required_argument, 0, 't'},
		{"threads",       required_argument, 0, 'T'},
		{"unbuffered",    no_argument,       0, 'u'},
		{"account",       required_argument, 0, 'U'},
		{"verbose",       no_argument,       0, 'v'},
		{"version",       no_argument,       0, 'V'},
		{"nodelist",      required_argument, 0, 'w'},
		{"wait",          required_argument, 0, 'W'},
		{"exclude",       required_argument, 0, 'x'},
		{"disable-status", no_argument,      0, 'X'},
		{"no-allocate",   no_argument,       0, 'Z'},
		{"contiguous",       no_argument,       0, LONG_OPT_CONT},
		{"exclusive",        no_argument,       0, LONG_OPT_EXCLUSIVE},
		{"cpu_bind",         required_argument, 0, LONG_OPT_CPU_BIND},
		{"mem_bind",         required_argument, 0, LONG_OPT_MEM_BIND},
		{"core",             required_argument, 0, LONG_OPT_CORE},
		{"mincpus",          required_argument, 0, LONG_OPT_MINCPUS},
		{"minsockets",       required_argument, 0, LONG_OPT_MINSOCKETS},
		{"mincores",         required_argument, 0, LONG_OPT_MINCORES},
		{"minthreads",       required_argument, 0, LONG_OPT_MINTHREADS},
		{"mem",              required_argument, 0, LONG_OPT_MEM},
		{"mpi",              required_argument, 0, LONG_OPT_MPI},
		{"no-shell",         no_argument,       0, LONG_OPT_NOSHELL},
		{"tmp",              required_argument, 0, LONG_OPT_TMP},
		{"jobid",            required_argument, 0, LONG_OPT_JOBID},
		{"msg-timeout",      required_argument, 0, LONG_OPT_TIMEO},
		{"max-launch-time",  required_argument, 0, LONG_OPT_LAUNCH},
		{"max-exit-timeout", required_argument, 0, LONG_OPT_XTO},
		{"uid",              required_argument, 0, LONG_OPT_UID},
		{"gid",              required_argument, 0, LONG_OPT_GID},
		{"debugger-test",    no_argument,       0, LONG_OPT_DEBUG_TS},
		{"help",             no_argument,       0, LONG_OPT_HELP},
		{"usage",            no_argument,       0, LONG_OPT_USAGE},
		{"conn-type",        required_argument, 0, LONG_OPT_CONNTYPE},
		{"test-only",        no_argument,       0, LONG_OPT_TEST_ONLY},
		{"network",          required_argument, 0, LONG_OPT_NETWORK},
		{"propagate",        optional_argument, 0, LONG_OPT_PROPAGATE},
		{"prolog",           required_argument, 0, LONG_OPT_PROLOG},
		{"epilog",           required_argument, 0, LONG_OPT_EPILOG},
		{"begin",            required_argument, 0, LONG_OPT_BEGIN},
		{"mail-type",        required_argument, 0, LONG_OPT_MAIL_TYPE},
		{"mail-user",        required_argument, 0, LONG_OPT_MAIL_USER},
		{"task-prolog",      required_argument, 0, LONG_OPT_TASK_PROLOG},
		{"task-epilog",      required_argument, 0, LONG_OPT_TASK_EPILOG},
		{"nice",             optional_argument, 0, LONG_OPT_NICE},
		{"ctrl-comm-ifhn",   required_argument, 0, LONG_OPT_CTRL_COMM_IFHN},
		{"multi-prog",       no_argument,       0, LONG_OPT_MULTI},
		{"no-requeue",       no_argument,       0, LONG_OPT_NO_REQUEUE},
<<<<<<< HEAD
		{"sockets-per-node", required_argument, 0, LONG_OPT_SOCKETSPERNODE},
		{"cores-per-socket", required_argument, 0, LONG_OPT_CORESPERSOCKET},
		{"threads-per-core", required_argument, 0, LONG_OPT_THREADSPERCORE},
		{"ntasks-per-node",  required_argument, 0, LONG_OPT_NTASKSPERNODE},
		{"ntasks-per-socket",required_argument, 0, LONG_OPT_NTASKSPERSOCKET},
		{"ntasks-per-core",  required_argument, 0, LONG_OPT_NTASKSPERCORE},
		{"print-request",    no_argument,       0, LONG_OPT_PRINTREQ},
=======
		{"comment",          required_argument, 0, LONG_OPT_COMMENT},
>>>>>>> d8ccb813
		{NULL,               0,                 0, 0}
	};
	char *opt_string = "+a:Abc:C:d:D:e:g:Hi:IjJ:kKlm:n:N:"
		"o:Op:P:qQr:R:st:T:uU:vVw:W:x:XZ";

	struct option *optz = spank_option_table_create (long_options);

	if (!optz) {
		error ("Unable to create option table");
		exit (1);
	}

	if(opt.progname == NULL)
		opt.progname = xbasename(argv[0]);
	else if(!first)
		argv[0] = opt.progname;
	else
		error("opt.progname is set but it is the first time through.");
	optind = 0;		
	while((opt_char = getopt_long(argc, argv, opt_string,
				      optz, &option_index)) != -1) {
		switch (opt_char) {

		case (int)'?':
			if(first) {
				fprintf(stderr, "Try \"srun --help\" for more "
					"information\n");
				exit(1);
			} 
			break;
		case (int)'a':
			if(first) {
				if (opt.allocate || opt.batch) {
					error("can only specify one mode: "
					      "allocate, attach or batch.");
					exit(1);
				}
				mode = MODE_ATTACH;
				opt.attach = strdup(optarg);
			} else {
				error("Option '%c' can only be set "
				      "from srun commandline.", opt_char);
			}
			break;
		case (int)'A':
			if(first) {
				if (opt.attach || opt.batch) {
					error("can only specify one mode: "
					      "allocate, attach or batch.");
					exit(1);
				}
				mode = MODE_ALLOCATE;
				opt.allocate = true;
			} else {
				error("Option '%c' can only be set "
				      "from srun commandline.", opt_char);
			}
			break;
		case (int)'b':
			if(first) {
				if (opt.allocate || opt.attach) {
					error("can only specify one mode: "
					      "allocate, attach or batch.");
					exit(1);
				}
				mode = MODE_BATCH;
				opt.batch = true;
			} else {
				error("Option '%c' can only be set "
				      "from srun commandline.", opt_char);
			}
			break;
		case (int)'c':
			if(!first && opt.cpus_set)
				break;
			opt.cpus_set = true;
			opt.cpus_per_task = 
				_get_int(optarg, "cpus-per-task");
			break;
		case (int)'C':
			if(!first && opt.constraints)
				break;
			xfree(opt.constraints);
			opt.constraints = xstrdup(optarg);
			break;
		case (int)'d':
			if(!first && opt.slurmd_debug)
				break;
			
			opt.slurmd_debug = 
				_get_int(optarg, "slurmd-debug");
			break;
		case (int)'D':
			if(!first && set_cwd)
				break;

			set_cwd = true;
			xfree(opt.cwd);
			opt.cwd = xstrdup(optarg);
			break;
		case (int)'e':
			if(!first && opt.efname)
				break;
			
			xfree(opt.efname);
			if (strncasecmp(optarg, "none", (size_t) 4) == 0)
				opt.efname = xstrdup("/dev/null");
			else
				opt.efname = xstrdup(optarg);
			break;
		case (int)'g':
			if(!first && opt.geometry)
				break;
			if (_verify_geometry(optarg, opt.geometry))
				exit(1);
			break;
		case (int)'H':
			opt.hold = true;
			break;
		case (int)'i':
			if(!first && opt.ifname)
				break;
						
			xfree(opt.ifname);
			opt.ifname = xstrdup(optarg);
			break;
		case (int)'I':
			opt.immediate = true;
			break;
		case (int)'j':
			opt.join = true;
			break;
		case (int)'J':
			if(!first && set_name)
				break;

			set_name = true;
			xfree(opt.job_name);
			opt.job_name = xstrdup(optarg);
			break;
		case (int)'k':
			opt.no_kill = true;
			break;
		case (int)'K':
			opt.kill_bad_exit = true;
			break;
		case (int)'l':
			opt.labelio = true;
			break;
		case (int)'m':
			if(!first && opt.distribution)
				break;
			opt.plane_size = 0;
			opt.distribution = _verify_dist_type(optarg, &opt.plane_size);
			if (opt.distribution == SLURM_DIST_UNKNOWN) {
				error("distribution type `%s' " 
				      "is not recognized", optarg);
				exit(1);
			}
			break;
		case (int)'n':
			if(!first && opt.nprocs_set)
				break;
						
			opt.nprocs_set = true;
			opt.nprocs = 
				_get_int(optarg, "number of tasks");
			break;
		case (int)'N':
			if(!first && opt.nodes_set)
				break;
						
			opt.nodes_set = _verify_node_cpu_core_thread_count(
				optarg,
				&opt.min_nodes,
				&opt.max_nodes,
				&opt.min_sockets_per_node,
				&opt.max_sockets_per_node,
				&opt.min_cores_per_socket,
				&opt.max_cores_per_socket,
				&opt.min_threads_per_core,
				&opt.max_threads_per_core,
				&opt.cpu_bind_type);

			if (opt.nodes_set == false) {
				error("invalid resource allocation -N `%s'", 
				      optarg);
				exit(1);
			}
			break;
		case (int)'o':
			if(!first && opt.ofname)
				break;			
			
			xfree(opt.ofname);
			if (strncasecmp(optarg, "none", (size_t) 4) == 0)
				opt.ofname = xstrdup("/dev/null");
			else
				opt.ofname = xstrdup(optarg);
			break;
		case (int)'O':
			opt.overcommit = true;
			break;
		case (int)'p':
			if(!first && opt.partition)
				break;
						
			xfree(opt.partition);
			opt.partition = xstrdup(optarg);
			break;
		case (int)'P':
			if(!first && opt.dependency)
				break;
						
			opt.dependency = _get_int(optarg, "dependency");
			break;
		case (int)'q':
			opt.quit_on_intr = true;
			break;
		case (int) 'Q':
			if(!first && opt.quiet)
				break;
			
			opt.quiet++;
			break;
		case (int)'r':
			if(!first && opt.relative)
				break;
			
			//xfree(opt.relative);
			opt.relative = _get_int(optarg, "relative");
			opt.relative_set = true;
			break;
		case (int)'R':
			opt.no_rotate = true;
			break;
		case (int)'s':
			opt.shared = 1;
			break;
		case (int)'t':
			if(!first && opt.time_limit)
				break;
			
			opt.time_limit = _get_int(optarg, "time");
			break;
		case (int)'T':
			if(!first && opt.max_threads)
				break;
			
			opt.max_threads = 
				_get_int(optarg, "max_threads");
			pmi_server_max_threads(opt.max_threads);
			break;
		case (int)'u':
			opt.unbuffered = true;
			break;
		case (int)'U':
			if(!first && opt.account)
				break;
			xfree(opt.account);
			opt.account = xstrdup(optarg);
			break;
		case (int)'v':
			if(!first && _verbose)
				break;
			
			_verbose++;
			break;
		case (int)'V':
			_print_version();
			exit(0);
			break;
		case (int)'w':
			if(!first && opt.nodelist)
				break;
			
			xfree(opt.nodelist);
			opt.nodelist = xstrdup(optarg);
			if (!_valid_node_list(&opt.nodelist))
				exit(1);
#ifdef HAVE_BG
			info("\tThe nodelist option should only be used if\n"
			     "\tthe block you are asking for can be created.\n"
			     "\tPlease consult smap before using this option\n"
			     "\tor your job may be stuck with no way to run.");
#endif
			break;
		case (int)'W':
			opt.max_wait = _get_int(optarg, "wait");
			break;
		case (int)'x':
			xfree(opt.exc_nodes);
			opt.exc_nodes = xstrdup(optarg);
			if (!_valid_node_list(&opt.exc_nodes))
				exit(1);
			break;
		case (int)'X': 
			opt.disable_status = true;
			break;
		case (int)'Z':
			opt.no_alloc = true;
			uname(&name);
			if (strcasecmp(name.sysname, "AIX") == 0)
				opt.network = xstrdup("ip");
			break;
		case LONG_OPT_CONT:
			opt.contiguous = true;
			break;
                case LONG_OPT_EXCLUSIVE:
                        opt.shared = 0;
                        break;
                case LONG_OPT_CPU_BIND:
			if (_verify_cpu_bind(optarg, &opt.cpu_bind,
							&opt.cpu_bind_type))
				exit(1);
			break;
		case LONG_OPT_MEM_BIND:
			if (_verify_mem_bind(optarg, &opt.mem_bind,
					&opt.mem_bind_type))
				exit(1);
			break;
		case LONG_OPT_CORE:
			opt.core_type = core_format_type (optarg);
			if (opt.core_type == CORE_INVALID)
				error ("--core=\"%s\" Invalid -- ignoring.\n",
				      optarg);
			break;
		case LONG_OPT_MINCPUS:
			opt.job_min_cpus = _get_int(optarg, "mincpus");
			break;
		case LONG_OPT_MINSOCKETS:
			opt.job_min_sockets = _get_int(optarg, "minsockets");
			break;
		case LONG_OPT_MINCORES:
			opt.job_min_cores = _get_int(optarg, "mincores");
			break;
		case LONG_OPT_MINTHREADS:
			opt.job_min_threads = _get_int(optarg, "minthreads");
			break;
		case LONG_OPT_MEM:
			opt.job_min_memory = (int) _to_bytes(optarg);
			if (opt.job_min_memory < 0) {
				error("invalid memory constraint %s", 
				      optarg);
				exit(1);
			}
			break;
		case LONG_OPT_MPI:
			if (srun_mpi_init((char *)optarg) == SLURM_ERROR) {
				fatal("\"--mpi=%s\" -- long invalid MPI type, "
				      "--mpi=list for acceptable types.",
				      optarg);
			}
			break;
		case LONG_OPT_NOSHELL:
			opt.noshell = true;
			break;
		case LONG_OPT_TMP:
			opt.job_min_tmp_disk = _to_bytes(optarg);
			if (opt.job_min_tmp_disk < 0) {
				error("invalid tmp value %s", optarg);
				exit(1);
			}
			break;
		case LONG_OPT_JOBID:
			opt.jobid = _get_int(optarg, "jobid");
			opt.jobid_set = true;
			break;
		case LONG_OPT_TIMEO:
			opt.msg_timeout = 
				_get_int(optarg, "msg-timeout");
			break;
		case LONG_OPT_LAUNCH:
			opt.max_launch_time = 
				_get_int(optarg, "max-launch-time");
			break;
		case LONG_OPT_XTO:
			opt.max_exit_timeout = 
				_get_int(optarg, "max-exit-timeout");
			break;
		case LONG_OPT_UID:
			opt.euid = uid_from_string (optarg);
			if (opt.euid == (uid_t) -1)
				fatal ("--uid=\"%s\" invalid", optarg);
			break;
		case LONG_OPT_GID:
			opt.egid = gid_from_string (optarg);
			if (opt.egid == (gid_t) -1)
				fatal ("--gid=\"%s\" invalid", optarg);
			break;
		case LONG_OPT_DEBUG_TS:
			opt.debugger_test    = true;
			/* make other parameters look like debugger 
			 * is really attached */
			opt.parallel_debug   = true;
			MPIR_being_debugged  = 1;
			opt.max_launch_time = 120;
			opt.max_threads     = 1;
			pmi_server_max_threads(opt.max_threads);
			opt.msg_timeout     = 15;
			break;
		case LONG_OPT_HELP:
			_help();
			exit(0);
		case LONG_OPT_USAGE:
			_usage();
			exit(0);
		case LONG_OPT_CONNTYPE:
			opt.conn_type = _verify_conn_type(optarg);
			break;
		case LONG_OPT_TEST_ONLY:
			opt.test_only = true;
			break;
		case LONG_OPT_NETWORK:
			xfree(opt.network);
			opt.network = xstrdup(optarg);
#ifdef HAVE_AIX
			setenv("SLURM_NETWORK", opt.network, 1);
#endif
			break;
		case LONG_OPT_PROPAGATE:
			xfree(opt.propagate);
			if (optarg) opt.propagate = xstrdup(optarg);
			else	    opt.propagate = xstrdup("ALL");
			break;
		case LONG_OPT_PROLOG:
			xfree(opt.prolog);
			opt.prolog = xstrdup(optarg);
			break;
		case LONG_OPT_EPILOG:
			xfree(opt.epilog);
			opt.epilog = xstrdup(optarg);
			break;
		case LONG_OPT_BEGIN:
			opt.begin = parse_time(optarg);
			break;
		case LONG_OPT_MAIL_TYPE:
			opt.mail_type = _parse_mail_type(optarg);
			if (opt.mail_type == 0)
				fatal("--mail-type=%s invalid", optarg);
			break;
		case LONG_OPT_MAIL_USER:
			xfree(opt.mail_user);
			opt.mail_user = xstrdup(optarg);
			break;
		case LONG_OPT_TASK_PROLOG:
			xfree(opt.task_prolog);
			opt.task_prolog = xstrdup(optarg);
			break;
		case LONG_OPT_TASK_EPILOG:
			xfree(opt.task_epilog);
			opt.task_epilog = xstrdup(optarg);
			break;
		case LONG_OPT_NICE:
			if (optarg)
				opt.nice = strtol(optarg, NULL, 10);
			else
				opt.nice = 100;
			if (abs(opt.nice) > NICE_OFFSET) {
				error("Invalid nice value, must be between "
					"-%d and %d", NICE_OFFSET, NICE_OFFSET);
				exit(1);
			}
			break;
		case LONG_OPT_CTRL_COMM_IFHN:
			xfree(opt.ctrl_comm_ifhn);
			opt.ctrl_comm_ifhn = xstrdup(optarg);
			break;
		case LONG_OPT_MULTI:
			opt.multi_prog = true;
			break;
		case LONG_OPT_NO_REQUEUE:
			opt.no_requeue = true;
			break;
<<<<<<< HEAD

		case LONG_OPT_SOCKETSPERNODE:
			_get_resource_range( optarg, "sockets-per-node",
				             &opt.min_sockets_per_node,
				             &opt.max_sockets_per_node, true );
			break;
		case LONG_OPT_CORESPERSOCKET:
			_get_resource_range( optarg, "cores-per-socket",
				             &opt.min_cores_per_socket,
				             &opt.max_cores_per_socket, true);
			break;
		case LONG_OPT_THREADSPERCORE:
			_get_resource_range( optarg, "threads-per-core",
				             &opt.min_threads_per_core,
				             &opt.max_threads_per_core, true );
			break;
		case LONG_OPT_NTASKSPERNODE:
			opt.ntasks_per_node = _get_int(optarg, "ntasks-per-node");
			break;
		case LONG_OPT_NTASKSPERSOCKET:
			opt.ntasks_per_socket = _get_int(optarg, "ntasks-per-socket");
			break;
		case LONG_OPT_NTASKSPERCORE:
			opt.ntasks_per_core = _get_int(optarg, "ntasks-per-core");
			break;
		case LONG_OPT_PRINTREQ:
			opt.printreq = true;
			break;

=======
		case LONG_OPT_COMMENT:
			/* Use account for Moab until job comment field
			 * is actually available in slurm v1.2 */
			if(!first && opt.account)
				break;
			xfree(opt.account);
			opt.account = xstrdup(optarg);
			break;
>>>>>>> d8ccb813
		default:
			if (spank_process_option (opt_char, optarg) < 0) {
				exit (1);
			}
		}
	}

	if (!first) {
		if (!_opt_verify())
			exit(1);
		if (_verbose > 3)
			_opt_list();
	}

	spank_option_table_destroy (optz);
}

/* Load the multi_prog config file into argv, pass the  entire file contents 
 * in order to avoid having to read the file on every node. We could parse
 * the infomration here too for loading the MPIR records for TotalView */
static void _load_multi(int *argc, char **argv)
{
	int config_fd, data_read = 0, i;
	struct stat stat_buf;
	char *data_buf;

	if ((config_fd = open(argv[0], O_RDONLY)) == -1) {
		error("Could not open multi_prog config file %s",
			argv[0]);
		exit(1);
	}
	if (fstat(config_fd, &stat_buf) == -1) {
		error("Could not stat multi_prog config file %s",
			argv[0]);
		exit(1);
	}
	if (stat_buf.st_size > 60000) {
		error("Multi_prog config file %s is too large",
			argv[0]);
		exit(1);
	}
	data_buf = xmalloc(stat_buf.st_size + 1);
	while ((i = read(config_fd, &data_buf[data_read], stat_buf.st_size 
			- data_read)) != 0) {
		if (i < 0) {
			error("Error reading multi_prog config file %s", 
				argv[0]);
			exit(1);
		} else
			data_read += i;
	}
	close(config_fd);
	for (i=1; i<*argc; i++)
		xfree(argv[i]);
	argv[1] = data_buf;
	*argc = 2;
}

/*
 * _opt_args() : set options via commandline args and popt
 */
static void _opt_args(int argc, char **argv)
{
	int i;
	char **rest = NULL;

	set_options(argc, argv, 1);	

        /* Check to see if user has specified enough resources to
	   satisfy the plane distribution with the specified
	   plane_size.  
	   if (n/plane_size < N) and ((N-1) * plane_size >= n) -->
	   problem Simple check will not catch all the problem/invalid
	   cases.
	   The limitations of the plane distribution in the cons_res
	   environment are more extensive and are documented in the
	   SLURM reference guide.  */
	if (opt.distribution == SLURM_DIST_PLANE) {
		if ((opt.nprocs/opt.plane_size) < opt.min_nodes) {
			if (((opt.min_nodes-1)*opt.plane_size) >= opt.nprocs) {
#if(0)
			  info("Too few processes ((n/plane_size) %d < N %d) and ((N-1)*(plane_size) %d >= n %d)) ",
			       opt.nprocs/opt.plane_size, opt.min_nodes, 
			       (opt.min_nodes-1)*opt.plane_size, opt.nprocs);
#endif
				error("Too few processes for the requested {plane,node} distribution");
				exit(1);
			}
		}
	}
	
#ifdef HAVE_AIX
	if (opt.network == NULL) {
		opt.network = "us,sn_all,bulk_xfer";
		setenv("SLURM_NETWORK", opt.network, 1);
	}
#endif

	remote_argc = 0;
	if (optind < argc) {
		rest = argv + optind;
		while (rest[remote_argc] != NULL)
			remote_argc++;
	}
	remote_argv = (char **) xmalloc((remote_argc + 1) * sizeof(char *));
	for (i = 0; i < remote_argc; i++)
		remote_argv[i] = xstrdup(rest[i]);
	remote_argv[i] = NULL;	/* End of argv's (for possible execv) */

	if (opt.multi_prog) {
		if (remote_argc < 1) {
			error("configuration file not specified");
			exit(1);
		}
		_load_multi(&remote_argc, remote_argv);

	}
	else if (remote_argc > 0) {
		char *fullpath;
		char *cmd       = remote_argv[0];
		bool search_cwd = (opt.batch || opt.allocate);
		int  mode       = (search_cwd) ? R_OK : R_OK | X_OK;

		if ((fullpath = _search_path(cmd, search_cwd, mode))) {
			xfree(remote_argv[0]);
			remote_argv[0] = fullpath;
		} 
	}
	if (!_opt_verify())
		exit(1);
}

/* 
 * _opt_verify : perform some post option processing verification
 *
 */
static bool _opt_verify(void)
{
	bool verified = true;

	/*
	 *  Do not set slurmd debug level higher than DEBUG2,
	 *   as DEBUG3 is used for slurmd IO operations, which
	 *   are not appropriate to be sent back to srun. (because
	 *   these debug messages cause the generation of more
	 *   debug messages ad infinitum)
	 */
	if (opt.slurmd_debug + LOG_LEVEL_ERROR > LOG_LEVEL_DEBUG2)
		opt.slurmd_debug = LOG_LEVEL_DEBUG2 - LOG_LEVEL_ERROR;

	if (opt.quiet && _verbose) {
		error ("don't specify both --verbose (-v) and --quiet (-Q)");
		verified = false;
	}

	if (opt.no_alloc && !opt.nodelist) {
		error("must specify a node list with -Z, --no-allocate.");
		verified = false;
	}

	if (opt.no_alloc && opt.exc_nodes) {
		error("can not specify --exclude list with -Z, --no-allocate.");
		verified = false;
	}

	if (opt.no_alloc && opt.relative_set) {
		error("do not specify -r,--relative with -Z,--no-allocate.");
		verified = false;
	}

	if (opt.relative_set && (opt.exc_nodes || opt.nodelist)) {
		error("-r,--relative not allowed with "
		      "-w,--nodelist or -x,--exclude.");
		verified = false;
	}

	if (opt.job_min_cpus < opt.cpus_per_task)
		opt.job_min_cpus = opt.cpus_per_task;

	if ((opt.job_name == NULL) && (remote_argc > 0))
		opt.job_name = _base_name(remote_argv[0]);

	if (mode == MODE_ATTACH) {	/* attach to a running job */
		if (opt.nodes_set || opt.cpus_set || opt.nprocs_set) {
			error("do not specific a node allocation "
			      "with --attach (-a)");
			verified = false;
		}

		/* if (constraints_given()) {
		 *	error("do not specify any constraints with "
		 *	      "--attach (-a)");
		 *	verified = false;
		 *}
		 */

	} else { /* mode != MODE_ATTACH */

		if ((remote_argc == 0) && (mode != MODE_ALLOCATE)) {
			error("must supply remote command");
			verified = false;
		}


		/* check for realistic arguments */
		if (opt.nprocs <= 0) {
			error("%s: invalid number of processes (-n %d)",
				opt.progname, opt.nprocs);
			verified = false;
		}

		if (opt.cpus_per_task <= 0) {
			error("%s: invalid number of cpus per task (-c %d)\n",
				opt.progname, opt.cpus_per_task);
			verified = false;
		}

		if ((opt.min_nodes <= 0) || (opt.max_nodes < 0) || 
		    (opt.max_nodes && (opt.min_nodes > opt.max_nodes))) {
			error("%s: invalid number of nodes (-N %d-%d)\n",
			      opt.progname, opt.min_nodes, opt.max_nodes);
			verified = false;
		}

		core_format_enable (opt.core_type);

		/* massage the numbers */
		if (opt.nodes_set && !opt.nprocs_set) {
			/* 1 proc / node default */
			opt.nprocs = opt.min_nodes;

			/* 1 proc / min_[socket * core * thread] default */
			if (opt.min_sockets_per_node > 0) {
				opt.nprocs *= opt.min_sockets_per_node;
				opt.nprocs_set = true;
			}
			if (opt.min_cores_per_socket > 0) {
				opt.nprocs *= opt.min_cores_per_socket;
				opt.nprocs_set = true;
			}
			if (opt.min_threads_per_core > 0) {
				opt.nprocs *= opt.min_threads_per_core;
				opt.nprocs_set = true;
			}
		} else if (opt.nodes_set && opt.nprocs_set) {

			/* 
			 *  make sure # of procs >= min_nodes 
			 */
			if (opt.nprocs < opt.min_nodes) {

				info ("Warning: can't run %d processes on %d " 
				      "nodes, setting nnodes to %d", 
				      opt.nprocs, opt.min_nodes, opt.nprocs);

				opt.min_nodes = opt.nprocs;
				if (   opt.max_nodes 
				   && (opt.min_nodes > opt.max_nodes) )
					opt.max_nodes = opt.min_nodes;
			}

		} /* else if (opt.nprocs_set && !opt.nodes_set) */

	}

	if (opt.max_threads <= 0) {	/* set default */
		error("Thread value invalid, reset to 1");
		opt.max_threads = 1;
		pmi_server_max_threads(opt.max_threads);
	} else if (opt.max_threads > MAX_THREADS) {
		error("Thread value exceeds defined limit, reset to %d", 
			MAX_THREADS);
	}

	if (opt.labelio && opt.unbuffered) {
		error("Do not specify both -l (--label) and " 
		      "-u (--unbuffered)");
		exit(1);
	}

	/*
	 * --wait always overrides hidden max_exit_timeout
	 */
	if (opt.max_wait)
		opt.max_exit_timeout = opt.max_wait;

	if (opt.time_limit == 0)
		opt.time_limit = INFINITE;

	if ((opt.euid != (uid_t) -1) && (opt.euid != opt.uid)) 
		opt.uid = opt.euid;

	if ((opt.egid != (gid_t) -1) && (opt.egid != opt.gid)) 
		opt.gid = opt.egid;

        if ((opt.egid != (gid_t) -1) && (opt.egid != opt.gid))
	        opt.gid = opt.egid;

	if (opt.noshell && !opt.allocate) {
		error ("--no-shell only valid with -A (--allocate)");
		verified = false;
	}

	if (opt.propagate && parse_rlimits( opt.propagate, PROPAGATE_RLIMITS)) {
		error( "--propagate=%s is not valid.", opt.propagate );
		verified = false;
	}

	return verified;
}

static uint16_t _parse_mail_type(const char *arg)
{
	uint16_t rc;

	if (strcasecmp(arg, "BEGIN") == 0)
		rc = MAIL_JOB_BEGIN;
	else if  (strcasecmp(arg, "END") == 0)
		rc = MAIL_JOB_END;
	else if (strcasecmp(arg, "FAIL") == 0)
		rc = MAIL_JOB_FAIL;
	else if (strcasecmp(arg, "ALL") == 0)
		rc = MAIL_JOB_BEGIN |  MAIL_JOB_END |  MAIL_JOB_FAIL;
	else
		rc = 0;		/* failure */

	return rc;
}
static char *_print_mail_type(const uint16_t type)
{
	if (type == 0)
		return "NONE";
	if (type == MAIL_JOB_BEGIN)
		return "BEGIN";
	if (type == MAIL_JOB_END)
		return "END";
	if (type == MAIL_JOB_FAIL)
		return "FAIL";
	if (type == (MAIL_JOB_BEGIN |  MAIL_JOB_END |  MAIL_JOB_FAIL))
		return "ALL";

	return "UNKNOWN";
}

static void
_freeF(void *data)
{
	xfree(data);
}

static List
_create_path_list(void)
{
	List l = list_create(_freeF);
	char *path = xstrdup(getenv("PATH"));
	char *c, *lc;

	if (!path) {
		error("Error in PATH environment variable");
		list_destroy(l);
		return NULL;
	}

	c = lc = path;

	while (*c != '\0') {
		if (*c == ':') {
			/* nullify and push token onto list */
			*c = '\0';
			if (lc != NULL && strlen(lc) > 0)
				list_append(l, xstrdup(lc));
			lc = ++c;
		} else
			c++;
	}

	if (strlen(lc) > 0)
		list_append(l, xstrdup(lc));

	xfree(path);

	return l;
}

static char *
_search_path(char *cmd, bool check_current_dir, int access_mode)
{
	List         l        = _create_path_list();
	ListIterator i        = NULL;
	char *path, *fullpath = NULL;

	if (  (cmd[0] == '.' || cmd[0] == '/') 
           && (access(cmd, access_mode) == 0 ) ) {
		if (cmd[0] == '.')
			xstrfmtcat(fullpath, "%s/", opt.cwd);
		xstrcat(fullpath, cmd);
		goto done;
	}

	if (check_current_dir) 
		list_prepend(l, xstrdup(opt.cwd));

	i = list_iterator_create(l);
	while ((path = list_next(i))) {
		xstrfmtcat(fullpath, "%s/%s", path, cmd);

		if (access(fullpath, access_mode) == 0)
			goto done;

		xfree(fullpath);
		fullpath = NULL;
	}
  done:
	list_destroy(l);
	return fullpath;
}


/* helper function for printing options
 * 
 * warning: returns pointer to memory allocated on the stack.
 */
static char *print_constraints()
{
	char *buf = xstrdup("");

	if (opt.job_min_cpus > 0)
		xstrfmtcat(buf, "mincpus=%d ", opt.job_min_cpus);

	if (opt.job_min_sockets > 0)
		xstrfmtcat(buf, "minsockets=%d ", opt.job_min_sockets);

	if (opt.job_min_cores > 0)
		xstrfmtcat(buf, "mincores=%d ", opt.job_min_cores);

	if (opt.job_min_threads > 0)
		xstrfmtcat(buf, "minthreads=%d ", opt.job_min_threads);

	if (opt.job_min_memory > 0)
		xstrfmtcat(buf, "mem=%dM ", opt.job_min_memory);

	if (opt.job_min_tmp_disk > 0)
		xstrfmtcat(buf, "tmp=%ld ", opt.job_min_tmp_disk);

	if (opt.contiguous == true)
		xstrcat(buf, "contiguous ");
 
	if (opt.nodelist != NULL)
		xstrfmtcat(buf, "nodelist=%s ", opt.nodelist);

	if (opt.exc_nodes != NULL)
		xstrfmtcat(buf, "exclude=%s ", opt.exc_nodes);

	if (opt.constraints != NULL)
		xstrfmtcat(buf, "constraints=`%s' ", opt.constraints);

	return buf;
}

static char * 
print_commandline()
{
	int i;
	char buf[256];

	buf[0] = '\0';
	for (i = 0; i < remote_argc; i++)
		snprintf(buf, 256,  "%s", remote_argv[i]);
	return xstrdup(buf);
}

static char *
print_geometry()
{
	int i;
	char buf[32], *rc = NULL;

	if ((SYSTEM_DIMENSIONS == 0)
	||  (opt.geometry[0] == (uint16_t)NO_VAL))
		return NULL;

	for (i=0; i<SYSTEM_DIMENSIONS; i++) {
		if (i > 0)
			snprintf(buf, sizeof(buf), "x%u", opt.geometry[i]);
		else
			snprintf(buf, sizeof(buf), "%u", opt.geometry[i]);
		xstrcat(rc, buf);
	}

	return rc;
}

#define tf_(b) (b == true) ? "true" : "false"

static void _opt_list()
{
	char *str;

	info("defined options for program `%s'", opt.progname);
	info("--------------- ---------------------");

	info("user           : `%s'", opt.user);
	info("uid            : %ld", (long) opt.uid);
	info("gid            : %ld", (long) opt.gid);
	info("cwd            : %s", opt.cwd);
	info("nprocs         : %d %s", opt.nprocs,
		opt.nprocs_set ? "(set)" : "(default)");
	info("cpus_per_task  : %d %s", opt.cpus_per_task,
		opt.cpus_set ? "(set)" : "(default)");
	if (opt.max_nodes)
		info("nodes          : %d-%d", opt.min_nodes, opt.max_nodes);
	else {
		info("nodes          : %d %s", opt.min_nodes,
			opt.nodes_set ? "(set)" : "(default)");
	}
	info("jobid          : %u %s", opt.jobid, 
		opt.jobid_set ? "(set)" : "(default)");
	info("partition      : %s",
		opt.partition == NULL ? "default" : opt.partition);
	info("job name       : `%s'", opt.job_name);
	info("distribution   : %s", format_task_dist_states(opt.distribution));
	if(opt.distribution == SLURM_DIST_PLANE)
		info("plane size   : %d", opt.plane_size);
	info("cpu_bind       : %s", 
	     opt.cpu_bind == NULL ? "default" : opt.cpu_bind);
	info("mem_bind       : %s",
	     opt.mem_bind == NULL ? "default" : opt.mem_bind);
	info("core format    : %s", core_format_name (opt.core_type));
	info("verbose        : %d", _verbose);
	info("slurmd_debug   : %d", opt.slurmd_debug);
	info("immediate      : %s", tf_(opt.immediate));
	info("no-requeue     : %s", tf_(opt.no_requeue));
	info("label output   : %s", tf_(opt.labelio));
	info("unbuffered IO  : %s", tf_(opt.unbuffered));
	info("allocate       : %s", tf_(opt.allocate));
	info("attach         : `%s'", opt.attach);
	info("overcommit     : %s", tf_(opt.overcommit));
	info("batch          : %s", tf_(opt.batch));
	info("threads        : %d", opt.max_threads);
	if (opt.time_limit == INFINITE)
		info("time_limit     : INFINITE");
	else
		info("time_limit     : %d", opt.time_limit);
	info("wait           : %d", opt.max_wait);
	if (opt.nice)
		info("nice           : %d", opt.nice);
	info("account        : %s", opt.account);
	if (opt.dependency == NO_VAL)
		info("dependency     : none");
	else
		info("dependency     : %u", opt.dependency);
	str = print_constraints();
	info("constraints    : %s", str);
	xfree(str);
	if (opt.conn_type >= 0)
		info("conn_type      : %u", opt.conn_type);
	str = print_geometry();
	info("geometry       : %s", str);
	xfree(str);
	info("rotate         : %s", opt.no_rotate ? "yes" : "no");
	info("network        : %s", opt.network);
	info("propagate      : %s",
	     opt.propagate == NULL ? "NONE" : opt.propagate);
	if (opt.begin) {
		char time_str[32];
		slurm_make_time_str(&opt.begin, time_str, sizeof(time_str));
		info("begin          : %s", time_str);
	}
	info("prolog         : %s", opt.prolog);
	info("epilog         : %s", opt.epilog);
	info("mail_type      : %s", _print_mail_type(opt.mail_type));
	info("mail_user      : %s", opt.mail_user);
	info("task_prolog    : %s", opt.task_prolog);
	info("task_epilog    : %s", opt.task_epilog);
	info("ctrl_comm_ifhn : %s", opt.ctrl_comm_ifhn);
	info("multi_prog     : %s", opt.multi_prog ? "yes" : "no");
	str = print_commandline();
	info("remote command : `%s'", str);
	xfree(str);

}

/* Determine if srun is under the control of a parallel debugger or not */
static bool _under_parallel_debugger (void)
{
	return (MPIR_being_debugged != 0);
}

static void _usage(void)
{
 	printf(
"Usage: srun [-N nnodes] [-n ntasks] [-i in] [-o out] [-e err]\n"
"            [-c ncpus] [-r n] [-p partition] [--hold] [-t minutes]\n"
"            [-D path] [--immediate] [--overcommit] [--no-kill]\n"
"            [--share] [--label] [--unbuffered] [-m dist] [-J jobname]\n"
"            [--jobid=id] [--batch] [--verbose] [--slurmd_debug=#]\n"
"            [--core=type] [-T threads] [-W sec] [--attach] [--join] \n"
"            [--contiguous] [--mem=MB] [--tmp=MB] [-C list]\n"
"            [--mincpus=n] [--minsockets=n] [--mincores=n] [--minthreads=n]\n"
"            [--mpi=type] [--account=name] [--dependency=jobid]\n"
"            [--kill-on-bad-exit] [--propagate[=rlimits] ]\n"
"            [--cpu_bind=...] [--mem_bind=...]\n"
"            [--ntasks-per-node=n] [--ntasks-per-socket=n]\n"
"            [--ntasks-per-core=n] [--print-request]\n"
#ifdef HAVE_BG		/* Blue gene specific options */
"            [--geometry=XxYxZ] [--conn-type=type] [--no-rotate]\n"
#endif
"            [--mail-type=type] [--mail-user=user] [--nice[=value]]\n"
"            [--prolog=fname] [--epilog=fname]\n"
"            [--task-prolog=fname] [--task-epilog=fname]\n"
"            [--ctrl-comm-ifhn=addr] [--multi-prog] [--no-requeue]\n"
"            [-w hosts...] [-x hosts...] executable [args...]\n");
}

static void _help(void)
{
	slurm_ctl_conf_t *conf;

        printf (
"Usage: srun [OPTIONS...] executable [args...]\n"
"\n"
"Parallel run options:\n"
"  -n, --ntasks=ntasks         number of tasks to run\n"
"  -N, --nodes=N               number of nodes on which to run (N = min[-max])\n"
"  -c, --cpus-per-task=ncpus   number of cpus required per task\n"
"  -i, --input=in              location of stdin redirection\n"
"  -o, --output=out            location of stdout redirection\n"
"  -e, --error=err             location of stderr redirection\n"
"  -r, --relative=n            run job step relative to node n of allocation\n"
"  -p, --partition=partition   partition requested\n"
"  -H, --hold                  submit job in held state\n"
"  -t, --time=minutes          time limit\n"
"  -D, --chdir=path            change remote current working directory\n"
"  -I, --immediate             exit if resources are not immediately available\n"
"  -O, --overcommit            overcommit resources\n"
"  -k, --no-kill               do not kill job on node failure\n"
"  -K, --kill-on-bad-exit      kill the job if any task terminates with a\n"
"                              non-zero exit code\n"
"  -s, --share                 share nodes with other jobs\n"
"  -l, --label                 prepend task number to lines of stdout/err\n"
"  -u, --unbuffered            do not line-buffer stdout/err\n"
"  -m, --distribution=type     distribution method for processes to nodes and to \n"
"                              lowest level of logical processors \n"
"                              (type = block|cyclic|plane=x|hostfile:block|cyclic)\n"
"  -J, --job-name=jobname      name of job\n"
"      --jobid=id              run under already allocated job\n"
"      --mpi=type              type of MPI being used\n"
"  -b, --batch                 submit as batch job for later execution\n"
"  -T, --threads=threads       set srun launch fanout\n"
"  -W, --wait=sec              seconds to wait after first task exits\n"
"                              before killing job\n"
"  -q, --quit-on-interrupt     quit on single Ctrl-C\n"
"  -X, --disable-status        Disable Ctrl-C status feature\n"
"  -v, --verbose               verbose mode (multiple -v's increase verbosity)\n"
"  -Q, --quiet                 quiet mode (suppress informational messages)\n"
"  -d, --slurmd-debug=level    slurmd debug level\n"
"      --core=type             change default corefile format type\n"
"                              (type=\"list\" to list of valid formats)\n"
"  -P, --dependency=jobid      defer job until specified jobid completes\n"
"      --nice[=value]          decrease secheduling priority by value\n"
"  -U, --account=name          charge job to specified account\n"
"      --propagate[=rlimits]   propagate all [or specific list of] rlimits\n"
"      --mpi=type              specifies version of MPI to use\n"
"      --prolog=program        run \"program\" before launching job step\n"
"      --epilog=program        run \"program\" after launching job step\n"
"      --task-prolog=program   run \"program\" before launching task\n"
"      --task-epilog=program   run \"program\" after launching task\n"
"      --begin=time            defer job until HH:MM DD/MM/YY\n"
"      --mail-type=type        notify on state change: BEGIN, END, FAIL or ALL\n"
"      --mail-user=user        who to send email notification for job state changes\n"
"      --ctrl-comm-ifhn=addr   interface hostname for PMI commaunications from srun\n"
"      --multi-prog            if set the program name specified is the\n"
"                              configuration specificaiton for multiple programs\n"
"      --no-requeue            if set, do not permit the job to be requeued\n"
"\n"
"Allocate only:\n"
"  -A, --allocate              allocate resources and spawn a shell\n"
"      --no-shell              don't spawn shell in allocate mode\n"
"\n"
"Attach to running job:\n"
"  -a, --attach=jobid          attach to running job with specified id\n"
"  -j, --join                  when used with --attach, allow forwarding of\n"
"                              signals and stdin.\n"
"\n"
"Constraint options:\n"
"      --mincpus=n             minimum number of logical cpus per node\n"
"      --minsockets=n          minimum number of sockets per node\n"
"      --mincores=n            minimum number of cores per cpu\n"
"      --minthreads=n          minimum number of threads per core\n"
"      --mem=MB                minimum amount of real memory\n"
"      --tmp=MB                minimum amount of temporary disk\n"
"      --contiguous            demand a contiguous range of nodes\n"
"  -C, --constraint=list       specify a list of constraints\n"
"  -w, --nodelist=hosts...     request a specific list of hosts\n"
"  -x, --exclude=hosts...      exclude a specific list of hosts\n"
"  -Z, --no-allocate           don't allocate nodes (must supply -w)\n"
"\n"
"Consumable resources related options:\n" 
"      --exclusive             allocate nodes in exclusive mode when\n" 
"                              cpu consumable resource is enabled\n"
"\n"
"Affinity/Multi-core options: (when the task/affinity plugin is enabled)\n" 
"  -N N[:S[:C[:T]]]            Expands to:\n"
"      --nodes=N                 number of nodes to allocate\n"
"      --sockets-per-node=S      number of sockets per node to allocate\n"
"      --cores-per-socket=C      number of cores per socket to allocate\n"
"      --threads-per-core=T      number of threads per core to allocate\n"
"                              each field can be 'min[-max]' or wildcard '*'\n"
"                                total cpus requested = (N x S x C x T)\n"
#if 0 /* FIXME: not yet implemented */
"\n"
"      --ntasks-per-node=n     number of tasks to invoke on each node\n"
"      --ntasks-per-socket=n   number of tasks to invoke on each socket\n"
"      --ntasks-per-core=n     number of tasks to invoke on each core\n"
#endif
"\n");
	conf = slurm_conf_lock();
	if (conf->task_plugin != NULL
	    && strcasecmp(conf->task_plugin, "task/affinity") == 0) {
		printf(
"      --cpu_bind=             Bind tasks to CPUs\n"
"                              (see \"--cpu_bind=help\" for options)\n"
"      --mem_bind=             Bind memory to locality domains (ldom)\n"
"                              (see \"--mem_bind=help\" for options)\n"
			);
	}
	slurm_conf_unlock();
	spank_print_options (stdout, 6, 30);
	printf("\n");

        printf(
#ifdef HAVE_AIX				/* AIX/Federation specific options */
  "AIX related options:\n"
  "  --network=type              communication protocol to be used\n"
  "\n"
#endif

#ifdef HAVE_BG				/* Blue gene specific options */
  "Blue Gene related options:\n"
  "  -g, --geometry=XxYxZ        geometry constraints of the job\n"
  "  -R, --no-rotate             disable geometry rotation\n"
  "      --conn-type=type        constraint on type of connection, MESH or TORUS\n"
  "                              if not set, then tries to fit TORUS else MESH\n"
  "\n"
#endif
"Help options:\n"
"      --help                  show this help message\n"
"      --usage                 display brief usage message\n"
"      --print-request         Display job's layout without scheduling it\n"
"\n"
"Other options:\n"
"  -V, --version               output version information and exit\n"
"\n"
);

}<|MERGE_RESOLUTION|>--- conflicted
+++ resolved
@@ -101,9 +101,6 @@
 #define OPT_CPU_BIND    0x0d
 #define OPT_MEM_BIND    0x0e
 #define OPT_MULTI       0x0f
-#define OPT_NSOCKETS    0x10
-#define OPT_NCORES      0x11
-#define OPT_NTHREADS    0x12
 
 /* generic getopt_long flags, integers and *not* valid characters */
 #define LONG_OPT_HELP        0x100
@@ -114,7 +111,7 @@
 #define LONG_OPT_JOBID       0x105
 #define LONG_OPT_TMP         0x106
 #define LONG_OPT_MEM         0x107
-#define LONG_OPT_MINCPUS     0x108
+#define LONG_OPT_MINCPU      0x108
 #define LONG_OPT_CONT        0x109
 #define LONG_OPT_UID         0x10a
 #define LONG_OPT_GID         0x10b
@@ -140,20 +137,7 @@
 #define LONG_OPT_CTRL_COMM_IFHN 0x121
 #define LONG_OPT_MULTI       0x122
 #define LONG_OPT_NO_REQUEUE  0x123
-<<<<<<< HEAD
-#define LONG_OPT_SOCKETSPERNODE  0x130
-#define LONG_OPT_CORESPERSOCKET	 0x131
-#define LONG_OPT_THREADSPERCORE  0x132
-#define LONG_OPT_MINSOCKETS	 0x133
-#define LONG_OPT_MINCORES	 0x134
-#define LONG_OPT_MINTHREADS	 0x135
-#define LONG_OPT_NTASKSPERNODE	 0x136
-#define LONG_OPT_NTASKSPERSOCKET 0x137
-#define LONG_OPT_NTASKSPERCORE	 0x138
-#define LONG_OPT_PRINTREQ	 0x139
-=======
 #define LONG_OPT_COMMENT     0x124
->>>>>>> d8ccb813
 
 /*---- global variables, defined in opt.h ----*/
 char **remote_argv;
@@ -173,8 +157,6 @@
 
 /* Get a decimal integer from arg */
 static int  _get_int(const char *arg, const char *what);
-static bool _get_resource_range(const char *arg, const char *what, 
-                                int *min, int *max, bool isFatal);
 
 static void  _help(void);
 
@@ -211,13 +193,8 @@
 
 static void  _usage(void);
 static bool  _valid_node_list(char **node_list_pptr);
-static task_dist_states_t _verify_dist_type(const char *arg, int *psize);
-static bool  _verify_node_cpu_core_thread_count(const char *arg,
-                                    int *min_nodes, int *max_nodes,
-                                    int *min_sockets, int *max_sockets,
-                                    int *min_cores, int *max_cores,
-                                    int *min_threads, int  *max_threads,
-				    cpu_bind_type_t *cpu_bind_type);
+static enum  task_dist_states _verify_dist_type(const char *arg);
+static bool  _verify_node_count(const char *arg, int *min, int *max);
 static int   _verify_cpu_bind(const char *arg, char **cpu_bind,
 					cpu_bind_type_t *cpu_bind_type);
 static int   _verify_geometry(const char *arg, uint16_t *geometry);
@@ -294,51 +271,17 @@
  * verify that a distribution type in arg is of a known form
  * returns the task_dist_states, or -1 if state is unknown
  */
-static task_dist_states_t _verify_dist_type(const char *arg, int *plane_size)
+static enum task_dist_states _verify_dist_type(const char *arg)
 {
 	int len = strlen(arg);
-	char *dist_str = NULL;
-	task_dist_states_t result = SLURM_DIST_UNKNOWN;
-	bool lllp_dist = false, plane_dist = false;
-
-	dist_str = strchr(arg,':');
-	if (dist_str != NULL) {
-		/* -m cyclic|block:cyclic|block */
-		lllp_dist = true;
-	} else {
-		/* -m plane=<plane_size> */
-		dist_str = strchr(arg,'=');
-		if(dist_str != NULL) {
-			*plane_size=atoi(dist_str+1);
-			len = dist_str-arg;
-			plane_dist = true;
-		}
-	}
-
-	if (lllp_dist) {
-		if (strcasecmp(arg, "cyclic:cyclic") == 0) {
-			result = SLURM_DIST_CYCLIC_CYCLIC;
-		} else if (strcasecmp(arg, "cyclic:block") == 0) {
-			result = SLURM_DIST_CYCLIC_BLOCK;
-		} else if (strcasecmp(arg, "block:block") == 0) {
-			result = SLURM_DIST_BLOCK_BLOCK;
-		} else if (strcasecmp(arg, "block:cyclic") == 0) {
-			result = SLURM_DIST_BLOCK_CYCLIC;
-		}
-	} else if (plane_dist) {
-		if (strncasecmp(arg, "plane", len) == 0) {
-			result = SLURM_DIST_PLANE;
-		}
-	} else {
-		if (strncasecmp(arg, "cyclic", len) == 0) {
-			result = SLURM_DIST_CYCLIC;
-		} else if (strncasecmp(arg, "block", len) == 0) {
-			result = SLURM_DIST_BLOCK;
-		} else if ((strncasecmp(arg, "arbitrary", len) == 0) ||
-		           (strncasecmp(arg, "hostfile", len) == 0)) {
-			result = SLURM_DIST_ARBITRARY;
-		}
-	}
+	enum task_dist_states result = -1;
+
+	if (strncasecmp(arg, "cyclic", len) == 0)
+		result = SLURM_DIST_CYCLIC;
+	else if (strncasecmp(arg, "block", len) == 0)
+		result = SLURM_DIST_BLOCK;
+	else if (strncasecmp(arg, "arbitrary", len) == 0)
+		result = SLURM_DIST_ARBITRARY;
 
 	return result;
 }
@@ -407,119 +350,89 @@
 static int _verify_cpu_bind(const char *arg, char **cpu_bind, 
 		cpu_bind_type_t *cpu_bind_type)
 {
-	if (!arg) {
-	    	return 0;
-	}
+    	char *buf = xstrdup(arg);
+	char *pos = buf;
 	/* we support different launch policy names
 	 * we also allow a verbose setting to be specified
-	 *     --cpu_bind=threads
-	 *     --cpu_bind=cores
-	 *     --cpu_bind=sockets
 	 *     --cpu_bind=v
 	 *     --cpu_bind=rank,v
 	 *     --cpu_bind=rank
-	 *     --cpu_bind={MAP_CPU|MASK_CPU}:0,1,2,3,4
+	 *     --cpu_bind={MAP_CPU|MAP_MASK}:0,1,2,3,4
 	 */
-    	char *buf = xstrdup(arg);
-    	char *p = buf;
-	/* change all ',' delimiters to ';' until a ':' is seen */
-	/* simplifies parsing tokens while keeping map/mask together */
-	int saw_colon = 0;
-	while (*p) {
-	    	if (*p == ':') {
-		    	saw_colon = 1;
-		}
-	    	if (!saw_colon && (*p == ',')) {
-			*p = ';';
-	    	}
-		*p++;
-	}
-	char *tok;
-	while (tok = strsep(&buf, ";")) {
-		if (strcasecmp(tok, "help") == 0) {
-			printf("CPU bind options:\n"
-	"\tq[uiet],        quietly bind before task runs (default)\n"
-	"\tv[erbose],      verbosely report binding before task runs\n"
-	"\tno[ne]          don't bind tasks to CPUs (default)\n"
-	"\trank            bind by task rank\n"
-	"\tmap_cpu:<list>  specify a CPU ID binding for each task\n"
-	"\t                where <list> is <cpuid1>,<cpuid2>,...<cpuidN>\n"
-	"\tmask_cpu:<list> specify a CPU ID binding mask for each task\n"
-	"\t                where <list> is <mask1>,<mask2>,...<maskN>\n"
-        "\tsockets         auto-generated masks bind to sockets\n"
-        "\tcores           auto-generated masks bind to cores\n"
-        "\tthreads         auto-generated masks bind to threads\n");
-			return 1;
-		} else if ((strcasecmp(tok, "q") == 0) ||
-		    (strcasecmp(tok, "quiet") == 0)) {
-		        *cpu_bind_type &= ~CPU_BIND_VERBOSE;
-		} else if ((strcasecmp(tok, "v") == 0) ||
-			   (strcasecmp(tok, "verbose") == 0)) {
+	if (*pos) {
+		/* parse --cpu_bind command line arguments */
+		bool fl_cpubind_verbose = 0;
+	        char *cmd_line_affinity = NULL;
+	        char *cmd_line_mapping  = NULL;
+		char *mappos = strchr(pos,':');
+		if (!mappos) {
+		    	mappos = strchr(pos,'=');
+		}
+		if (strncasecmp(pos, "quiet", 5) == 0) {
+			fl_cpubind_verbose=0;
+			pos+=5;
+		} else if (*pos=='q' || *pos=='Q') {
+			fl_cpubind_verbose=0;
+			pos++;
+		}
+		if (strncasecmp(pos, "verbose", 7) == 0) {
+			fl_cpubind_verbose=1;
+			pos+=7;
+		} else if (*pos=='v' || *pos=='V') {
+			fl_cpubind_verbose=1;
+			pos++;
+		}
+		if (*pos==',') {
+			pos++;
+		}
+		if (*pos) {
+			char *vpos=NULL;
+			cmd_line_affinity = pos;
+			if (((vpos=strstr(pos,",q")) !=0  ) ||
+			    ((vpos=strstr(pos,",Q")) !=0  )) {
+				*vpos='\0';
+				fl_cpubind_verbose=0;
+			}
+			if (((vpos=strstr(pos,",v")) !=0  ) ||
+			    ((vpos=strstr(pos,",V")) !=0  )) {
+				*vpos='\0';
+				fl_cpubind_verbose=1;
+			}
+		}
+		if (mappos) {
+			*mappos='\0'; 
+			mappos++;
+			cmd_line_mapping=mappos;
+		}
+
+		/* convert parsed command line args into interface */
+		if (cmd_line_mapping) {
+			xfree(*cpu_bind);
+			*cpu_bind = xstrdup(cmd_line_mapping);
+		}
+		if (fl_cpubind_verbose) {
 		        *cpu_bind_type |= CPU_BIND_VERBOSE;
-		} else if ((strcasecmp(tok, "no") == 0) ||
-			   (strcasecmp(tok, "none") == 0)) {
-			*cpu_bind_type |=  CPU_BIND_NONE;
-			*cpu_bind_type &= ~CPU_BIND_RANK;
-			*cpu_bind_type &= ~CPU_BIND_MAP;
-			*cpu_bind_type &= ~CPU_BIND_MASK;
-		} else if (strcasecmp(tok, "rank") == 0) {
-			*cpu_bind_type &= ~CPU_BIND_NONE;
-			*cpu_bind_type |=  CPU_BIND_RANK;
-			*cpu_bind_type &= ~CPU_BIND_MAP;
-			*cpu_bind_type &= ~CPU_BIND_MASK;
-		} else if ((strncasecmp(tok, "map_cpu", 7) == 0) ||
-		           (strncasecmp(tok, "mapcpu", 6) == 0)) {
-			*cpu_bind_type &= ~CPU_BIND_NONE;
-			*cpu_bind_type &= ~CPU_BIND_RANK;
-			*cpu_bind_type |=  CPU_BIND_MAP;
-			*cpu_bind_type &= ~CPU_BIND_MASK;
-			char *arg;
-			arg = strsep(&tok, ":=");
-			arg = strsep(&tok, ":=");
-			if (arg && *arg) {
-				if (*cpu_bind) { xfree(*cpu_bind); }
-				*cpu_bind = xstrdup(arg);
+		}
+		if (cmd_line_affinity) {
+			*cpu_bind_type &= CPU_BIND_VERBOSE;	/* clear any
+								 * previous type */
+			if ((strcasecmp(cmd_line_affinity, "no") == 0) ||
+			    (strcasecmp(cmd_line_affinity, "none") == 0)) {
+				*cpu_bind_type |= CPU_BIND_NONE;
+			} else if (strcasecmp(cmd_line_affinity, "rank") == 0) {
+				*cpu_bind_type |= CPU_BIND_RANK;
+			} else if ((strcasecmp(cmd_line_affinity, "map_cpu") == 0) ||
+			           (strcasecmp(cmd_line_affinity, "mapcpu") == 0)) {
+				*cpu_bind_type |= CPU_BIND_MAPCPU;
+			} else if ((strcasecmp(cmd_line_affinity, "mask_cpu") == 0) ||
+			           (strcasecmp(cmd_line_affinity, "maskcpu") == 0)) {
+				*cpu_bind_type |= CPU_BIND_MASKCPU;
 			} else {
-				error("missing list for \"--cpu_bind=map_cpu:<list>\"");
+				error("unrecognized --cpu_bind argument \"%s\"", 
+					cmd_line_affinity);
 				xfree(buf);
 				return 1;
 			}
-		} else if ((strncasecmp(tok, "mask_cpu", 8) == 0) ||
-		           (strncasecmp(tok, "maskcpu", 7) == 0)) {
-			*cpu_bind_type &= ~CPU_BIND_NONE;
-			*cpu_bind_type &= ~CPU_BIND_RANK;
-			*cpu_bind_type &= ~CPU_BIND_MAP;
-			*cpu_bind_type |=  CPU_BIND_MASK;
-			char *arg;
-			arg = strsep(&tok, ":=");
-			arg = strsep(&tok, ":=");
-			if (arg && *arg) {
-				if (*cpu_bind) { xfree(*cpu_bind); }
-				*cpu_bind = xstrdup(arg);
-			} else {
-				error("missing list for \"--cpu_bind=mask_cpu:<list>\"");
-				xfree(buf);
-				return 1;
-			}
-		} else if ((strcasecmp(tok, "socket") == 0) ||
-		           (strcasecmp(tok, "sockets") == 0)) {
-			*cpu_bind_type |=  CPU_BIND_TO_SOCKETS;
-			*cpu_bind_type &= ~CPU_BIND_TO_CORES;
-			*cpu_bind_type &= ~CPU_BIND_TO_THREADS;
-		} else if ((strcasecmp(tok, "core") == 0) ||
-		           (strcasecmp(tok, "cores") == 0)) {
-			*cpu_bind_type &= ~CPU_BIND_TO_SOCKETS;
-			*cpu_bind_type |=  CPU_BIND_TO_CORES;
-			*cpu_bind_type &= ~CPU_BIND_TO_THREADS;
-		} else if ((strcasecmp(tok, "thread") == 0) ||
-		           (strcasecmp(tok, "threads") == 0)) {
-			*cpu_bind_type &= ~CPU_BIND_TO_SOCKETS;
-			*cpu_bind_type &= ~CPU_BIND_TO_CORES;
-			*cpu_bind_type |=  CPU_BIND_TO_THREADS;
-		} else {
-			error("unrecognized --cpu_bind argument \"%s\"", tok);
-			xfree(buf);
-			return 1;
 		}
 	}
 
@@ -534,111 +447,91 @@
 static int _verify_mem_bind(const char *arg, char **mem_bind, 
 		mem_bind_type_t *mem_bind_type)
 {
-	if (!arg) {
-	    	return 0;
-	}
-	/* we support different memory binding names
+	char *buf = xstrdup(arg);
+	char *pos = buf;
+	/* we support different launch policy names
 	 * we also allow a verbose setting to be specified
 	 *     --mem_bind=v
 	 *     --mem_bind=rank,v
 	 *     --mem_bind=rank
-	 *     --mem_bind={MAP_MEM|MASK_MEM}:0,1,2,3,4
+	 *     --mem_bind={MAP_CPU|MAP_MASK}:0,1,2,3,4
 	 */
-    	char *buf = xstrdup(arg);
-    	char *p = buf;
-	/* change all ',' delimiters to ';' until a ':' is seen */
-	/* simplifies parsing tokens while keeping map/mask together */
-	int saw_colon = 0;
-	while (*p) {
-	    	if (*p == ':') {
-		    	saw_colon = 1;
-		}
-	    	if (!saw_colon && (*p == ',')) {
-			*p = ';';
-	    	}
-		*p++;
-	}
-
-	char *tok;
-	while (tok = strsep(&buf, ";")) {
-		if (strcasecmp(tok, "help") == 0) {
-			printf("Memory bind options:\n"
-	"\tq[uiet],        quietly bind before task runs (default)\n"
-	"\tv[erbose],      verbosely report binding before task runs\n"
-	"\tno[ne]          don't bind tasks to memory (default)\n"
-	"\trank            bind by task rank\n"
-	"\tlocal           bind to memory local to processor\n"
-	"\tmap_mem:<list>  specify a memory binding for each task\n"
-	"\t                where <list> is <cpuid1>,<cpuid2>,...<cpuidN>\n"
-	"\tmask_mem:<list> specify a memory binding mask for each tasks\n"
-	"\t                where <list> is <mask1>,<mask2>,...<maskN>\n");
-			return 1;
-			
-		} else if ((strcasecmp(tok, "q") == 0) ||
-		    (strcasecmp(tok, "quiet") == 0)) {
-		        *mem_bind_type &= ~MEM_BIND_VERBOSE;
-		} else if ((strcasecmp(tok, "v") == 0) ||
-			   (strcasecmp(tok, "verbose") == 0)) {
-		        *mem_bind_type |= MEM_BIND_VERBOSE;
-		} else if ((strcasecmp(tok, "no") == 0) ||
-			   (strcasecmp(tok, "none") == 0)) {
-			*mem_bind_type |=  MEM_BIND_NONE;
-			*mem_bind_type &= ~MEM_BIND_RANK;
-			*mem_bind_type &= ~MEM_BIND_LOCAL;
-			*mem_bind_type &= ~MEM_BIND_MAP;
-			*mem_bind_type &= ~MEM_BIND_MASK;
-		} else if (strcasecmp(tok, "rank") == 0) {
-			*mem_bind_type &= ~MEM_BIND_NONE;
-			*mem_bind_type |=  MEM_BIND_RANK;
-			*mem_bind_type &= ~MEM_BIND_LOCAL;
-			*mem_bind_type &= ~MEM_BIND_MAP;
-			*mem_bind_type &= ~MEM_BIND_MASK;
-		} else if (strcasecmp(tok, "local") == 0) {
-			*mem_bind_type &= ~MEM_BIND_NONE;
-			*mem_bind_type &= ~MEM_BIND_RANK;
-			*mem_bind_type |=  MEM_BIND_LOCAL;
-			*mem_bind_type &= ~MEM_BIND_MAP;
-			*mem_bind_type &= ~MEM_BIND_MASK;
-		} else if ((strncasecmp(tok, "map_mem", 7) == 0) ||
-		           (strncasecmp(tok, "mapmem", 6) == 0)) {
-			*mem_bind_type &= ~MEM_BIND_NONE;
-			*mem_bind_type &= ~MEM_BIND_RANK;
-			*mem_bind_type &= ~MEM_BIND_LOCAL;
-			*mem_bind_type |=  MEM_BIND_MAP;
-			*mem_bind_type &= ~MEM_BIND_MASK;
-			char *arg;
-			arg = strsep(&tok, ":=");
-			arg = strsep(&tok, ":=");
-			if (arg && *arg) {
-				if (*mem_bind) { xfree(*mem_bind); }
-				*mem_bind = xstrdup(arg);
+	if (*pos) {
+		/* parse --mem_bind command line arguments */
+		bool fl_membind_verbose = 0;
+		char *cmd_line_affinity = NULL;
+		char *cmd_line_mapping  = NULL;
+		char *mappos = strchr(pos,':');
+		if (!mappos) {
+			mappos = strchr(pos,'=');
+		}
+		if (strncasecmp(pos, "quiet", 5) == 0) {
+			fl_membind_verbose = 0;
+			pos+=5;
+		} else if (*pos=='q' || *pos=='Q') {
+			fl_membind_verbose = 0;
+			pos++;
+		}
+		if (strncasecmp(pos, "verbose", 7) == 0) {
+			fl_membind_verbose = 1;
+			pos+=7;
+		} else if (*pos=='v' || *pos=='V') {
+			fl_membind_verbose = 1;
+			pos++;
+		}
+		if (*pos==',') {
+			pos++;
+		}
+		if (*pos) {
+			char *vpos=NULL;
+			cmd_line_affinity = pos;
+			if (((vpos=strstr(pos,",q")) !=0  ) ||
+			    ((vpos=strstr(pos,",Q")) !=0  )) {
+				*vpos='\0';
+				fl_membind_verbose = 0;
+			}
+			if (((vpos=strstr(pos,",v")) !=0  ) ||
+			    ((vpos=strstr(pos,",V")) !=0  )) {
+				*vpos='\0';
+				fl_membind_verbose = 1;
+			}
+		}
+		if (mappos) {
+			*mappos='\0';
+			mappos++;
+			cmd_line_mapping=mappos;
+		}
+
+		/* convert parsed command line args into interface */
+		if (cmd_line_mapping) {
+			xfree(*mem_bind);
+			*mem_bind = xstrdup(cmd_line_mapping);
+		}
+		if (fl_membind_verbose) {
+			*mem_bind_type |= MEM_BIND_VERBOSE;
+		}
+		if (cmd_line_affinity) {
+			*mem_bind_type &= MEM_BIND_VERBOSE;	/* clear any
+								 * previous type */
+			if ((strcasecmp(cmd_line_affinity, "no") == 0) ||
+			    (strcasecmp(cmd_line_affinity, "none") == 0)) {
+				*mem_bind_type |= MEM_BIND_NONE;
+			} else if (strcasecmp(cmd_line_affinity, "rank") == 0) {
+				*mem_bind_type |= MEM_BIND_RANK;
+			} else if (strcasecmp(cmd_line_affinity, "local") == 0) {
+				*mem_bind_type |= MEM_BIND_LOCAL;
+			} else if ((strcasecmp(cmd_line_affinity, "map_mem") == 0) ||
+			           (strcasecmp(cmd_line_affinity, "mapmem") == 0)) {
+				*mem_bind_type |= MEM_BIND_MAPCPU;
+			} else if ((strcasecmp(cmd_line_affinity, "mask_mem") == 0) ||
+			           (strcasecmp(cmd_line_affinity, "maskmem") == 0)) {
+				*mem_bind_type |= MEM_BIND_MASKCPU;
 			} else {
-				error("missing list for \"--mem_bind=map_mem:<list>\"");
+				error("unrecognized --mem_bind argument \"%s\"",
+					cmd_line_affinity);
 				xfree(buf);
 				return 1;
 			}
-		} else if ((strncasecmp(tok, "mask_mem", 8) == 0) ||
-		           (strncasecmp(tok, "maskmem", 7) == 0)) {
-			*mem_bind_type &= ~MEM_BIND_NONE;
-			*mem_bind_type &= ~MEM_BIND_RANK;
-			*mem_bind_type &= ~MEM_BIND_LOCAL;
-			*mem_bind_type &= ~MEM_BIND_MAP;
-			*mem_bind_type |=  MEM_BIND_MASK;
-			char *arg;
-			arg = strsep(&tok, ":=");
-			arg = strsep(&tok, ":=");
-			if (arg && *arg) {
-				if (*mem_bind) { xfree(*mem_bind); }
-				*mem_bind = xstrdup(arg);
-			} else {
-				error("missing list for \"--mem_bind=mask_mem:<list>\"");
-				xfree(buf);
-				return 1;
-			}
-		} else {
-			error("unrecognized --mem_bind argument \"%s\"", tok);
-			xfree(buf);
-			return 1;
 		}
 	}
 
@@ -647,68 +540,43 @@
 }
 
 /* 
- * verify that a resource counts in arg are of a known form X, X:X, X:X:X, or 
- * X:X:X:X, where X is defined as either (count, min-max, or '*')
+ * verify that a node count in arg is of a known form (count or min-max)
+ * OUT min, max specified minimum and maximum node counts
  * RET true if valid
  */
-static bool
-_verify_node_cpu_core_thread_count(const char *start_ptr, 
-				    int *min_nodes, int *max_nodes,
-				    int *min_sockets, int *max_sockets,
-				    int *min_cores, int *max_cores,
-				    int *min_threads, int  *max_threads,
-				    cpu_bind_type_t *cpu_bind_type)
-{
-	bool tmp_val,ret_val;
-	int i,j;
-	const char *cur_ptr = start_ptr;
-	char buf[4][48]; /* each can hold INT64_MAX - INT64_MAX */
-	buf[0][0] = '\0';
-	buf[1][0] = '\0';
-	buf[2][0] = '\0';
-	buf[3][0] = '\0';
-
- 	for (j=0;j<4;j++) {	
-		for (i=0;i<47;i++) {
-			if (*cur_ptr == '\0' || *cur_ptr ==':') break;
-			buf[j][i] = *cur_ptr++;
-		}
-		if (*cur_ptr == '\0') break;
-		xassert(*cur_ptr == ':');
-		buf[j][i] = '\0';
-		cur_ptr++;
-	}
-	/* if cpu_bind_type doesn't already have a auto preference, choose
-	 * the level based on the level of the -N specification
-	 */
-	if (!(*cpu_bind_type & (CPU_BIND_TO_SOCKETS |
-				CPU_BIND_TO_CORES |
-				CPU_BIND_TO_THREADS))) {
-		if (j == 1) {
-			*cpu_bind_type |= CPU_BIND_TO_SOCKETS;
-		} else if (j == 2) {
-			*cpu_bind_type |= CPU_BIND_TO_CORES;
-		} else if (j == 3) {
-			*cpu_bind_type |= CPU_BIND_TO_THREADS;
-		}
-        }
-	buf[j][i] = '\0';
-
-	ret_val = true;
-	tmp_val = _get_resource_range( &buf[0][0], "first arg of -N", 
-                                       min_nodes, max_nodes, true);
-	ret_val = ret_val && tmp_val;
-	tmp_val = _get_resource_range( &buf[1][0], "second arg of -N", 
-				       min_sockets, max_sockets, true);
-	ret_val = ret_val && tmp_val;
-	tmp_val = _get_resource_range( &buf[2][0], "third arg of -N", 
-				       min_cores, max_cores, true);
-	ret_val = ret_val && tmp_val;
-	tmp_val = _get_resource_range( &buf[3][0], "fourth arg of -N", 
-			 	       min_threads, max_threads, true);
-	ret_val = ret_val && tmp_val;
-
-	return ret_val;
+static bool 
+_verify_node_count(const char *arg, int *min_nodes, int *max_nodes)
+{
+	char *end_ptr;
+	double val1, val2;
+	
+	val1 = strtod(arg, &end_ptr);
+	if (end_ptr[0] == 'k' || end_ptr[0] == 'K') {
+		val1 *= 1024;
+		end_ptr++;
+	}
+
+ 	if (end_ptr[0] == '\0') {
+		*min_nodes = val1;
+		return true;
+	}
+	
+	if (end_ptr[0] != '-')
+		return false;
+
+	val2 = strtod(&end_ptr[1], &end_ptr);
+	if (end_ptr[0] == 'k' || end_ptr[0] == 'K') {
+		val2 *= 1024;
+		end_ptr++;
+	}
+
+	if (end_ptr[0] == '\0') {
+		*min_nodes = val1;
+		*max_nodes = val2;
+		return true;
+	} else
+		return false;
+
 }
 
 /* return command name from its full path name */
@@ -833,15 +701,6 @@
 	opt.cpus_set = false;
 	opt.min_nodes = 1;
 	opt.max_nodes = 0;
-	opt.min_sockets_per_node = 0; /* request, not constraint (mincpus) */
-	opt.max_sockets_per_node = 0;
-	opt.min_cores_per_socket = 0; /* request, not constraint (mincores) */
-	opt.max_cores_per_socket = 0;
-	opt.min_threads_per_core = 0; /* request, not constraint (minthreads) */
-	opt.max_threads_per_core = 0; 
-	opt.ntasks_per_node   = 0; 
-	opt.ntasks_per_socket = 0; 
-	opt.ntasks_per_core   = 0; 
 	opt.nodes_set = false;
 	opt.cpu_bind_type = 0;
 	opt.cpu_bind = NULL;
@@ -860,8 +719,7 @@
 	opt.dependency = NO_VAL;
 	opt.account  = NULL;
 
-	opt.distribution = SLURM_DIST_UNKNOWN;
-	opt.plane_size   = 0;
+	opt.distribution = -1;
 
 	opt.ofname = NULL;
 	opt.ifname = NULL;
@@ -894,13 +752,10 @@
 	_verbose = 0;
 	opt.slurmd_debug = LOG_LEVEL_QUIET;
 
-	/* constraint default (INT_UNASSIGNED is no constraint) */
-	opt.job_min_cpus    = INT_UNASSIGNED;
-	opt.job_min_sockets = INT_UNASSIGNED;
-	opt.job_min_cores   = INT_UNASSIGNED;
-	opt.job_min_threads = INT_UNASSIGNED;
-	opt.job_min_memory  = INT_UNASSIGNED;
-	opt.job_min_tmp_disk= INT_UNASSIGNED;
+	/* constraint default (-1 is no constraint) */
+	opt.mincpus	    = -1;
+	opt.realmem	    = -1;
+	opt.tmpdisk	    = -1;
 
 	opt.hold	    = false;
 	opt.constraints	    = NULL;
@@ -978,9 +833,6 @@
   {"SLURM_KILL_BAD_EXIT", OPT_INT,        &opt.kill_bad_exit, NULL           },
   {"SLURM_LABELIO",       OPT_INT,        &opt.labelio,       NULL           },
   {"SLURM_NNODES",        OPT_NODES,      NULL,               NULL           },
-  {"SLURM_NSOCKETS_PER_NODE",OPT_NSOCKETS,NULL,               NULL           },
-  {"SLURM_NCORES_PER_SOCKET",OPT_NCORES,  NULL,               NULL           },
-  {"SLURM_NTHREADS_PER_CORE",OPT_NTHREADS,NULL,               NULL           },
   {"SLURM_NO_REQUEUE",    OPT_INT,        &opt.no_requeue,    NULL           },
   {"SLURM_NO_ROTATE",     OPT_NO_ROTATE,  NULL,               NULL           },
   {"SLURM_NPROCS",        OPT_INT,        &opt.nprocs,        &opt.nprocs_set},
@@ -1023,7 +875,7 @@
 _process_env_var(env_vars_t *e, const char *val)
 {
 	char *end = NULL;
-	task_dist_states_t dt;
+	enum task_dist_states dt;
 
 	debug2("now processing env var %s=%s", e->var, val);
 
@@ -1052,9 +904,8 @@
 		break;
 
 	case OPT_DISTRIB:
-	        opt.plane_size = 0;
-		dt = _verify_dist_type(val, &opt.plane_size);
-		if (dt == SLURM_DIST_UNKNOWN) {
+		dt = _verify_dist_type(val);
+		if (dt == -1) {
 			error("\"%s=%s\" -- invalid distribution type. " 
 			      "ignoring...", e->var, val);
 		} else 
@@ -1074,12 +925,12 @@
 		break;
 
 	case OPT_NODES:
-		opt.nodes_set = _get_resource_range( val ,"OPT_NODES", 
-							&opt.min_nodes, 
-							&opt.max_nodes, false);
+		opt.nodes_set = _verify_node_count( val, 
+						    &opt.min_nodes, 
+						    &opt.max_nodes );
 		if (opt.nodes_set == false) {
 			error("\"%s=%s\" -- invalid node count. ignoring...",
-				e->var, val);
+			      e->var, val);
 		}
 		break;
 
@@ -1132,78 +983,16 @@
 	char *p;
 	long int result = strtol(arg, &p, 10);
 
-	if ((*p != '\0') || (result <= 0L)) {
+	if ((*p != '\0') || (result < 0L)) {
 		error ("Invalid numeric value \"%s\" for %s.", arg, what);
 		exit(1);
-	} else if (result > INT_MAX) {
+	}
+
+	if (result > INT_MAX) {
 		error ("Numeric argument (%ld) to big for %s.", result, what);
 	}
 
 	return (int) result;
-}
-
-/* 
- * get either 1 or 2 integers for a resource count in the form of either
- * (count, min-max, or '*')
- * A partial error message is passed in via the 'what' param.
- * RET true if valid
- */
-static bool
-_get_resource_range(const char *arg, const char *what, int* min, int *max, 
-              	    bool isFatal)
-{
-	char *p;
-	long int result;
-
-	if (*arg == '\0') return true;
-
-	/* wildcard meaning every possible value in range */
-	if (*arg == '*' ) {
-		*min = 1;
-		*max = INT_MAX;
-		return true;
-	}
-
-	result = strtol(arg, &p, 10);
-        if (*p == 'k' || *p == 'K') {
-		result *= 1024;
-		p++;
-	}
-
-	if (((*p != '\0')&&(*p != '-')) || (result <= 0L)) {
-		error ("Invalid numeric value \"%s\" for %s.", arg, what);
-		if (isFatal) exit(1);
-		return false;
-	} else if (result > INT_MAX) {
-		error ("Numeric argument (%ld) to big for %s.", result, what);
-		if (isFatal) exit(1);
-		return false;
-	}
-
-	*min = (int) result;
-
-	if (*p == '\0') return true;
-	if (*p == '-') p++;
-
-	result = strtol(p, &p, 10);
-        if (*p == 'k' || *p == 'K') {
-		result *= 1024;
-		p++;
-	}
-	
-	if (((*p != '\0')&&(*p != '-')) || (result <= 0L)) {
-		error ("Invalid numeric value \"%s\" for %s.", arg, what);
-		if (isFatal) exit(1);
-		return false;
-	} else if (result > INT_MAX) {
-		error ("Numeric argument (%ld) to big for %s.", result, what);
-		if (isFatal) exit(1);
-		return false;
-	}
-
-	*max = (int) result;
-
-	return true;
 }
 
 void set_options(const int argc, char **argv, int first)
@@ -1257,10 +1046,7 @@
 		{"cpu_bind",         required_argument, 0, LONG_OPT_CPU_BIND},
 		{"mem_bind",         required_argument, 0, LONG_OPT_MEM_BIND},
 		{"core",             required_argument, 0, LONG_OPT_CORE},
-		{"mincpus",          required_argument, 0, LONG_OPT_MINCPUS},
-		{"minsockets",       required_argument, 0, LONG_OPT_MINSOCKETS},
-		{"mincores",         required_argument, 0, LONG_OPT_MINCORES},
-		{"minthreads",       required_argument, 0, LONG_OPT_MINTHREADS},
+		{"mincpus",          required_argument, 0, LONG_OPT_MINCPU},
 		{"mem",              required_argument, 0, LONG_OPT_MEM},
 		{"mpi",              required_argument, 0, LONG_OPT_MPI},
 		{"no-shell",         no_argument,       0, LONG_OPT_NOSHELL},
@@ -1289,17 +1075,7 @@
 		{"ctrl-comm-ifhn",   required_argument, 0, LONG_OPT_CTRL_COMM_IFHN},
 		{"multi-prog",       no_argument,       0, LONG_OPT_MULTI},
 		{"no-requeue",       no_argument,       0, LONG_OPT_NO_REQUEUE},
-<<<<<<< HEAD
-		{"sockets-per-node", required_argument, 0, LONG_OPT_SOCKETSPERNODE},
-		{"cores-per-socket", required_argument, 0, LONG_OPT_CORESPERSOCKET},
-		{"threads-per-core", required_argument, 0, LONG_OPT_THREADSPERCORE},
-		{"ntasks-per-node",  required_argument, 0, LONG_OPT_NTASKSPERNODE},
-		{"ntasks-per-socket",required_argument, 0, LONG_OPT_NTASKSPERSOCKET},
-		{"ntasks-per-core",  required_argument, 0, LONG_OPT_NTASKSPERCORE},
-		{"print-request",    no_argument,       0, LONG_OPT_PRINTREQ},
-=======
 		{"comment",          required_argument, 0, LONG_OPT_COMMENT},
->>>>>>> d8ccb813
 		{NULL,               0,                 0, 0}
 	};
 	char *opt_string = "+a:Abc:C:d:D:e:g:Hi:IjJ:kKlm:n:N:"
@@ -1322,7 +1098,7 @@
 	while((opt_char = getopt_long(argc, argv, opt_string,
 				      optz, &option_index)) != -1) {
 		switch (opt_char) {
-
+			
 		case (int)'?':
 			if(first) {
 				fprintf(stderr, "Try \"srun --help\" for more "
@@ -1452,9 +1228,9 @@
 		case (int)'m':
 			if(!first && opt.distribution)
 				break;
-			opt.plane_size = 0;
-			opt.distribution = _verify_dist_type(optarg, &opt.plane_size);
-			if (opt.distribution == SLURM_DIST_UNKNOWN) {
+						
+			opt.distribution = _verify_dist_type(optarg);
+			if (opt.distribution == -1) {
 				error("distribution type `%s' " 
 				      "is not recognized", optarg);
 				exit(1);
@@ -1472,20 +1248,12 @@
 			if(!first && opt.nodes_set)
 				break;
 						
-			opt.nodes_set = _verify_node_cpu_core_thread_count(
-				optarg,
-				&opt.min_nodes,
-				&opt.max_nodes,
-				&opt.min_sockets_per_node,
-				&opt.max_sockets_per_node,
-				&opt.min_cores_per_socket,
-				&opt.max_cores_per_socket,
-				&opt.min_threads_per_core,
-				&opt.max_threads_per_core,
-				&opt.cpu_bind_type);
-
+			opt.nodes_set = 
+				_verify_node_count(optarg, 
+						   &opt.min_nodes,
+						   &opt.max_nodes);
 			if (opt.nodes_set == false) {
-				error("invalid resource allocation -N `%s'", 
+				error("invalid node count `%s'", 
 				      optarg);
 				exit(1);
 			}
@@ -1627,21 +1395,12 @@
 				error ("--core=\"%s\" Invalid -- ignoring.\n",
 				      optarg);
 			break;
-		case LONG_OPT_MINCPUS:
-			opt.job_min_cpus = _get_int(optarg, "mincpus");
-			break;
-		case LONG_OPT_MINSOCKETS:
-			opt.job_min_sockets = _get_int(optarg, "minsockets");
-			break;
-		case LONG_OPT_MINCORES:
-			opt.job_min_cores = _get_int(optarg, "mincores");
-			break;
-		case LONG_OPT_MINTHREADS:
-			opt.job_min_threads = _get_int(optarg, "minthreads");
+		case LONG_OPT_MINCPU:
+			opt.mincpus = _get_int(optarg, "mincpus");
 			break;
 		case LONG_OPT_MEM:
-			opt.job_min_memory = (int) _to_bytes(optarg);
-			if (opt.job_min_memory < 0) {
+			opt.realmem = (int) _to_bytes(optarg);
+			if (opt.realmem < 0) {
 				error("invalid memory constraint %s", 
 				      optarg);
 				exit(1);
@@ -1658,8 +1417,8 @@
 			opt.noshell = true;
 			break;
 		case LONG_OPT_TMP:
-			opt.job_min_tmp_disk = _to_bytes(optarg);
-			if (opt.job_min_tmp_disk < 0) {
+			opt.tmpdisk = _to_bytes(optarg);
+			if (opt.tmpdisk < 0) {
 				error("invalid tmp value %s", optarg);
 				exit(1);
 			}
@@ -1774,37 +1533,6 @@
 		case LONG_OPT_NO_REQUEUE:
 			opt.no_requeue = true;
 			break;
-<<<<<<< HEAD
-
-		case LONG_OPT_SOCKETSPERNODE:
-			_get_resource_range( optarg, "sockets-per-node",
-				             &opt.min_sockets_per_node,
-				             &opt.max_sockets_per_node, true );
-			break;
-		case LONG_OPT_CORESPERSOCKET:
-			_get_resource_range( optarg, "cores-per-socket",
-				             &opt.min_cores_per_socket,
-				             &opt.max_cores_per_socket, true);
-			break;
-		case LONG_OPT_THREADSPERCORE:
-			_get_resource_range( optarg, "threads-per-core",
-				             &opt.min_threads_per_core,
-				             &opt.max_threads_per_core, true );
-			break;
-		case LONG_OPT_NTASKSPERNODE:
-			opt.ntasks_per_node = _get_int(optarg, "ntasks-per-node");
-			break;
-		case LONG_OPT_NTASKSPERSOCKET:
-			opt.ntasks_per_socket = _get_int(optarg, "ntasks-per-socket");
-			break;
-		case LONG_OPT_NTASKSPERCORE:
-			opt.ntasks_per_core = _get_int(optarg, "ntasks-per-core");
-			break;
-		case LONG_OPT_PRINTREQ:
-			opt.printreq = true;
-			break;
-
-=======
 		case LONG_OPT_COMMENT:
 			/* Use account for Moab until job comment field
 			 * is actually available in slurm v1.2 */
@@ -1813,7 +1541,6 @@
 			xfree(opt.account);
 			opt.account = xstrdup(optarg);
 			break;
->>>>>>> d8ccb813
 		default:
 			if (spank_process_option (opt_char, optarg) < 0) {
 				exit (1);
@@ -1882,29 +1609,6 @@
 
 	set_options(argc, argv, 1);	
 
-        /* Check to see if user has specified enough resources to
-	   satisfy the plane distribution with the specified
-	   plane_size.  
-	   if (n/plane_size < N) and ((N-1) * plane_size >= n) -->
-	   problem Simple check will not catch all the problem/invalid
-	   cases.
-	   The limitations of the plane distribution in the cons_res
-	   environment are more extensive and are documented in the
-	   SLURM reference guide.  */
-	if (opt.distribution == SLURM_DIST_PLANE) {
-		if ((opt.nprocs/opt.plane_size) < opt.min_nodes) {
-			if (((opt.min_nodes-1)*opt.plane_size) >= opt.nprocs) {
-#if(0)
-			  info("Too few processes ((n/plane_size) %d < N %d) and ((N-1)*(plane_size) %d >= n %d)) ",
-			       opt.nprocs/opt.plane_size, opt.min_nodes, 
-			       (opt.min_nodes-1)*opt.plane_size, opt.nprocs);
-#endif
-				error("Too few processes for the requested {plane,node} distribution");
-				exit(1);
-			}
-		}
-	}
-	
 #ifdef HAVE_AIX
 	if (opt.network == NULL) {
 		opt.network = "us,sn_all,bulk_xfer";
@@ -1990,8 +1694,8 @@
 		verified = false;
 	}
 
-	if (opt.job_min_cpus < opt.cpus_per_task)
-		opt.job_min_cpus = opt.cpus_per_task;
+	if (opt.mincpus < opt.cpus_per_task)
+		opt.mincpus = opt.cpus_per_task;
 
 	if ((opt.job_name == NULL) && (remote_argc > 0))
 		opt.job_name = _base_name(remote_argv[0]);
@@ -2045,19 +1749,6 @@
 			/* 1 proc / node default */
 			opt.nprocs = opt.min_nodes;
 
-			/* 1 proc / min_[socket * core * thread] default */
-			if (opt.min_sockets_per_node > 0) {
-				opt.nprocs *= opt.min_sockets_per_node;
-				opt.nprocs_set = true;
-			}
-			if (opt.min_cores_per_socket > 0) {
-				opt.nprocs *= opt.min_cores_per_socket;
-				opt.nprocs_set = true;
-			}
-			if (opt.min_threads_per_core > 0) {
-				opt.nprocs *= opt.min_threads_per_core;
-				opt.nprocs_set = true;
-			}
 		} else if (opt.nodes_set && opt.nprocs_set) {
 
 			/* 
@@ -2240,23 +1931,14 @@
 {
 	char *buf = xstrdup("");
 
-	if (opt.job_min_cpus > 0)
-		xstrfmtcat(buf, "mincpus=%d ", opt.job_min_cpus);
-
-	if (opt.job_min_sockets > 0)
-		xstrfmtcat(buf, "minsockets=%d ", opt.job_min_sockets);
-
-	if (opt.job_min_cores > 0)
-		xstrfmtcat(buf, "mincores=%d ", opt.job_min_cores);
-
-	if (opt.job_min_threads > 0)
-		xstrfmtcat(buf, "minthreads=%d ", opt.job_min_threads);
-
-	if (opt.job_min_memory > 0)
-		xstrfmtcat(buf, "mem=%dM ", opt.job_min_memory);
-
-	if (opt.job_min_tmp_disk > 0)
-		xstrfmtcat(buf, "tmp=%ld ", opt.job_min_tmp_disk);
+	if (opt.mincpus > 0)
+		xstrfmtcat(buf, "mincpus=%d ", opt.mincpus);
+
+	if (opt.realmem > 0)
+		xstrfmtcat(buf, "mem=%dM ", opt.realmem);
+
+	if (opt.tmpdisk > 0)
+		xstrfmtcat(buf, "tmp=%ld ", opt.tmpdisk);
 
 	if (opt.contiguous == true)
 		xstrcat(buf, "contiguous ");
@@ -2335,8 +2017,6 @@
 		opt.partition == NULL ? "default" : opt.partition);
 	info("job name       : `%s'", opt.job_name);
 	info("distribution   : %s", format_task_dist_states(opt.distribution));
-	if(opt.distribution == SLURM_DIST_PLANE)
-		info("plane size   : %d", opt.plane_size);
 	info("cpu_bind       : %s", 
 	     opt.cpu_bind == NULL ? "default" : opt.cpu_bind);
 	info("mem_bind       : %s",
@@ -2411,17 +2091,14 @@
 "            [--share] [--label] [--unbuffered] [-m dist] [-J jobname]\n"
 "            [--jobid=id] [--batch] [--verbose] [--slurmd_debug=#]\n"
 "            [--core=type] [-T threads] [-W sec] [--attach] [--join] \n"
-"            [--contiguous] [--mem=MB] [--tmp=MB] [-C list]\n"
-"            [--mincpus=n] [--minsockets=n] [--mincores=n] [--minthreads=n]\n"
+"            [--contiguous] [--mincpus=n] [--mem=MB] [--tmp=MB] [-C list]\n"
 "            [--mpi=type] [--account=name] [--dependency=jobid]\n"
 "            [--kill-on-bad-exit] [--propagate[=rlimits] ]\n"
 "            [--cpu_bind=...] [--mem_bind=...]\n"
-"            [--ntasks-per-node=n] [--ntasks-per-socket=n]\n"
-"            [--ntasks-per-core=n] [--print-request]\n"
 #ifdef HAVE_BG		/* Blue gene specific options */
 "            [--geometry=XxYxZ] [--conn-type=type] [--no-rotate]\n"
 #endif
-"            [--mail-type=type] [--mail-user=user] [--nice[=value]]\n"
+"            [--mail-type=type] [--mail-user=user][--nice[=value]]\n"
 "            [--prolog=fname] [--epilog=fname]\n"
 "            [--task-prolog=fname] [--task-epilog=fname]\n"
 "            [--ctrl-comm-ifhn=addr] [--multi-prog] [--no-requeue]\n"
@@ -2430,8 +2107,6 @@
 
 static void _help(void)
 {
-	slurm_ctl_conf_t *conf;
-
         printf (
 "Usage: srun [OPTIONS...] executable [args...]\n"
 "\n"
@@ -2455,9 +2130,8 @@
 "  -s, --share                 share nodes with other jobs\n"
 "  -l, --label                 prepend task number to lines of stdout/err\n"
 "  -u, --unbuffered            do not line-buffer stdout/err\n"
-"  -m, --distribution=type     distribution method for processes to nodes and to \n"
-"                              lowest level of logical processors \n"
-"                              (type = block|cyclic|plane=x|hostfile:block|cyclic)\n"
+"  -m, --distribution=type     distribution method for processes to nodes\n"
+"                              (type = block|cyclic|hostfile)\n"
 "  -J, --job-name=jobname      name of job\n"
 "      --jobid=id              run under already allocated job\n"
 "      --mpi=type              type of MPI being used\n"
@@ -2499,10 +2173,7 @@
 "                              signals and stdin.\n"
 "\n"
 "Constraint options:\n"
-"      --mincpus=n             minimum number of logical cpus per node\n"
-"      --minsockets=n          minimum number of sockets per node\n"
-"      --mincores=n            minimum number of cores per cpu\n"
-"      --minthreads=n          minimum number of threads per core\n"
+"      --mincpus=n             minimum number of cpus per node\n"
 "      --mem=MB                minimum amount of real memory\n"
 "      --tmp=MB                minimum amount of temporary disk\n"
 "      --contiguous            demand a contiguous range of nodes\n"
@@ -2516,31 +2187,26 @@
 "                              cpu consumable resource is enabled\n"
 "\n"
 "Affinity/Multi-core options: (when the task/affinity plugin is enabled)\n" 
-"  -N N[:S[:C[:T]]]            Expands to:\n"
-"      --nodes=N                 number of nodes to allocate\n"
-"      --sockets-per-node=S      number of sockets per node to allocate\n"
-"      --cores-per-socket=C      number of cores per socket to allocate\n"
-"      --threads-per-core=T      number of threads per core to allocate\n"
-"                              each field can be 'min[-max]' or wildcard '*'\n"
-"                                total cpus requested = (N x S x C x T)\n"
-#if 0 /* FIXME: not yet implemented */
-"\n"
-"      --ntasks-per-node=n     number of tasks to invoke on each node\n"
-"      --ntasks-per-socket=n   number of tasks to invoke on each socket\n"
-"      --ntasks-per-core=n     number of tasks to invoke on each core\n"
-#endif
-"\n");
-	conf = slurm_conf_lock();
-	if (conf->task_plugin != NULL
-	    && strcasecmp(conf->task_plugin, "task/affinity") == 0) {
-		printf(
-"      --cpu_bind=             Bind tasks to CPUs\n"
-"                              (see \"--cpu_bind=help\" for options)\n"
-"      --mem_bind=             Bind memory to locality domains (ldom)\n"
-"                              (see \"--mem_bind=help\" for options)\n"
-			);
-	}
-	slurm_conf_unlock();
+"      --cpu_bind=             Bind tasks to CPUs\n" 
+"             q[uiet],           quietly bind before task runs (default)\n"
+"             v[erbose],         verbosely report binding before task runs\n"
+"             no[ne]             don't bind tasks to CPUs (default)\n"
+"             rank               bind by task rank\n"
+"             map_cpu:<list>     bind by mapping CPU IDs to tasks as specified\n"
+"                                where <list> is <cpuid1>,<cpuid2>,...<cpuidN>\n"
+"             mask_cpu:<list>    bind by setting CPU masks on tasks as specified\n"
+"                                where <list> is <mask1>,<mask2>,...<maskN>\n"
+"      --mem_bind=             Bind tasks to memory\n"
+"             q[uiet],           quietly bind before task runs (default)\n"
+"             v[erbose],         verbosely report binding before task runs\n"
+"             no[ne]             don't bind tasks to memory (default)\n"
+"             rank               bind by task rank\n"
+"             local              bind to memory local to processor\n"
+"             map_mem:<list>     bind by mapping memory of CPU IDs to tasks as specified\n"
+"                                where <list> is <cpuid1>,<cpuid2>,...<cpuidN>\n"
+"             mask_mem:<list>    bind by setting menory of CPU masks on tasks as specified\n"
+"                                where <list> is <mask1>,<mask2>,...<maskN>\n");
+
 	spank_print_options (stdout, 6, 30);
 	printf("\n");
 
@@ -2562,7 +2228,6 @@
 "Help options:\n"
 "      --help                  show this help message\n"
 "      --usage                 display brief usage message\n"
-"      --print-request         Display job's layout without scheduling it\n"
 "\n"
 "Other options:\n"
 "  -V, --version               output version information and exit\n"
